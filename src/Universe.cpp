--- conflicted
+++ resolved
@@ -693,13 +693,8 @@
 void Universe::calculateBoundaries() {
 
   /* Calculate the minimum reachable x-coordinate in the geometry and store it
-<<<<<<< HEAD
-   * in _x_min */
+   * in _min_x */
   double min_x = std::numeric_limits<double>::infinity();
-=======
-   * in _min_x */
-  double min_x = -std::numeric_limits<double>::infinity();
->>>>>>> 98d80f66
   std::map<int, Cell*>::iterator c_iter;
   std::map<int, surface_halfspace*>::iterator s_iter;
   Surface* surf;
@@ -744,18 +739,13 @@
   _min_x = min_x;
 
   /* Calculate the maximum reachable x-coordinate in the geometry and store it
-<<<<<<< HEAD
-   * in _x_max */
+   * in _max_x */
   double max_x = -std::numeric_limits<double>::infinity();
   
   /* Calculate the boundary condition at the maximum
   * reachable x-coordinate in the Universe and store it in _max_x_bound
   */
   _max_x_bound = BOUNDARY_NONE;
-=======
-   * in _max_x */
-  double max_x = std::numeric_limits<double>::infinity();
->>>>>>> 98d80f66
 
   /* Check if the universe contains a cell with an x-max boundary */
   for (c_iter = _cells.begin(); c_iter != _cells.end(); ++c_iter) {
@@ -791,18 +781,13 @@
 
 
   /* Calculate the minimum reachable y-coordinate in the geometry and store it
-<<<<<<< HEAD
-   * in _y_min */
+   * in _min_y */
   double min_y = std::numeric_limits<double>::infinity();
   
   /* Calculate the boundary condition at the minimum
   * reachable y-coordinate in the Universe and store it in _min_y_bound
   */
   _min_y_bound = BOUNDARY_NONE;
-=======
-   * in _min_y */
-  double min_y = -std::numeric_limits<double>::infinity();
->>>>>>> 98d80f66
 
   /* Check if the universe contains a cell with an y-min boundary */
   for (c_iter = _cells.begin(); c_iter != _cells.end(); ++c_iter) {
@@ -838,18 +823,13 @@
   _min_y = min_y;
 
   /* Calculate the maximum reachable y-coordinate in the geometry and store it
-<<<<<<< HEAD
-   * in _y_max */
+   * in _max_y */
   double max_y = -std::numeric_limits<double>::infinity();
   
   /* Calculate the boundary condition at the maximum
   * reachable y-coordinate in the Universe and store it in _max_y_bound
   */
   _max_y_bound = BOUNDARY_NONE;
-=======
-   * in _max_y */
-  double max_y = std::numeric_limits<double>::infinity();
->>>>>>> 98d80f66
 
   /* Check if the universe contains a cell with an y-max boundary */
   for (c_iter = _cells.begin(); c_iter != _cells.end(); ++c_iter) {
@@ -883,20 +863,14 @@
 
   _max_y = max_y;
 
-<<<<<<< HEAD
   /* Calculate the minimum reachable y-coordinate in the geometry and store it
-   * in _y_min */
+   * in _min_z */
   double min_z = std::numeric_limits<double>::infinity();
   
   /* Calculate the boundary condition at the minimum
   * reachable y-coordinate in the Universe and store it in _min_y_bound
   */
   _min_z_bound = BOUNDARY_NONE;
-=======
-  /* Calculate the minimum reachable z-coordinate in the geometry and store it
-   * in _min_z */
-  double min_z = -std::numeric_limits<double>::infinity();
->>>>>>> 98d80f66
 
   /* Check if the universe contains a cell with an z-min boundary */
   for (c_iter = _cells.begin(); c_iter != _cells.end(); ++c_iter) {
@@ -927,22 +901,13 @@
   if (min_z == std::numeric_limits<double>::infinity()) {
     for (c_iter = _cells.begin(); c_iter != _cells.end(); ++c_iter)
       min_z = std::min(min_z, c_iter->second->getMinZ());
-<<<<<<< HEAD
-  }
-
-  _min_z = min_z;
-
-  /* Calculate the maximum reachable y-coordinate in the geometry and store it
-   * in _y_max */
-  double max_z = -std::numeric_limits<double>::infinity();
-=======
+  }
 
   _min_z = min_z;
 
   /* Calculate the maximum reachable z-coordinate in the geometry and store it
    * in _max_z */
-  double max_z = std::numeric_limits<double>::infinity();
->>>>>>> 98d80f66
+  double max_z = -std::numeric_limits<double>::infinity();
 
   /* Calculate the boundary condition at the maximum
   * reachable y-coordinate in the Universe and store it in _max_y_bound
@@ -958,7 +923,6 @@
     for (s_iter = surfs.begin(); s_iter != surfs.end(); ++s_iter) {
       surf = s_iter->second->_surface;
       halfspace = s_iter->second->_halfspace;
-
       if (surf->getSurfaceType() == ZPLANE && halfspace == -1 &&
           surf->getBoundaryType() != BOUNDARY_NONE) {
         if(surf->getMaxZ(halfspace) < cell_max_z) {
@@ -973,151 +937,14 @@
     }
   }
 
-  /* If a y-max boundary was not found, get the z-max from the bounding boxes
+  /* If a z-max boundary was not found, get the z-max from the bounding boxes
    * of the cells */
   if (max_z == -std::numeric_limits<double>::infinity()) {
     for (c_iter = _cells.begin(); c_iter != _cells.end(); ++c_iter)
       max_z = std::max(max_z, c_iter->second->getMaxZ());
-<<<<<<< HEAD
   }
 
   _max_z = max_z;
-=======
-
-  _max_z = max_z;
-
-  /* Calculate the boundary condition at the minimum
-   * reachable x-coordinate in the Universe and store it in _min_x_bound
-   */
-  boundaryType bc_x_min = BOUNDARY_NONE;
-
-  /* Check if the universe contains a cell with an x-min boundary */
-  for (c_iter = _cells.begin(); c_iter != _cells.end(); ++c_iter) {
-    std::map<int, surface_halfspace*>surfs = c_iter->second->getSurfaces();
-
-    for (s_iter = surfs.begin(); s_iter != surfs.end(); ++s_iter) {
-      surf = s_iter->second->_surface;
-      halfspace = s_iter->second->_halfspace;
-
-      if (surf->getSurfaceType() == XPLANE && halfspace == +1 &&
-          surf->getBoundaryType() != BOUNDARY_NONE &&
-          surf->getMinX(halfspace) == _min_x)
-        bc_x_min = surf->getBoundaryType();
-    }
-  }
-
-  _min_x_bound = bc_x_min;
-
-  /* Calculate the boundary condition at the maximum
-   * reachable x-coordinate in the Universe and store it in _max_x_bound
-   */
-  boundaryType bc_x_max = BOUNDARY_NONE;
-
-  /* Check if the universe contains a cell with an x-max boundary */
-  for (c_iter = _cells.begin(); c_iter != _cells.end(); ++c_iter) {
-    std::map<int, surface_halfspace*>surfs = c_iter->second->getSurfaces();
-
-    for (s_iter = surfs.begin(); s_iter != surfs.end(); ++s_iter) {
-      surf = s_iter->second->_surface;
-      halfspace = s_iter->second->_halfspace;
-
-      if (surf->getSurfaceType() == XPLANE && halfspace == -1 &&
-          surf->getBoundaryType() != BOUNDARY_NONE &&
-          surf->getMaxX(halfspace) == _max_x)
-        bc_x_max = surf->getBoundaryType();
-    }
-  }
-
-  _max_x_bound = bc_x_max;
-
-  /* Calculate the boundary condition at the minimum
-   * reachable y-coordinate in the Universe and store it in _min_y_bound
-   */
-  boundaryType bc_y_min = BOUNDARY_NONE;
-
-  /* Check if the universe contains a cell with an y-min boundary */
-  for (c_iter = _cells.begin(); c_iter != _cells.end(); ++c_iter) {
-    std::map<int, surface_halfspace*>surfs = c_iter->second->getSurfaces();
-
-    for (s_iter = surfs.begin(); s_iter != surfs.end(); ++s_iter) {
-      surf = s_iter->second->_surface;
-      halfspace = s_iter->second->_halfspace;
-
-      if (surf->getSurfaceType() == YPLANE && halfspace == +1 &&
-          surf->getBoundaryType() != BOUNDARY_NONE &&
-          surf->getMinY(halfspace) == _min_y)
-        bc_y_min = surf->getBoundaryType();
-    }
-  }
-
-  _min_y_bound = bc_y_min;
-
-  /* Calculate the boundary condition at the maximum
-   * reachable y-coordinate in the Universe and store it in _max_y_bound
-   */
-  boundaryType bc_y_max = BOUNDARY_NONE;
-
-  /* Check if the universe contains a cell with an y-max boundary */
-  for (c_iter = _cells.begin(); c_iter != _cells.end(); ++c_iter) {
-    std::map<int, surface_halfspace*>surfs = c_iter->second->getSurfaces();
-
-    for (s_iter = surfs.begin(); s_iter != surfs.end(); ++s_iter) {
-      surf = s_iter->second->_surface;
-      halfspace = s_iter->second->_halfspace;
-
-      if (surf->getSurfaceType() == YPLANE && halfspace == -1 &&
-          surf->getBoundaryType() != BOUNDARY_NONE &&
-          surf->getMaxY(halfspace) == _max_y)
-        bc_y_max = surf->getBoundaryType();
-    }
-  }
-
-  _max_y_bound = bc_y_max;
-
-  /* Calculate the boundary condition at the minimum
-   * reachable z-coordinate in the Universe and store it in _min_z_bound
-   */
-  boundaryType bc_z_min = BOUNDARY_NONE;
-
-  /* Check if the universe contains a cell with an z-min boundary */
-  for (c_iter = _cells.begin(); c_iter != _cells.end(); ++c_iter) {
-    std::map<int, surface_halfspace*>surfs = c_iter->second->getSurfaces();
-
-    for (s_iter = surfs.begin(); s_iter != surfs.end(); ++s_iter) {
-      surf = s_iter->second->_surface;
-      halfspace = s_iter->second->_halfspace;
-
-      if (surf->getSurfaceType() == ZPLANE && halfspace == +1 &&
-          surf->getBoundaryType() != BOUNDARY_NONE &&
-          surf->getMinZ(halfspace) == _min_z)
-        bc_z_min = surf->getBoundaryType();
-    }
-  }
-
-  _min_z_bound = bc_z_min;
-
-  /* Calculate the boundary condition at the maximum
-   * reachable z-coordinate in the Universe and store it in _max_z_bound
-   */
-  boundaryType bc_z_max = BOUNDARY_NONE;
-
-  /* Check if the universe contains a cell with an z-max boundary */
-  for (c_iter = _cells.begin(); c_iter != _cells.end(); ++c_iter) {
-    std::map<int, surface_halfspace*>surfs = c_iter->second->getSurfaces();
-
-    for (s_iter = surfs.begin(); s_iter != surfs.end(); ++s_iter) {
-      surf = s_iter->second->_surface;
-      halfspace = s_iter->second->_halfspace;
-
-      if (surf->getSurfaceType() == ZPLANE && halfspace == -1 &&
-          surf->getBoundaryType() != BOUNDARY_NONE &&
-          surf->getMaxZ(halfspace) == _max_z)
-        bc_z_max = surf->getBoundaryType();
-    }
-  }
-
-  _max_z_bound = bc_z_max;
->>>>>>> 98d80f66
 
   _boundaries_inspected = true;
 }
