--- conflicted
+++ resolved
@@ -156,15 +156,6 @@
  */
 void Surface::addNeighborCell(int halfspace, Cell* cell) {
 
-<<<<<<< HEAD
-  /* Initialize empty vectors of neighbor Cells for each halfspace */
-  if (_neighbors.empty()){
-    _neighbors[-1] = new std::vector<Cell*>();
-    _neighbors[+1] = new std::vector<Cell*>();
-  }
-  
-=======
->>>>>>> f1e85e4e
   if (halfspace != -1 && halfspace != +1)
     log_printf(ERROR, "Unable to add neighbor Cell %d to Surface %d since the "
                "halfspace %d is not -1 or 1", cell->getId(), _id, halfspace);
