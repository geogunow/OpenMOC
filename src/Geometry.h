/**
 * @file Geometry.h
 * @brief The Geometry class.
 * @date January 19, 2012
 * @author William Boyd, MIT, Course 22 (wboyd@mit.edu)
 */

#ifndef GEOMETRY_H_
#define GEOMETRY_H_

#ifdef __cplusplus
#include <limits.h>
#include <limits>
#include <sys/types.h>
#include <sys/stat.h>
#include "LocalCoords.h"
#include "Track.h"
#include "Surface.h"
#include "Cmfd.h"
#include <sstream>
#include <string>
#include <omp.h>
#include <functional>
#endif

/**
 * @struct fsr_data
 * @brief A fsr_data struct represents an FSR with a unique FSR ID
 *        and a characteristic point that lies within the FSR that
 *        can be used to recompute the hierarchical LocalCoords
 *        linked list.
 */
struct fsr_data {

  /** The FSR ID */
  int _fsr_id;

  /** Characteristic point in Universe 0 that lies in FSR */
  Point* _point;

};

/**
 * @class Geometry Geometry.h "src/Geometry.h"
 * @brief The master class containing references to all geometry-related
 *        objects - Surfaces, Cells, Universes and Lattices - and Materials.
 * @details The primary purpose for the geometry is to serve as a collection
 *          of all geometry-related objects, as well as for ray tracing
 *          of characteristic tracks across the Geometry and computing
 *          FSR-to-cell offset maps.
 */
class Geometry {

private:

  omp_lock_t* _num_FSRs_lock;

  /** The minimum point along the x-axis contained by Geometry in cm */
  double _x_min;

  /** The minimum point along the y-axis contained by Geometry in cm */
  double _y_min;

  /** The maximum point along the x-axis contained by Geometry in cm */
  double _x_max;

  /** The maximum point along the y-axis contained by Geometry in cm */
  double _y_max;

  /** The boundary conditions at the top of the bounding box containing
   *  the Geometry. False is for vacuum and true is for reflective BCs. */
  boundaryType _top_bc;

  /** The boundary conditions at the top of the bounding box containing
   *  the Geometry. False is for vacuum and true is for reflective BCs. */
  boundaryType _bottom_bc;

  /** The boundary conditions at the top of the bounding box containing
   *  the Geometry. False is for vacuum and true is for reflective BCs. */
  boundaryType _left_bc;

  /** The boundary conditions at the top of the bounding box containing
   *  the Geometry. False is for vacuum and true is for reflective BCs. */
  boundaryType _right_bc;

  /** The total number of FSRs in the Geometry */
  int _num_FSRs;

  /** The number of energy groups for each Material's nuclear data */
  int _num_groups;

  /** An map of FSR key hashes to unique fsr_data structs */
  std::map<std::size_t, fsr_data> _FSR_keys_map;

  /** An vector of FSR key hashes indexed by FSR ID */
  std::vector<std::size_t> _FSRs_to_keys;

  /** A vector of Material IDs indexed by FSR IDs */
  std::vector<int> _FSRs_to_material_IDs;

  /** The maximum Track segment length in the Geometry */
  double _max_seg_length;

  /** The minimum Track segment length in the Geometry */
  double _min_seg_length;

  /** A std::map of Material IDs (keys) to Material object pointers (values) */
  std::map<int, Material*> _materials;

  /** A std::map of Surface IDs (keys) to Surface object pointers (values) */
  std::map<int, Surface*> _surfaces;

  /** A std::map of Cell IDs (keys) to Cell object pointers (values) */
  std::map<int, Cell*> _cells;

  /** A std::map of Universe IDs (keys) to Universe object pointers (values) */
  std::map<int, Universe*> _universes;

  /** A std::map of Lattice IDs (keys) to Lattice object pointers (values) */
  std::map<int, Lattice*> _lattices;

  /** A CMFD object pointer */
  Cmfd* _cmfd;

  void initializeCellFillPointers();  
  CellBasic* findFirstCell(LocalCoords* coords, double angle);
  CellBasic* findNextCell(LocalCoords* coords, double angle);


public:

  Geometry();
  virtual ~Geometry();

  /* Get parameters */
  double getWidth();
  double getHeight();
  double getXMin();
  double getXMax();
  double getYMin();
  double getYMax();
  boundaryType getBCTop();
  boundaryType getBCBottom();
  boundaryType getBCLeft();
  boundaryType getBCRight();
  int getNumFSRs();
  int getNumEnergyGroups();
  int getNumMaterials();
  int getNumCells();
  double getMaxSegmentLength();
  double getMinSegmentLength();
  std::map<int, Material*> getMaterials();
  Material* getMaterial(int id);
  Surface* getSurface(int id);
  Cell* getCell(int id);
  CellBasic* getCellBasic(int id);
  CellFill* getCellFill(int id);
  Universe* getUniverse(int id);
  Lattice* getLattice(int id);
  Cmfd* getCmfd();
  std::map<std::size_t, fsr_data> getFSRKeysMap();
  std::vector<std::size_t> getFSRsToKeys();
  std::vector<int> getFSRsToMaterialIDs();
  int getFSRId(LocalCoords* coords);
  Point* getFSRPoint(int fsr_id);
  std::string getFSRKey(LocalCoords* coords);

  /* Set parameters */
  void setFSRKeysMap(std::map<std::size_t, fsr_data> FSR_keys_map);
  void setFSRsToMaterialIDs(std::vector<int> FSRs_to_material_IDs);
  void setFSRsToKeys(std::vector<std::size_t> FSRs_to_keys);
  void setNumFSRs(int num_fsrs);
  void setCmfd(Cmfd* cmfd);
  
  /* Add object methods */
  void addMaterial(Material* material);
  void addSurface(Surface* surface);
  void addCell(Cell *cell);
  void addUniverse(Universe* universe);
  void addLattice(Lattice* lattice);

  /* Remove object methods */
  void removeMaterial(int id);
  void removeCell(int id);
  void removeUniverse(int id);
  void removeLattice(int id);

  /* Find methods */
  CellBasic* findCellContainingCoords(LocalCoords* coords);
  Material* findFSRMaterial(int fsr_id);
  int findFSRId(LocalCoords* coords);

  /* Other worker methods */
  void subdivideCells();
  void initializeFlatSourceRegions();
  void segmentize(Track* track, FP_PRECISION max_optical_length);
  void computeFissionability(Universe* univ=NULL);
  std::string toString();
  void printString();
  void initializeCmfd();

<<<<<<< HEAD
  void initializeMesh();
  void findFSRsInCell(Universe* univ, int cell_num, int* fsr_id);
  void defineMesh(Mesh* mesh, Universe* univ, int depth,
                  int* meshCellNum, int row, bool base, int fsr_id);
  int nextLatticeHeight(Universe* univ);
  void findMeshHeight(Universe* univ, int* height, int depth);
  void findMeshWidth(Universe* univ, int* width, int depth);
  int findMeshDepth(Universe* univ, int mesh_level);
  void checkMaterials();
=======
>>>>>>> 67406137
};

#endif /* GEOMETRY_H_ */<|MERGE_RESOLUTION|>--- conflicted
+++ resolved
@@ -198,19 +198,6 @@
   std::string toString();
   void printString();
   void initializeCmfd();
-
-<<<<<<< HEAD
-  void initializeMesh();
-  void findFSRsInCell(Universe* univ, int cell_num, int* fsr_id);
-  void defineMesh(Mesh* mesh, Universe* univ, int depth,
-                  int* meshCellNum, int row, bool base, int fsr_id);
-  int nextLatticeHeight(Universe* univ);
-  void findMeshHeight(Universe* univ, int* height, int depth);
-  void findMeshWidth(Universe* univ, int* width, int depth);
-  int findMeshDepth(Universe* univ, int mesh_level);
-  void checkMaterials();
-=======
->>>>>>> 67406137
 };
 
 #endif /* GEOMETRY_H_ */