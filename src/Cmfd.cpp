--- conflicted
+++ resolved
@@ -618,7 +618,6 @@
                      [SURFACE_X_MIN*_num_cmfd_groups + e]) * _cell_height;
           _A->incrementValue(cell-1, e, cell, e, value);          
         }
-<<<<<<< HEAD
         else if (_boundaries[SURFACE_X_MIN] == PERIODIC) {
           value = - (material->getDifHat()[SURFACE_X_MIN*_num_cmfd_groups + e]
                      - material->getDifTilde()
@@ -627,10 +626,7 @@
           
           _A->incrementValue(cell + (_num_x-1), e, cell, e, value);
         }
-        
-=======
-
->>>>>>> b4836a68
+
         /* SURFACE_X_MAX */
 
         /* Set transport term on diagonal */
@@ -646,7 +642,6 @@
                      [SURFACE_X_MAX*_num_cmfd_groups + e]) * _cell_height;
           _A->incrementValue(cell+1, e, cell, e, value);            
         }
-<<<<<<< HEAD
         else if (_boundaries[SURFACE_X_MAX] == PERIODIC) {
           value = - (material->getDifHat()[SURFACE_X_MAX*_num_cmfd_groups + e]
                      + material->getDifTilde()
@@ -654,10 +649,7 @@
           
           _A->incrementValue(cell - (_num_x-1), e, cell, e, value);
         }
-        
-=======
-
->>>>>>> b4836a68
+
         /* SURFACE_Y_MIN */
 
         /* Set transport term on diagonal */
