--- conflicted
+++ resolved
@@ -218,11 +218,8 @@
   void getTrackOTF(Track3D* track, TrackStackIndexes* tsi);
 
   /* Set parameters */
-<<<<<<< HEAD
   void setGeometry(Geometry* geometry);
-=======
   void setNumPolar(int num_polar);
->>>>>>> 09c35ec5
   void setDesiredPolarSpacing(double spacing);
   void setSegmentFormation(segmentationType segmentation_type);
   void setTrackGenerationMethod(int method);
