#include "CPUSolver.h"


/**
 * @brief Constructor initializes array pointers for Tracks and Materials.
 * @details The constructor retrieves the number of energy groups and FSRs
 *          and azimuthal angles from the Geometry and TrackGenerator if
 *          passed in as parameters by the user. The constructor initalizes
 *          the number of OpenMP threads to a default of 1.
 * @param geometry an optional pointer to the Geometry
 * @param track_generator an optional pointer to the TrackGenerator
 */
CPUSolver::CPUSolver(Geometry* geometry, TrackGenerator* track_generator) 
    : Solver(geometry, track_generator) {

  setNumThreads(1);

  _FSR_locks = NULL;
  _cmfd_surface_locks = NULL;
}


/**
 * @brief Destructor deletes array for OpenMP mutual exclusion locks for
 *        FSR scalar flux updates, and calls Solver parent class destructor
 *        to deletes arrays for fluxes and sources.
 */
CPUSolver::~CPUSolver() {

  if (_FSR_locks != NULL)
    delete [] _FSR_locks;

  if (_cmfd_surface_locks != NULL)
    delete [] _cmfd_surface_locks;

  if (_surface_currents != NULL)
    delete [] _surface_currents;
}


/**
 * @brief Returns the number of shared memory OpenMP threads in use.
 * @return the number of threads
 */
int CPUSolver::getNumThreads() {
  return _num_threads;
}


/**
 * @brief Returns the scalar flux for some FSR and energy group.
 * @param fsr_id the ID for the FSR of interest
 * @param energy_group the energy group of interest
 * @return the FSR scalar flux
 */
FP_PRECISION CPUSolver::getFSRScalarFlux(int fsr_id, int energy_group) {

  /* Error checking */
  if (fsr_id >= _num_FSRs)
    log_printf(ERROR, "Unable to return a scalar flux for FSR ID = %d in energy"
               " group %d since the solver only contains FSR with IDs less"
               " than or equal to %d", fsr_id, energy_group, _num_FSRs-1);

  if (fsr_id < 0)
    log_printf(ERROR, "Unable to return a scalar flux for FSR ID = %d "
               "in energy group %d since FSRs do not have ",
               "negative IDs", fsr_id, energy_group);

  if (energy_group-1 >= _num_groups)
    log_printf(ERROR, "Unable to return a scalar flux for FSR ID = %d "
               "in energy group %d since the solver only has %d energy "
               "groups", fsr_id, energy_group, _num_groups);

  if (energy_group <= 0)
    log_printf(ERROR, "Unable to return a scalar flux for FSR ID = %d "
               "in energy group %d since energy groups are greater than "
               "or equal to 1", fsr_id, energy_group);

  return _scalar_flux(fsr_id,energy_group-1);
}


/**
 * @brief Returns the source for some energy group for a flat source region
 * @param fsr_id the ID for the FSR of interest
 * @param energy_group the energy group of interest
 * @return the flat source region source
 */
FP_PRECISION CPUSolver::getFSRSource(int fsr_id, int energy_group) {

  /* Error checking */
  if (fsr_id >= _num_FSRs)
    log_printf(ERROR, "Unable to return a source for FSR ID = %d in energy "
               "group %d since the solver only contains FSR with IDs less than "
               "or equal to %d", fsr_id, energy_group, _num_FSRs-1);

  if (fsr_id < 0)
    log_printf(ERROR, "Unable to return a source for FSR ID = %d "
               "in energy group %d since FSRs do not have negative IDs",
               fsr_id, energy_group);

  if (energy_group-1 >= _num_groups)
    log_printf(ERROR, "Unable to return a source for FSR ID = %d "
               "in energy group %d since the solver only has %d energy "
               "groups", fsr_id, energy_group, _num_groups);

  if (energy_group <= 0)
    log_printf(ERROR, "Unable to return a source for FSR ID = %d "
               "in energy group %d since energy groups are greater than "
               "or equal to 1", fsr_id, energy_group);

  Material* material = _FSR_materials[fsr_id];
  FP_PRECISION* nu_sigma_f = material->getNuSigmaF();
  FP_PRECISION* chi = material->getChi();
  FP_PRECISION fission_source = 0.0;
  FP_PRECISION scatter_source = 0.0;
  FP_PRECISION total_source = 0.0;
  FP_PRECISION inverse_k_eff = 1.0 / _k_eff;

  /* Compute fission source for each group */
  if (material->isFissionable()) {
    for (int e=0; e < _num_groups; e++)
      fission_source += _scalar_flux(fsr_id,e) * nu_sigma_f[e];
    
    fission_source *= inverse_k_eff;
  }

  for (int g=0; g < _num_groups; g++)
    scatter_source += material->getSigmaSByGroupInline(g,energy_group-1)
        * _scalar_flux(fsr_id,g);

  /* Compute the total source */
  total_source = (fission_source * chi[energy_group-1] + scatter_source) *
      ONE_OVER_FOUR_PI;

  return total_source;
}


/**
 * @brief Return a scalar flux array indexed by FSR IDs and energy groups.
 * @details This energy groups are the innermost index, while the FSR ID is
 *         the outermost index.
 * @return an array of flat source region scalar fluxes
 */
FP_PRECISION* CPUSolver::getFSRScalarFluxes() {

  if (_scalar_flux == NULL)
    log_printf(ERROR, "Unable to returns the Solver's FSR scalar flux array "
               "since it has not yet been allocated in memory");

  return _scalar_flux;
}


/**
 * @brief Return a surface current array indexed by Cmfd Mesh surface IDs
 *        and energy groups.
 * @return an array of Cmfd Mesh cell surface currents
 */
FP_PRECISION* CPUSolver::getSurfaceCurrents() {

  if (_surface_currents == NULL)
    log_printf(ERROR, "Unable to returns the Solver's Cmfd Mesh surface "
               "currents array since it has not yet been allocated in memory");

  return _surface_currents;
}


/**
 * @brief Sets the number of shared memory OpenMP threads to use (>0).
 * @param num_threads the number of threads
 */
void CPUSolver::setNumThreads(int num_threads) {

  if (num_threads <= 0)
    log_printf(ERROR, "Unable to set the number of threads for the Solver "
               "to %d since it is less than or equal to 0", num_threads);

  _num_threads = num_threads;

  /* Set the number of threads for OpenMP */
  omp_set_num_threads(_num_threads);
}


/**
 * @brief Allocates memory for Track boundary angular flux and leakage
 *        and FSR scalar flux arrays.
 * @details Deletes memory for old flux arrays if they were allocated for a
 *          previous simulation.
 */
void CPUSolver::initializeFluxArrays() {

  /* Delete old flux arrays if they exist */
  if (_boundary_flux != NULL)
    delete [] _boundary_flux;

  if (_boundary_leakage != NULL)
    delete [] _boundary_leakage;

  if (_scalar_flux != NULL)
    delete [] _scalar_flux;

  int size;

  /* Allocate memory for the Track boundary flux and leakage arrays */
  try{
    size = 2 * _tot_num_tracks * _polar_times_groups;
    _boundary_flux = new FP_PRECISION[size];
    _boundary_leakage = new FP_PRECISION[size];

    /* Allocate an array for the FSR scalar flux */
    size = _num_FSRs * _num_groups;
    _scalar_flux = new FP_PRECISION[size];
  }
  catch(std::exception &e) {
    log_printf(ERROR, "Could not allocate memory for the Solver's fluxes. "
               "Backtrace:%s", e.what());
  }
}



/**
 * @brief Allocates memory for FSR source arrays.
 * @details Deletes memory for old source arrays if they were allocated for a
 *          previous simulation.
 */
void CPUSolver::initializeSourceArrays() {

  /* Delete old sources arrays if they exist */
  if (_fission_sources != NULL)
    delete [] _fission_sources;

  if (_scatter_sources != NULL)
    delete [] _scatter_sources;

  if (_old_fission_sources != NULL)
    delete [] _old_fission_sources;

  if (_reduced_sources != NULL)
    delete [] _reduced_sources;

  if (_source_residuals != NULL)
    delete [] _source_residuals;

  int size;

  /* Allocate memory for all source arrays */
  try{

    size = _num_FSRs * _num_groups;
    _fission_sources = new FP_PRECISION[size];
    _reduced_sources = new FP_PRECISION[size];

    size = _num_threads * _num_groups;
    _scatter_sources = new FP_PRECISION[size];

    size = _num_FSRs;
    _old_fission_sources = new FP_PRECISION[size];
    _source_residuals = new FP_PRECISION[size];

  }
  catch(std::exception &e) {
    log_printf(ERROR, "Could not allocate memory for the solver's FSR "
               "sources array. Backtrace:%s", e.what());
  }

}


/**
 * @brief Creates a polar Quadrature object for the solver.
 * @details Deletes memory for old Quadrature if one was allocated for a
 *          previous simulation.
 */
void CPUSolver::initializePolarQuadrature() {

  /* Deletes the old Quadrature if one existed */
  if (_quad != NULL)
    delete _quad;

  _quad = new Quadrature(_quadrature_type, _num_polar);
  _polar_times_groups = _num_groups * _num_polar;
}


/**
 * @brief Builds a linear interpolation table to compute exponentials for
 *        each segment of each Track for each polar angle.
 */
void CPUSolver::buildExpInterpTable() {

  log_printf(INFO, "Building exponential interpolation table...");

  FP_PRECISION azim_weight;

  _polar_weights = new FP_PRECISION[_num_azim*_num_polar];

  /* Compute the total azimuthal weight for tracks at each polar angle */
  #pragma omp parallel for private(azim_weight) schedule(guided)
  for (int i=0; i < _num_azim; i++) {

    azim_weight = _azim_weights[i];

    for (int p=0; p < _num_polar; p++)
      _polar_weights(i,p) = azim_weight*_quad->getMultiple(p)*FOUR_PI;
  }

  /* Set size of interpolation table */
  int num_array_values = 10 * sqrt(1./(8.*_source_convergence_thresh*1e-2));
  _exp_table_spacing = 10. / num_array_values;
  _exp_table_size = _two_times_num_polar * num_array_values;
  _exp_table_max_index = _exp_table_size - _two_times_num_polar - 1.;

  log_printf(DEBUG, "Exponential interpolation table size: %i, max index: %i",
             _exp_table_size, _exp_table_max_index);

  /* Allocate array for the table */
  _exp_table = new FP_PRECISION[_exp_table_size];

  FP_PRECISION expon;
  FP_PRECISION intercept;
  FP_PRECISION slope;

  /* Create exponential linear interpolation table */
  for (int i=0; i < num_array_values; i ++){
    for (int p=0; p < _num_polar; p++){
      expon = exp(- (i * _exp_table_spacing) / _quad->getSinTheta(p));
      slope = - expon / _quad->getSinTheta(p);
      intercept = expon * (1 + (i * _exp_table_spacing)/_quad->getSinTheta(p));
      _exp_table[_two_times_num_polar * i + 2 * p] = slope;
      _exp_table[_two_times_num_polar * i + 2 * p + 1] = intercept;
    }
  }

  /* Compute the reciprocal of the table entry spacing */
  _inverse_exp_table_spacing = 1.0 / _exp_table_spacing;

  return;
}


/**
 * @brief Initializes the FSR volumes and Materials array.
 * @details This method assigns each FSR a unique, monotonically increasing
 *          ID, sets the Material for each FSR, and assigns a volume based on
 *          the cumulative length of all of the segments inside the FSR.
 */
void CPUSolver::initializeFSRs() {

  log_printf(INFO, "Initializing flat source regions...");

  /* Delete old FSR arrays if they exist */
  if (_FSR_volumes != NULL)
    delete [] _FSR_volumes;

  if (_FSR_materials != NULL)
    delete [] _FSR_materials;

  _FSR_volumes = (FP_PRECISION*)calloc(_num_FSRs, sizeof(FP_PRECISION));
  _FSR_materials = new Material*[_num_FSRs];
  _FSR_locks = new omp_lock_t[_num_FSRs];

  int num_segments;
  segment* curr_segment;
  segment* segments;
  FP_PRECISION volume;
  Material* material;
<<<<<<< HEAD
  Universe* root_universe = _geometry->getRootUniverse();
=======
  Universe* univ_zero = _geometry->getUniverse(0);
  _num_fissionable_FSRs = 0;
>>>>>>> dbbe06ba

  /* Set each FSR's "volume" by accumulating the total length of all Tracks
   * inside the FSR. Loop over azimuthal angles, Tracks and Track segments. */
  for (int i=0; i < _tot_num_tracks; i++) {

    int azim_index = _tracks[i]->getAzimAngleIndex();
    num_segments = _tracks[i]->getNumSegments();
    segments = _tracks[i]->getSegments();

    for (int s=0; s < num_segments; s++) {
      curr_segment = &segments[s];
      volume = curr_segment->_length * _azim_weights[azim_index];
      _FSR_volumes[curr_segment->_region_id] += volume;
    }
  }

  /* Loop over all FSRs to extract FSR material pointers */
  for (int r=0; r < _num_FSRs; r++) {

    /* Assign the Material corresponding to this FSR */
    material = _geometry->findFSRMaterial(r);
    _FSR_materials[r] = material;

    /* Increment number of fissionable FSRs */
    if (material->isFissionable())
      _num_fissionable_FSRs++;

    log_printf(DEBUG, "FSR ID = %d has Material ID = %d "
               "and volume = %f", r, _FSR_materials[r]->getUid(), 
               _FSR_volumes[r]);
  }

  /* Loop over all FSRs to initialize OpenMP locks */
  #pragma omp parallel for schedule(guided)
  for (int r=0; r < _num_FSRs; r++)
    omp_init_lock(&_FSR_locks[r]);

  return;
}


/**
 * @brief Initializes Cmfd object for acceleration prior to source iteration.
 * @details Instantiates a dummy Cmfd object if one was not assigned to
 *          the Solver by the user and initializes FSRs, Materials, fluxes
 *          and the Mesh. This method intializes a global array for the
 *          surface currents.
 */
void CPUSolver::initializeCmfd() {

  /* Call parent class method */
  Solver::initializeCmfd();

  /* Delete old Cmfd surface currents array it it exists */
  if (_surface_currents != NULL)
    delete [] _surface_currents;

  int size;

  /* Allocate memory for the Cmfd Mesh surface currents array */
  try{

    /* Allocate an array for the Cmfd Mesh surface currents */
    size = _num_mesh_cells * _cmfd->getNumCmfdGroups() * 8;
    _surface_currents = new FP_PRECISION[size];
  }
  catch(std::exception &e) {
    log_printf(ERROR, "Could not allocate memory for the Solver's Cmfd "
               "surface currents. Backtrace:%s", e.what());
  }

  _cmfd->setSurfaceCurrents(_surface_currents);

  /* Initialize an array of OpenMP locks for each Cmfd Mesh surface */ 
  _cmfd_surface_locks = new omp_lock_t[_num_mesh_cells * 8];

  /* Loop over all mesh cell surfaces to initialize OpenMP locks */
  #pragma omp parallel for schedule(guided)
  for (int r=0; r < _num_mesh_cells*8; r++)
    omp_init_lock(&_cmfd_surface_locks[r]);

  return;
}


/**
 * @brief Zero each Track's boundary fluxes for each energy group and polar
 *        angle in the "forward" and "reverse" directions.
 */
void CPUSolver::zeroTrackFluxes() {

  #pragma omp parallel for schedule(guided)
  for (int t=0; t < _tot_num_tracks; t++) {
    for (int d=0; d < 2; d++) {
      for (int p=0; p < _num_polar; p++) {
        for (int e=0; e < _num_groups; e++) {
          _boundary_flux(t,d,p,e) = 0.0;
        }
      }
    }
  }

  return;
}


/**
 * @brief Set the scalar flux for each FSR and energy group to some value.
 * @param value the value to assign to each FSR scalar flux
 */
void CPUSolver::flattenFSRFluxes(FP_PRECISION value) {

  #pragma omp parallel for schedule(guided)
  for (int r=0; r < _num_FSRs; r++) {
    for (int e=0; e < _num_groups; e++)
      _scalar_flux(r,e) = value;
  }

  return;
}


 /**
  * @brief Set the Cmfd Mesh surface currents for each Mesh cell and energy
  *        group to zero.
  */
void CPUSolver::zeroSurfaceCurrents() {

  #pragma omp parallel for schedule(guided)
  for (int r=0; r < _num_mesh_cells; r++) {
    for (int s=0; s < 8; s++) {
      for (int e=0; e < _num_groups; e++)
        _surface_currents(r*8+s,e) = 0.0;
    }
  }

  return;
}


/**
 * @brief Set the source for each FSR and energy group to some value.
 * @param value the value to assign to each FSR source
 */
void CPUSolver::flattenFSRSources(FP_PRECISION value) {

  #pragma omp parallel for schedule(guided)
  for (int r=0; r < _num_FSRs; r++) 
    _old_fission_sources[r] = value;

  return;
}


/**
 * @brief Normalizes all FSR scalar fluxes and Track boundary angular
 *        fluxes to the total fission source (times \f$ \nu \f$).
 */
void CPUSolver::normalizeFluxes() {

  FP_PRECISION* nu_sigma_f;
  FP_PRECISION volume;
  FP_PRECISION tot_fission_source;
  FP_PRECISION norm_factor;

  /* Compute total fission source for each FSR, energy group */
  #pragma omp parallel for private(volume, nu_sigma_f) \
    reduction(+:tot_fission_source) schedule(guided)
  for (int r=0; r < _num_FSRs; r++) {

    /* Get pointers to important data structures */
    nu_sigma_f = _FSR_materials[r]->getNuSigmaF();
    volume = _FSR_volumes[r];

    for (int e=0; e < _num_groups; e++)
      _fission_sources(r,e) = nu_sigma_f[e] * _scalar_flux(r,e) * volume;
  }

  /* Compute the total fission source */
  tot_fission_source = pairwise_sum<FP_PRECISION>(_fission_sources,
                                                  _num_FSRs*_num_groups);

  /* Normalize scalar fluxes in each FSR */
  norm_factor = 1.0 / tot_fission_source;

  log_printf(DEBUG, "Tot. Fiss. Src = %f, Normalization factor = %f",
             tot_fission_source, norm_factor);

  #pragma omp parallel for schedule(guided)
  for (int r=0; r < _num_FSRs; r++) {
    for (int e=0; e < _num_groups; e++)
      _scalar_flux(r,e) *= norm_factor;
  }

  /* Normalize angular boundary fluxes for each Track */
  #pragma omp parallel for schedule(guided)
  for (int i=0; i < _tot_num_tracks; i++) {
    for (int j=0; j < 2; j++) {
      for (int p=0; p < _num_polar; p++) {
        for (int e=0; e < _num_groups; e++) {
          _boundary_flux(i,j,p,e) *= norm_factor;
        }
      }
    }
  }

  return;
}


/**
 * @brief Computes the total source (fission and scattering) in each FSR.
 * @details This method computes the total source in each FSR based on
 *          this iteration's current approximation to the scalar flux. A
 *          residual for the source with respect to the source compute on
 *          the previous iteration is computed and returned. The residual
 *          is determined as follows:
 *          /f$ res = \sqrt{\frac{\displaystyle\sum \displaystyle\sum
 *                    \left(\frac{Q^i - Q^{i-1}}{Q^i}\right)^2}{\# FSRs}} \f$
 *
 * @return the residual between this source and the previous source
 */
FP_PRECISION CPUSolver::computeFSRSources() {

  int tid;
  Material* material;
  FP_PRECISION scatter_source;
  FP_PRECISION fission_source;
  FP_PRECISION fsr_fission_source;
  FP_PRECISION* nu_sigma_f;
  FP_PRECISION* sigma_s;
  FP_PRECISION* sigma_t;
  FP_PRECISION* chi;

  FP_PRECISION source_residual = 0.0;

  FP_PRECISION inverse_k_eff = 1.0 / _k_eff;

  /* For all FSRs, find the source */
  #pragma omp parallel for private(tid, material, nu_sigma_f, chi, \
    sigma_s, sigma_t, fission_source, scatter_source, fsr_fission_source) \
    schedule(guided)
  for (int r=0; r < _num_FSRs; r++) {

    tid = omp_get_thread_num();
    material = _FSR_materials[r];
    nu_sigma_f = material->getNuSigmaF();
    chi = material->getChi();
    sigma_s = material->getSigmaS();
    sigma_t = material->getSigmaT();

    /* Initialize the source residual to zero */
    _source_residuals[r] = 0.;
    fsr_fission_source = 0.0;

    /* Compute fission source for each group */
    if (material->isFissionable()) {
      for (int e=0; e < _num_groups; e++)
        _fission_sources(r,e) = _scalar_flux(r,e) * nu_sigma_f[e];

        fission_source = pairwise_sum<FP_PRECISION>(&_fission_sources(r,0),
                                                     _num_groups);
        fission_source *= inverse_k_eff;
    }

    else
      fission_source = 0.0;

    /* Compute total scattering source for group G */
    for (int G=0; G < _num_groups; G++) {
      scatter_source = 0;

      for (int g=0; g < _num_groups; g++)
        _scatter_sources(tid,g) = material->getSigmaSByGroupInline(g,G)
                      * _scalar_flux(r,g);

        scatter_source=pairwise_sum<FP_PRECISION>(&_scatter_sources(tid,0),
                                                   _num_groups);

      /* Set the fission source for FSR r in group G */
      fsr_fission_source += fission_source * chi[G];

      /* Set the reduced source for FSR r in group G */
      _reduced_sources(r,G) = (fission_source * chi[G] + scatter_source) *
                      ONE_OVER_FOUR_PI / sigma_t[G];
    }

    /* Compute the norm of residual of the source in the FSR */
    if (fsr_fission_source > 1E-10)
      _source_residuals[r] = pow((fsr_fission_source - _old_fission_sources[r])
                                 / fsr_fission_source, 2);
    
    /* Update the old source */
    _old_fission_sources[r] = fsr_fission_source;
  }

  /* Sum up the residuals from each FSR */
  source_residual = pairwise_sum<FP_PRECISION>(_source_residuals, _num_FSRs);
  source_residual = sqrt(source_residual / (_num_fissionable_FSRs * _num_groups));
  
  return source_residual;
}


/**
 * @brief Compute \f$ k_{eff} \f$ from the total fission and absorption rates.
 * @details This method computes the current approximation to the
 *          multiplication factor on this iteration as follows:
 *          \f$ k_{eff} = \frac{\displaystyle\sum \displaystyle\sum \nu
 *                        \Sigma_f \Phi V}{\displaystyle\sum
 *                        \displaystyle\sum \Sigma_a \Phi V} \f$
 */
void CPUSolver::computeKeff() {

  int tid;
  Material* material;
  FP_PRECISION* sigma_a;
  FP_PRECISION* nu_sigma_f;
  FP_PRECISION volume;

  FP_PRECISION tot_abs = 0.0;
  FP_PRECISION tot_fission = 0.0;

  FP_PRECISION* FSR_rates = new FP_PRECISION[_num_FSRs];
  FP_PRECISION* group_rates = new FP_PRECISION[_num_threads * _num_groups];
  
  /* Loop over all FSRs and compute the volume-weighted absorption rates */
  #pragma omp parallel for private(tid, volume, \
    material, sigma_a) schedule(guided)
  for (int r=0; r < _num_FSRs; r++) {

    tid = omp_get_thread_num() * _num_groups;
    volume = _FSR_volumes[r];
    material = _FSR_materials[r];
    sigma_a = material->getSigmaA();

    for (int e=0; e < _num_groups; e++)
      group_rates[tid+e] = sigma_a[e] * _scalar_flux(r,e);

    FSR_rates[r]=pairwise_sum<FP_PRECISION>(&group_rates[tid], _num_groups);
    FSR_rates[r] *= volume;
  }

  /* Reduce absorption rates across FSRs */
  tot_abs = pairwise_sum<FP_PRECISION>(FSR_rates, _num_FSRs);

  /* Loop over all FSRs and compute the volume-weighted fission rates */
  #pragma omp parallel for private(tid, volume, \
    material, nu_sigma_f) schedule(guided)
  for (int r=0; r < _num_FSRs; r++) {

    tid = omp_get_thread_num() * _num_groups;
    volume = _FSR_volumes[r];
    material = _FSR_materials[r];
    nu_sigma_f = material->getNuSigmaF();

    for (int e=0; e < _num_groups; e++)
      group_rates[tid+e] = nu_sigma_f[e] * _scalar_flux(r,e);

    FSR_rates[r]=pairwise_sum<FP_PRECISION>(&group_rates[tid], _num_groups);
    FSR_rates[r] *= volume;
  }

  /* Reduce fission rates across FSRs */
  tot_fission = pairwise_sum<FP_PRECISION>(FSR_rates, _num_FSRs);

  /* Reduce leakage array across Tracks, energy groups, polar angles */
  int size = 2 * _tot_num_tracks * _polar_times_groups;
  _leakage = pairwise_sum<FP_PRECISION>(_boundary_leakage, size) * 0.5;

  _k_eff = tot_fission / (tot_abs + _leakage);

  log_printf(DEBUG, "abs = %f, fission = %f, leakage = %f, k_eff = %f",
             tot_abs, tot_fission, _leakage, _k_eff);

  delete [] FSR_rates;
  delete [] group_rates;

  return;
}


/**
 * @brief This method performs one transport sweep of all azimuthal angles,
 *        Tracks, Track segments, polar angles and energy groups.
 * @details The method integrates the flux along each Track and updates the
 *          boundary fluxes for the corresponding output Track, while updating
 *          the scalar flux in each flat source region.
 */
void CPUSolver::transportSweep() {

  int tid;
  int min_track, max_track;
  Track* curr_track;
  int azim_index;
  int num_segments;
  segment* curr_segment;
  segment* segments;
  FP_PRECISION* track_flux;

  log_printf(DEBUG, "Transport sweep with %d OpenMP threads", _num_threads);

  /* Initialize flux in each FSr to zero */
  flattenFSRFluxes(0.0);

  if (_cmfd != NULL && _cmfd->isFluxUpdateOn())
    zeroSurfaceCurrents();

  /* Loop over azimuthal angle halfspaces */
  for (int i=0; i < 2; i++) {

    /* Compute the minimum and maximum Track IDs corresponding to
     * this azimuthal angular halfspace */
    min_track = i * (_tot_num_tracks / 2);
    max_track = (i + 1) * (_tot_num_tracks / 2);

    /* Loop over each thread within this azimuthal angle halfspace */
    #pragma omp parallel for private(curr_track, azim_index, num_segments, \
      curr_segment, segments, track_flux, tid) schedule(guided)
    for (int track_id=min_track; track_id < max_track; track_id++) {

      tid = omp_get_thread_num();

      /* Use local array accumulator to prevent false sharing*/
      FP_PRECISION* thread_fsr_flux;
      thread_fsr_flux = new FP_PRECISION[_num_groups];

      /* Initialize local pointers to important data structures */
      curr_track = _tracks[track_id];
      azim_index = curr_track->getAzimAngleIndex();
      num_segments = curr_track->getNumSegments();
      segments = curr_track->getSegments();
      track_flux = &_boundary_flux(track_id,0,0,0);

      /* Loop over each Track segment in forward direction */
      for (int s=0; s < num_segments; s++) {
        curr_segment = &segments[s];
        scalarFluxTally(curr_segment, azim_index, track_flux,
                        thread_fsr_flux,true);
      }

      /* Transfer boundary angular flux to outgoing Track */
      transferBoundaryFlux(track_id, azim_index, true, track_flux);

      /* Loop over each Track segment in reverse direction */
      track_flux += _polar_times_groups;

      for (int s=num_segments-1; s > -1; s--) {
        curr_segment = &segments[s];
        scalarFluxTally(curr_segment, azim_index, track_flux,
                        thread_fsr_flux,false);
      }
      delete thread_fsr_flux;

      /* Transfer boundary angular flux to outgoing Track */
      transferBoundaryFlux(track_id, azim_index, false, track_flux);
    }
  }

  return;
}


/**
 * @brief Computes the contribution to the FSR scalar flux from a Track segment.
 * @details This method integrates the angular flux for a Track segment across
 *          energy groups and polar angles, and tallies it into the FSR
 *          scalar flux, and updates the Track's angular flux.
 * @param curr_segment a pointer to the Track segment of interest
 * @param azim_index a pointer to the azimuthal angle index for this segment
 * @param track_flux a pointer to the Track's angular flux
 * @param fsr_flux a pointer to the temporary FSR flux buffer
 * @param fwd
 */
void CPUSolver::scalarFluxTally(segment* curr_segment,
                                int azim_index,
                                FP_PRECISION* track_flux,
                                FP_PRECISION* fsr_flux,
                                bool fwd){

  int tid = omp_get_thread_num();
  int fsr_id = curr_segment->_region_id;
  FP_PRECISION length = curr_segment->_length;
  FP_PRECISION* sigma_t = curr_segment->_material->getSigmaT();

  /* The change in angular flux along this Track segment in the FSR */
  FP_PRECISION delta_psi;
  FP_PRECISION exponential;

  /* Set the FSR scalar flux buffer to zero */
  memset(fsr_flux, 0.0, _num_groups * sizeof(FP_PRECISION));

  /* Loop over energy groups */
  for (int e=0; e < _num_groups; e++) {

    /* Loop over polar angles */
    for (int p=0; p < _num_polar; p++){
      exponential = computeExponential(sigma_t[e], length, p);
      delta_psi = (track_flux(p,e)-_reduced_sources(fsr_id,e))*exponential;
      fsr_flux[e] += delta_psi * _polar_weights(azim_index,p);
      track_flux(p,e) -= delta_psi;
    }
  }

  if (_cmfd != NULL && _cmfd->isFluxUpdateOn()){
    if (curr_segment->_cmfd_surface_fwd != -1 && fwd){

      int pe = 0;

      /* Atomically increment the Cmfd Mesh surface current from the
       * temporary array using mutual exclusion locks */
      omp_set_lock(&_cmfd_surface_locks[curr_segment->_cmfd_surface_fwd]);

      /* Loop over energy groups */
      for (int e = 0; e < _num_groups; e++) {

        /* Loop over polar angles */
        for (int p = 0; p < _num_polar; p++){

          /* Increment current (polar and azimuthal weighted flux, group) */
          _surface_currents(curr_segment->_cmfd_surface_fwd,e) +=
              track_flux(p,e)*_polar_weights(azim_index,p)/2.0;
          pe++;
        }
      }

      /* Release Cmfd Mesh surface mutual exclusion lock */
      omp_unset_lock(&_cmfd_surface_locks[curr_segment->_cmfd_surface_fwd]);

    }
    else if (curr_segment->_cmfd_surface_bwd != -1 && !fwd){

      int pe = 0;

      /* Atomically increment the Cmfd Mesh surface current from the
       * temporary array using mutual exclusion locks */
      omp_set_lock(&_cmfd_surface_locks[curr_segment->_cmfd_surface_bwd]);

      /* Loop over energy groups */
      for (int e = 0; e < _num_groups; e++) {

        /* Loop over polar angles */
        for (int p = 0; p < _num_polar; p++){

          /* Increment current (polar and azimuthal weighted flux, group) */
          _surface_currents(curr_segment->_cmfd_surface_bwd,e) +=
              track_flux(p,e)*_polar_weights(azim_index,p)/2.0;
          pe++;
        }
      }

      /* Release Cmfd Mesh surface mutual exclusion lock */
      omp_unset_lock(&_cmfd_surface_locks[curr_segment->_cmfd_surface_bwd]);
    }
  }

  /* Atomically increment the FSR scalar flux from the temporary array */
  omp_set_lock(&_FSR_locks[fsr_id]);
  {
    for (int e=0; e < _num_groups; e++)
      _scalar_flux(fsr_id,e) += fsr_flux[e];
  }
  omp_unset_lock(&_FSR_locks[fsr_id]);

  return;
}


/**
 * @brief Computes the exponential term in the transport equation for a
 *        Track segment.
 * @details This method computes \f$ 1 - exp(-l\Sigma^T_g/sin(\theta_p)) \f$
 *          for a segment with total group cross-section and for some polar
 *          angle. This method uses either a linear interpolation table
 *          (default) or the exponential intrinsic exp(...) function if
 *          requested by the user through a call to the
 *          Solver::useExponentialIntrinsic()  routine.
 * @param sigma_t the total group cross-section at this energy
 * @param length the length of the Track segment projected in the xy-plane
 * @param p the polar angle index
 * @return the evaluated exponential
 */
FP_PRECISION CPUSolver::computeExponential(FP_PRECISION sigma_t,
                                           FP_PRECISION length, int p) {

  FP_PRECISION exponential;
  FP_PRECISION tau = sigma_t * length;

  /* Evaluate the exponential using the lookup table - linear interpolation */
  if (_interpolate_exponential) {
    int index;
    index = round_to_int(tau * _inverse_exp_table_spacing);
    index *= _two_times_num_polar;
    exponential = (1. - (_exp_table[index+2 * p] * tau +
                  _exp_table[index + 2 * p +1]));
  }

  /* Evalute the exponential using the intrinsic exp(...) function */
  else {
    FP_PRECISION sintheta = _quad->getSinTheta(p);
    exponential = 1.0 - exp(- tau / sintheta);
  }

  return exponential;
}


/**
 * @brief Updates the boundary flux for a Track given boundary conditions.
 * @details For reflective boundary conditions, the outgoing boundary flux
 *          for the Track is given to the reflecting Track. For vacuum
 *          boundary conditions, the outgoing flux tallied as leakage.
 * @param track_id the ID number for the Track of interest
 * @param azim_index a pointer to the azimuthal angle index for this segment
 * @param direction the Track direction (forward - true, reverse - false)
 * @param track_flux a pointer to the Track's outgoing angular flux
 */
void CPUSolver::transferBoundaryFlux(int track_id,
                                     int azim_index,
                                     bool direction,
                                     FP_PRECISION* track_flux) {
  int start;
  int bc;
  FP_PRECISION* track_leakage;
  int track_out_id;

  /* Extract boundary conditions for this Track and the pointer to the
   * outgoing reflective Track, and index into the leakage array */

  /* For the "forward" direction */
  if (direction) {
    start = _tracks[track_id]->isReflOut() * _polar_times_groups;
    bc = (int)_tracks[track_id]->getBCOut();
    track_leakage = &_boundary_leakage(track_id,0);
    track_out_id = _tracks[track_id]->getTrackOut()->getUid();
  }

  /* For the "reverse" direction */
  else {
    start = _tracks[track_id]->isReflIn() * _polar_times_groups;
    bc = (int)_tracks[track_id]->getBCIn();
    track_leakage = &_boundary_leakage(track_id,_polar_times_groups);
    track_out_id = _tracks[track_id]->getTrackIn()->getUid();
  }

  FP_PRECISION* track_out_flux = &_boundary_flux(track_out_id,0,0,start);

  /* Loop over polar angles and energy groups */
  for (int e=0; e < _num_groups; e++) {
    for (int p=0; p < _num_polar; p++) {
      track_out_flux(p,e) = track_flux(p,e) * bc;
      track_leakage(p,e) = track_flux(p,e) *
                            _polar_weights(azim_index,p) * (!bc);
    }
  }
}


/**
 * @brief Add the source term contribution in the transport equation to
 *        the FSR scalar flux.
 */
void CPUSolver::addSourceToScalarFlux() {

  FP_PRECISION volume;
  FP_PRECISION* sigma_t;

  /* Add in source term and normalize flux to volume for each FSR */
  /* Loop over FSRs, energy groups */
  #pragma omp parallel for private(volume, sigma_t) schedule(guided)
  for (int r=0; r < _num_FSRs; r++) {

    volume = _FSR_volumes[r];
    sigma_t = _FSR_materials[r]->getSigmaT();

      for (int e=0; e < _num_groups; e++) {
        _scalar_flux(r,e) *= 0.5;
        _scalar_flux(r,e) = FOUR_PI * _reduced_sources(r,e) +
                            (_scalar_flux(r,e) / (sigma_t[e] * volume));
    }
  }

  return;
}


/**
 * @brief Computes the volume-weighted, energy integrated fission rate in
 *        each FSR and stores them in an array indexed by FSR ID.
 * @details This is a helper method for SWIG to allow users to retrieve
 *          FSR fission rates as a NumPy array. An example of how this method 
 *          can be called from Python is as follows:
 *
 * @code
 *          num_FSRs = geometry.getNumFSRs()
 *          fission_rates = solver.computeFSRFissionRates(num_FSRs)
 * @endcode
 *
 * @param fission_rates an array to store the fission rates (implicitly passed
 *                      in as a NumPy array from Python)
 * @param num_FSRs the number of FSRs passed in from Python
 */
void CPUSolver::computeFSRFissionRates(double* fission_rates, int num_FSRs) {

  log_printf(INFO, "Computing FSR fission rates...");

  FP_PRECISION* sigma_f;

  FP_PRECISION* scalar_flux = getFSRScalarFluxes();

  /* Initialize fission rates to zero */
  for (int r=0; r < _num_FSRs; r++)
    fission_rates[r] = 0.0;

  /* Loop over all FSRs and compute the volume-weighted fission rate */
  #pragma omp parallel for private (sigma_f) schedule(guided)
  for (int r=0; r < _num_FSRs; r++) {
    sigma_f = _FSR_materials[r]->getSigmaF();

    for (int e=0; e < _num_groups; e++)
      fission_rates[r] += sigma_f[e] * _scalar_flux(r,e);
  }

  return;
}<|MERGE_RESOLUTION|>--- conflicted
+++ resolved
@@ -369,12 +369,8 @@
   segment* segments;
   FP_PRECISION volume;
   Material* material;
-<<<<<<< HEAD
   Universe* root_universe = _geometry->getRootUniverse();
-=======
-  Universe* univ_zero = _geometry->getUniverse(0);
   _num_fissionable_FSRs = 0;
->>>>>>> dbbe06ba
 
   /* Set each FSR's "volume" by accumulating the total length of all Tracks
    * inside the FSR. Loop over azimuthal angles, Tracks and Track segments. */
