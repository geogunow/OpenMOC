#include "CPUSolver.h"


/**
 * @brief Constructor initializes array pointers for Tracks and Materials.
 * @details The constructor retrieves the number of energy groups and FSRs
 *          and azimuthal angles from the Geometry and TrackGenerator if
 *          passed in as parameters by the user. The constructor initalizes
 *          the number of OpenMP threads to a default of 1.
 * @param track_generator an optional pointer to the TrackGenerator
 */
CPUSolver::CPUSolver(TrackGenerator* track_generator)
  : Solver(track_generator) {

  setNumThreads(1);
  _FSR_locks = NULL;
}


/**
 * @brief Destructor deletes array for OpenMP mutual exclusion locks for
 *        FSR scalar flux updates, and calls Solver parent class destructor
 *        to deletes arrays for fluxes and sources.
 */
CPUSolver::~CPUSolver() {
  if (_FSR_locks != NULL)
    delete [] _FSR_locks;
}


/**
 * @brief Returns the number of shared memory OpenMP threads in use.
 * @return the number of threads
 */
int CPUSolver::getNumThreads() {
  return _num_threads;
}


/**
 * @brief Fills an array with the scalar fluxes.
 * @details This class method is a helper routine called by the OpenMOC
 *          Python "openmoc.krylov" module for Krylov subspace methods. 
 *          Although this method appears to require two arguments, in
 *          reality it only requires one due to SWIG and would be called
 *          from within Python as follows:
 *
 * @code
 *          num_fluxes = num_groups * num_FSRs
 *          fluxes = solver.getFluxes(num_fluxes)
 * @endcode
 *
 * @param fluxes an array of FSR scalar fluxes in each energy group
 * @param num_fluxes the total number of FSR flux values
 */
void CPUSolver::getFluxes(FP_PRECISION* out_fluxes, int num_fluxes) {

  if (num_fluxes != _num_groups * _num_FSRs)
    log_printf(ERROR, "Unable to get FSR scalar fluxes since there are "
               "%d groups and %d FSRs which does not match the requested "
               "%d flux values", _num_groups, _num_FSRs, num_fluxes);

  else if (_scalar_flux == NULL)
    log_printf(ERROR, "Unable to get FSR scalar fluxes since they "
               "have not yet been allocated");

  /* If the user called setFluxes(...) they already have the flux */
  if (_user_fluxes && _scalar_flux == out_fluxes)
    return;

  /* Otherwise, copy the fluxes into the input array */
  else {
    #pragma omp parallel for schedule(guided)
    for (int r=0; r < _num_FSRs; r++) {
      for (int e=0; e < _num_groups; e++)
        out_fluxes[r*_num_groups+e] = _scalar_flux(r,e);
    }
  }
}


/**
 * @brief Sets the number of shared memory OpenMP threads to use (>0).
 * @param num_threads the number of threads
 */
void CPUSolver::setNumThreads(int num_threads) {

  if (num_threads <= 0)
    log_printf(ERROR, "Unable to set the number of threads to %d "
               "since it is less than or equal to 0", num_threads);

  /* Set the number of threads for OpenMP */
  _num_threads = num_threads;
  omp_set_num_threads(_num_threads);
}


/**
 * @brief Assign a fixed source for a flat source region and energy group.
 * @details Fixed sources should be scaled to reflect the fact that OpenMOC 
 *          normalizes the scalar flux such that the total energy- and 
 *          volume-integrated production rate sums to 1.0.
 * @param fsr_id the flat source region ID
 * @param group the energy group
 * @param source the volume-averaged source in this group
 */
void CPUSolver::setFixedSourceByFSR(int fsr_id, int group, 
                                    FP_PRECISION source) {

  Solver::setFixedSourceByFSR(fsr_id, group, source);

  /* Allocate the fixed sources array if not yet allocated */
  if (_fixed_sources == NULL) {
    int size = _num_FSRs * _num_groups;
    _fixed_sources = new FP_PRECISION[size];
    memset(_fixed_sources, 0.0, sizeof(FP_PRECISION) * size);
  }

  /* Warn the user if a fixed source has already been assigned to this FSR */
  if (_fixed_sources(fsr_id,group-1) != 0.)
    log_printf(WARNING, "Over-riding fixed source %f in FSR ID=%d with %f",
               _fixed_sources(fsr_id,group-1), fsr_id, source);

  /* Store the fixed source for this FSR and energy group */
  _fixed_sources(fsr_id,group-1) = source;  
}


/**
 * @brief Set the flux array for use in transport sweep source calculations.
 * @detail This is a helper method for the checkpoint restart capabilities,
 *         as well as the IRAMSolver in the openmoc.krylov submodule. This
 *         routine may be used as follows from within Python:
 *
 * @code
 *          fluxes = numpy.random.rand(num_FSRs * num_groups, dtype=np.float)
 *          solver.setFluxes(fluxes)
 * @endcode
 *
 *          NOTE: This routine stores a pointer to the fluxes for the Solver
 *          to use during transport sweeps and other calculations. Hence, the 
 *          flux array pointer is shared between NumPy and the Solver.
 *
 * @param in_fluxes an array with the fluxes to use
 * @param num_fluxes the number of flux values (# groups x # FSRs)
 */
void CPUSolver::setFluxes(FP_PRECISION* in_fluxes, int num_fluxes) {
  if (num_fluxes != _num_groups * _num_FSRs)
    log_printf(ERROR, "Unable to set an array with %d flux values for %d "
               " groups and %d FSRs", num_fluxes, _num_groups, _num_FSRs);

  /* Allocate array if flux arrays have not yet been initialized */
  if (_scalar_flux == NULL)
    initializeFluxArrays();

  /* Set the scalar flux array pointer to the array passed in from NumPy */
  _scalar_flux = in_fluxes;
  _user_fluxes = false;
}


/**
 * @brief Initializes the FSR volumes and Materials array.
 * @details This method allocates and initializes an array of OpenMP
 *          mutual exclusion locks for each FSR for use in the
 *          transport sweep algorithm.
 */
void CPUSolver::initializeFSRs() {

  Solver::initializeFSRs();

  /* Allocate array of mutex locks for each FSR */
  _FSR_locks = new omp_lock_t[_num_FSRs];

  /* Loop over all FSRs to initialize OpenMP locks */
  #pragma omp parallel for schedule(guided)
  for (int r=0; r < _num_FSRs; r++)
    omp_init_lock(&_FSR_locks[r]);
}


/**
 * @brief Allocates memory for Track boundary angular flux and leakage
 *        and FSR scalar flux arrays.
 * @details Deletes memory for old flux arrays if they were allocated
 *          for a previous simulation.
 */
void CPUSolver::initializeFluxArrays() {

  /* Delete old flux arrays if they exist */
  if (_boundary_flux != NULL)
    delete [] _boundary_flux;

  if (_boundary_leakage != NULL)
    delete [] _boundary_leakage;

  if (_scalar_flux != NULL && !_user_fluxes)
    delete [] _scalar_flux;

  if (_old_scalar_flux != NULL)
    delete [] _old_scalar_flux;

  /* Allocate memory for the Track boundary flux and leakage arrays */
  try{
    int size = 2 * _tot_num_tracks * _polar_times_groups;
    _boundary_flux = new FP_PRECISION[size];
    _boundary_leakage = new FP_PRECISION[size];

    /* Allocate an array for the FSR scalar flux */
    size = _num_FSRs * _num_groups;
    _scalar_flux = new FP_PRECISION[size];
    _old_scalar_flux = new FP_PRECISION[size];
  }
  catch(std::exception &e) {
    log_printf(ERROR, "Could not allocate memory for the fluxes");
  }
}


/**
 * @brief Allocates memory for FSR source arrays.
 * @details Deletes memory for old source arrays if they were allocated for a
 *          previous simulation.
 */
void CPUSolver::initializeSourceArrays() {

  /* Delete old sources arrays if they exist */
  if (_reduced_sources != NULL)
    delete [] _reduced_sources;

  /* Allocate memory for all source arrays */
  try{
    int size = _num_FSRs * _num_groups;
    _reduced_sources = new FP_PRECISION[size];

    /* If no fixed sources were assigned, use a zeroes array */
    if (_fixed_sources == NULL) {
      _fixed_sources = new FP_PRECISION[size];
      memset(_fixed_sources, 0.0, sizeof(FP_PRECISION) * size);
    }
  }
  catch(std::exception &e) {
    log_printf(ERROR, "Could not allocate memory for FSR sources");
  }
}


/**
 * @brief Zero each Track's boundary fluxes for each energy group
 *        and polar angle in the "forward" and "reverse" directions.
 */
void CPUSolver::zeroTrackFluxes() {

  #pragma omp parallel for schedule(guided)
  for (int t=0; t < _tot_num_tracks; t++) {
    for (int d=0; d < 2; d++) {
      for (int p=0; p < _num_polar; p++) {
        for (int e=0; e < _num_groups; e++) {
          _boundary_flux(t,d,p,e) = 0.0;
        }
      }
    }
  }
}


/**
 * @brief Set the scalar flux for each FSR and energy group to some value.
 * @param value the value to assign to each FSR scalar flux
 */
void CPUSolver::flattenFSRFluxes(FP_PRECISION value) {

  #pragma omp parallel for schedule(guided)
  for (int r=0; r < _num_FSRs; r++) {
    for (int e=0; e < _num_groups; e++)
      _scalar_flux(r,e) = value;
  }
}


/**
 * @brief Stores the FSR scalar fluxes in the old scalar flux array.
 */
void CPUSolver::storeFSRFluxes() {

  #pragma omp parallel for schedule(guided)
  for (int r=0; r < _num_FSRs; r++) {
    for (int e=0; e < _num_groups; e++)
      _old_scalar_flux(r,e) = _scalar_flux(r,e);
  }
}


/**
 * @brief Normalizes all FSR scalar fluxes and Track boundary angular
 *        fluxes to the total fission source (times \f$ \nu \f$).
 */
void CPUSolver::normalizeFluxes() {

  FP_PRECISION* nu_sigma_f;
  FP_PRECISION volume;
  FP_PRECISION tot_fission_source;
  FP_PRECISION norm_factor;

  int size = _num_FSRs * _num_groups;
  FP_PRECISION* fission_sources = new FP_PRECISION[_num_FSRs * _num_groups];

  /* Compute total fission source for each FSR, energy group */
  #pragma omp parallel for private(volume, nu_sigma_f) schedule(guided)
  for (int r=0; r < _num_FSRs; r++) {

    /* Get pointers to important data structures */
    nu_sigma_f = _FSR_materials[r]->getNuSigmaF();
    volume = _FSR_volumes[r];

    for (int e=0; e < _num_groups; e++)
      fission_sources(r,e) = nu_sigma_f[e] * _scalar_flux(r,e) * volume;
  }

  /* Compute the total fission source */
  tot_fission_source = pairwise_sum<FP_PRECISION>(fission_sources,size);

  /* Deallocate memory for fission source array */
  delete [] fission_sources;

  /* Normalize scalar fluxes in each FSR */
  norm_factor = 1.0 / tot_fission_source;

  log_printf(DEBUG, "Tot. Fiss. Src. = %f, Norm. factor = %f",
             tot_fission_source, norm_factor);

  #pragma omp parallel for schedule(guided)
  for (int r=0; r < _num_FSRs; r++) {
    for (int e=0; e < _num_groups; e++)
      _scalar_flux(r,e) *= norm_factor;
  }

  /* Normalize angular boundary fluxes for each Track */
  #pragma omp parallel for schedule(guided)
  for (int t=0; t < _tot_num_tracks; t++) {
    for (int d=0; d < 2; d++) {
      for (int p=0; p < _num_polar; p++) {
        for (int e=0; e < _num_groups; e++) {
          _boundary_flux(t,d,p,e) *= norm_factor;
        }
      }
    }
  }
}


/**
 * @brief Computes the total source (fission, scattering, fixed) in each FSR.
 * @details This method computes the total source in each FSR based on
 *          this iteration's current approximation to the scalar flux.
 */
void CPUSolver::computeFSRSources() {

  int tid;
  FP_PRECISION scatter_source, fission_source;
  FP_PRECISION* nu_sigma_f;
  FP_PRECISION* sigma_t;
  FP_PRECISION* chi;
  Material* material;

  int size = _num_FSRs * _num_groups;
  FP_PRECISION* fission_sources = new FP_PRECISION[size];
  size = _num_threads * _num_groups;
  FP_PRECISION* scatter_sources = new FP_PRECISION[size];

  /* For all FSRs, find the source */
  #pragma omp parallel for private(tid, material, nu_sigma_f, chi, \
    sigma_t, fission_source, scatter_source) schedule(guided)
  for (int r=0; r < _num_FSRs; r++) {

    tid = omp_get_thread_num();
    material = _FSR_materials[r];
    nu_sigma_f = material->getNuSigmaF();
    chi = material->getChi();
    sigma_t = material->getSigmaT();

    /* Initialize the fission sources to zero */
    fission_source = 0.0;

    /* Compute fission source for each group */
    if (material->isFissionable()) {
      for (int e=0; e < _num_groups; e++)
        fission_sources(r,e) = _scalar_flux(r,e) * nu_sigma_f[e];

      fission_source = pairwise_sum<FP_PRECISION>(&fission_sources(r,0),
                                                  _num_groups);
      fission_source /= _k_eff;
    }

    /* Compute total (fission+scatter+fixed) source for group G */
    for (int G=0; G < _num_groups; G++) {
      for (int g=0; g < _num_groups; g++)
        scatter_sources(tid,g) = material->getSigmaSByGroupInline(g,G)
                                  * _scalar_flux(r,g);
      scatter_source = pairwise_sum<FP_PRECISION>(&scatter_sources(tid,0),
                                                _num_groups);

      _reduced_sources(r,G) = fission_source * chi[G];
      _reduced_sources(r,G) += scatter_source + _fixed_sources(r,G);
      _reduced_sources(r,G) *= ONE_OVER_FOUR_PI / sigma_t[G];
    }
  }

  delete [] fission_sources;
  delete [] scatter_sources;
}

/**
<<<<<<< HEAD
 * @brief Computes the fission source in each FSR.
 * @details This method computes the fission source in each FSR based on
 *          an input normalized flux vector. For use as a LinearOperator.
=======
 * @brief Computes the total fission source in each FSR.
 * @details This method is a helper routine for the openmoc.krylov submodule.
>>>>>>> a658aa94
 */
void CPUSolver::computeFSRFissionSources() {

  int tid;
  FP_PRECISION fission_source;
  FP_PRECISION* nu_sigma_f;
  FP_PRECISION* sigma_t;
  FP_PRECISION* chi;
  Material* material;

  int size = _num_FSRs * _num_groups;
  FP_PRECISION* fission_sources = new FP_PRECISION[size];

  /* For all FSRs, find the source */
  #pragma omp parallel for private(tid, material, nu_sigma_f, chi, \
    sigma_t, fission_source) schedule(guided)
  for (int r=0; r < _num_FSRs; r++) {

    tid = omp_get_thread_num();
    material = _FSR_materials[r];
    nu_sigma_f = material->getNuSigmaF();
    chi = material->getChi();
    sigma_t = material->getSigmaT();

    /* Initialize the fission sources to zero */
    fission_source = 0.0;

    /* Compute fission source for each group */
    if (material->isFissionable()) {
      for (int e=0; e < _num_groups; e++)
        fission_sources(r,e) = _scalar_flux(r,e) * nu_sigma_f[e];

      fission_source = pairwise_sum<FP_PRECISION>(&fission_sources(r,0),
                                                  _num_groups);
    }

    /* Compute total (fission+scatter+fixed) source for group G */
    for (int G=0; G < _num_groups; G++) {
      _reduced_sources(r,G) = fission_source * chi[G];
      _reduced_sources(r,G) *= ONE_OVER_FOUR_PI / sigma_t[G];
    }
  }

  delete [] fission_sources;
}

/**
<<<<<<< HEAD
 * @brief Computes the fission source in each FSR.
 * @details This method computes the scatter source in each FSR based on
 *          an input normalized flux vector.  For use as a LinearOperator.
=======
 * @brief Computes the total scattering source in each FSR.
 * @details This method is a helper routine for the openmoc.krylov submodule.
>>>>>>> a658aa94
 */
void CPUSolver::computeFSRScatterSources() {

  int tid;
  FP_PRECISION scatter_source;
  FP_PRECISION* sigma_t;
  Material* material;

  int size = _num_threads * _num_groups;
  FP_PRECISION* scatter_sources = new FP_PRECISION[size];

  /* For all FSRs, find the source */
  #pragma omp parallel for private(tid, material, \
    sigma_t, scatter_source) schedule(guided)
  for (int r=0; r < _num_FSRs; r++) {

    tid = omp_get_thread_num();
    material = _FSR_materials[r];
    sigma_t = material->getSigmaT();

    /* Compute total (fission+scatter+fixed) source for group G */
    for (int G=0; G < _num_groups; G++) {
      for (int g=0; g < _num_groups; g++)
        scatter_sources(tid,g) = material->getSigmaSByGroupInline(g,G)
                                  * _scalar_flux(r,g);
      scatter_source = pairwise_sum<FP_PRECISION>(&scatter_sources(tid,0),
                                                _num_groups);

<<<<<<< HEAD
      _reduced_sources(r,G) = scatter_source + _fixed_sources(r,G);
=======
      _reduced_sources(r,G) = scatter_source;
>>>>>>> a658aa94
      _reduced_sources(r,G) *= ONE_OVER_FOUR_PI / sigma_t[G];
    }
  }

  delete [] scatter_sources;
}

/**
 * @brief Computes the residual between source/flux iterations.
 * @param res_type the type of residuals to compute 
 *        (SCALAR_FLUX, FISSION_SOURCE, TOTAL_SOURCE)
 * @return the average residual in each FSR
 */
double CPUSolver::computeResidual(residualType res_type) {

  int norm;
  double residual;
  double* residuals = new double[_num_FSRs];
  memset(residuals, 0., _num_FSRs * sizeof(double));

  if (res_type == SCALAR_FLUX) {

    norm = _num_FSRs;

    for (int r=0; r < _num_FSRs; r++) {
      for (int e=0; e < _num_groups; e++)
        if (_old_scalar_flux(r,e) > 0.) {
          residuals[r] += pow((_scalar_flux(r,e) - _old_scalar_flux(r,e)) / 
                               _old_scalar_flux(r,e), 2);
      }
    }
  }

  else if (res_type == FISSION_SOURCE) {

    if (_num_fissionable_FSRs == 0)
      log_printf(ERROR, "The Solver is unable to compute a "
                 "FISSION_SOURCE residual without fissionable FSRs");

    norm = _num_fissionable_FSRs;

    double new_fission_source, old_fission_source;
    FP_PRECISION* nu_sigma_f;
    Material* material;

    for (int r=0; r < _num_FSRs; r++) {
      new_fission_source = 0.;
      old_fission_source = 0.;
      material = _FSR_materials[r];

      if (material->isFissionable()) {
        nu_sigma_f = material->getNuSigmaF();

        for (int e=0; e < _num_groups; e++) {
          new_fission_source += _scalar_flux(r,e) * nu_sigma_f[e];
          old_fission_source += _old_scalar_flux(r,e) * nu_sigma_f[e];
        }

        if (old_fission_source > 0.)
          residuals[r] = pow((new_fission_source -  old_fission_source) /
                              old_fission_source, 2);
      }
    }
  }

  else if (res_type == TOTAL_SOURCE) {

    norm = _num_FSRs;

    double new_total_source, old_total_source; 
    FP_PRECISION inverse_k_eff = 1.0 / _k_eff;
    FP_PRECISION* nu_sigma_f;
    Material* material;

    for (int r=0; r < _num_FSRs; r++) {
      new_total_source = 0.;
      old_total_source = 0.;
      material = _FSR_materials[r];

      if (material->isFissionable()) {
        nu_sigma_f = material->getNuSigmaF();
 
        for (int e=0; e < _num_groups; e++) {
          new_total_source += _scalar_flux(r,e) * nu_sigma_f[e];
          old_total_source += _old_scalar_flux(r,e) * nu_sigma_f[e];
        }

        new_total_source *= inverse_k_eff;
        old_total_source *= inverse_k_eff;
      }

      /* Compute total scattering source for group G */
      for (int G=0; G < _num_groups; G++) {
        for (int g=0; g < _num_groups; g++) {
          new_total_source += material->getSigmaSByGroupInline(g,G)
                              * _scalar_flux(r,g);
          old_total_source += material->getSigmaSByGroupInline(g,G)
                              * _old_scalar_flux(r,g);
        }
      }

      if (old_total_source > 0.)
        residuals[r] = pow((new_total_source -  old_total_source) / 
                            old_total_source, 2);
    }
  }

  /* Sum up the residuals from each FSR and normalize */
  residual = pairwise_sum<double>(residuals, _num_FSRs);
  residual = sqrt(residual / norm);

  /* Deallocate memory for residuals array */
  delete [] residuals;

  return residual;
}


/**
 * @brief Compute \f$ k_{eff} \f$ from the total, fission and scattering
 *        reaction rates and leakage.
 * @details This method computes the current approximation to the
 *          multiplication factor on this iteration as follows:
 *          \f$ k_{eff} = \frac{\displaystyle\sum_{i \in I}
 *                        \displaystyle\sum_{g \in G} \nu \Sigma^F_g \Phi V_{i}}
 *                        {\displaystyle\sum_{i \in I}
 *                        \displaystyle\sum_{g \in G} (\Sigma^T_g \Phi V_{i} -
 *                        \Sigma^S_g \Phi V_{i} - L_{i,g})} \f$
 */
void CPUSolver::computeKeff() {

  int tid;
  Material* material;
  FP_PRECISION* sigma;
  FP_PRECISION volume;

  FP_PRECISION total, fission, scatter, leakage;
  FP_PRECISION* FSR_rates = new FP_PRECISION[_num_FSRs];
  FP_PRECISION* group_rates = new FP_PRECISION[_num_threads * _num_groups];

  /* Loop over all FSRs and compute the volume-integrated total rates */
  #pragma omp parallel for private(tid, volume, \
    material, sigma) schedule(guided)
  for (int r=0; r < _num_FSRs; r++) {

    tid = omp_get_thread_num() * _num_groups;
    volume = _FSR_volumes[r];
    material = _FSR_materials[r];
    sigma = material->getSigmaT();

    for (int e=0; e < _num_groups; e++)
      group_rates[tid+e] = sigma[e] * _scalar_flux(r,e);

    FSR_rates[r]=pairwise_sum<FP_PRECISION>(&group_rates[tid], _num_groups);
    FSR_rates[r] *= volume;
  }

  /* Reduce total rates across FSRs */
  total = pairwise_sum<FP_PRECISION>(FSR_rates, _num_FSRs);

  /* Loop over all FSRs and compute the volume-integrated nu-fission rates */
  #pragma omp parallel for private(tid, volume, \
    material, sigma) schedule(guided)
  for (int r=0; r < _num_FSRs; r++) {

    tid = omp_get_thread_num() * _num_groups;
    volume = _FSR_volumes[r];
    material = _FSR_materials[r];
    sigma = material->getNuSigmaF();

    for (int e=0; e < _num_groups; e++)
      group_rates[tid+e] = sigma[e] * _scalar_flux(r,e);

    FSR_rates[r]=pairwise_sum<FP_PRECISION>(&group_rates[tid], _num_groups);
    FSR_rates[r] *= volume;
  }

  /* Reduce fission rates across FSRs */
  fission = pairwise_sum<FP_PRECISION>(FSR_rates, _num_FSRs);

  /* Loop over all FSRs and compute the volume-integrated scattering rates */
  #pragma omp parallel for private(tid, volume, \
    material) schedule(guided)
  for (int r=0; r < _num_FSRs; r++) {

    tid = omp_get_thread_num() * _num_groups;
    volume = _FSR_volumes[r];
    material = _FSR_materials[r];

    FSR_rates[r] = 0.;

    for (int G=0; G < _num_groups; G++) {
      for (int g=0; g < _num_groups; g++)
        group_rates[tid+g] = material->getSigmaSByGroupInline(g,G)
                             * _scalar_flux(r,g);

      FSR_rates[r]+=pairwise_sum<FP_PRECISION>(&group_rates[tid], _num_groups);
    }

    FSR_rates[r] *= volume;
  }

  /* Reduce scattering rates across FSRs */
  scatter = pairwise_sum<FP_PRECISION>(FSR_rates, _num_FSRs);

  /* Reduce leakage array across Tracks, energy groups, polar angles */
  int size = 2 * _tot_num_tracks * _polar_times_groups;
  leakage = pairwise_sum<FP_PRECISION>(_boundary_leakage, size) * 0.5;

  _k_eff = fission / (total - scatter + leakage);

  log_printf(DEBUG, "tot = %f, fiss = %f, scatt = %f, leak = %f,"
             "k_eff = %f", total, fission, scatter, leakage, _k_eff);

  delete [] FSR_rates;
  delete [] group_rates;
}


/**
 * @brief This method performs one transport sweep of all azimuthal angles,
 *        Tracks, Track segments, polar angles and energy groups.
 * @details The method integrates the flux along each Track and updates the
 *          boundary fluxes for the corresponding output Track, while updating
 *          the scalar flux in each flat source region.
 */
void CPUSolver::transportSweep() {

  int tid;
  int min_track, max_track;
  int azim_index, num_segments;
  Track* curr_track;
  segment* curr_segment;
  segment* segments;
  FP_PRECISION* track_flux;

  log_printf(DEBUG, "Transport sweep with %d OpenMP threads", _num_threads);

  /* Initialize flux in each FSr to zero */
  flattenFSRFluxes(0.0);

  if (_cmfd != NULL && _cmfd->isFluxUpdateOn())
    _cmfd->zeroSurfaceCurrents();

  /* Loop over azimuthal angle halfspaces */
  for (int i=0; i < 2; i++) {

    /* Compute the minimum and maximum Track IDs corresponding to
     * this azimuthal angular halfspace */
    min_track = i * (_tot_num_tracks / 2);
    max_track = (i + 1) * (_tot_num_tracks / 2);

    /* Loop over each thread within this azimuthal angle halfspace */
    #pragma omp parallel for private(curr_track, azim_index, num_segments, \
      curr_segment, segments, track_flux, tid) schedule(guided)
    for (int track_id=min_track; track_id < max_track; track_id++) {

      tid = omp_get_thread_num();

      /* Use local array accumulator to prevent false sharing*/
      FP_PRECISION* thread_fsr_flux;
      thread_fsr_flux = new FP_PRECISION[_num_groups];

      /* Initialize local pointers to important data structures */
      curr_track = _tracks[track_id];
      azim_index = curr_track->getAzimAngleIndex();
      num_segments = curr_track->getNumSegments();
      segments = curr_track->getSegments();
      track_flux = &_boundary_flux(track_id,0,0,0);

      /* Loop over each Track segment in forward direction */
      for (int s=0; s < num_segments; s++) {
        curr_segment = &segments[s];
        tallyScalarFlux(curr_segment, azim_index, track_flux, thread_fsr_flux);
        tallySurfaceCurrent(curr_segment, azim_index, track_flux, true);
      }

      /* Transfer boundary angular flux to outgoing Track */
      transferBoundaryFlux(track_id, azim_index, true, track_flux);

      /* Loop over each Track segment in reverse direction */
      track_flux += _polar_times_groups;

      for (int s=num_segments-1; s > -1; s--) {
        curr_segment = &segments[s];
        tallyScalarFlux(curr_segment, azim_index, track_flux, thread_fsr_flux);
        tallySurfaceCurrent(curr_segment, azim_index, track_flux, false);
      }
      delete thread_fsr_flux;

      /* Transfer boundary angular flux to outgoing Track */
      transferBoundaryFlux(track_id, azim_index, false, track_flux);
    }
  }

  return;
}


/**
 * @brief Computes the contribution to the FSR scalar flux from a Track segment.
 * @details This method integrates the angular flux for a Track segment across
 *          energy groups and polar angles, and tallies it into the FSR
 *          scalar flux, and updates the Track's angular flux.
 * @param curr_segment a pointer to the Track segment of interest
 * @param azim_index a pointer to the azimuthal angle index for this segment
 * @param track_flux a pointer to the Track's angular flux
 * @param fsr_flux a pointer to the temporary FSR flux buffer
 * @param fwd
 */
void CPUSolver::tallyScalarFlux(segment* curr_segment, int azim_index,
                                FP_PRECISION* track_flux,
                                FP_PRECISION* fsr_flux) {

  int fsr_id = curr_segment->_region_id;
  FP_PRECISION length = curr_segment->_length;
  FP_PRECISION* sigma_t = curr_segment->_material->getSigmaT();
  FP_PRECISION delta_psi, exponential;

  /* Set the FSR scalar flux buffer to zero */
  memset(fsr_flux, 0.0, _num_groups * sizeof(FP_PRECISION));

  /* Compute change in angular flux along segment in this FSR */
  for (int e=0; e < _num_groups; e++) {
    for (int p=0; p < _num_polar; p++) {
      exponential = _exp_evaluator->computeExponential(sigma_t[e] * length, p);
      delta_psi = (track_flux(p,e)-_reduced_sources(fsr_id,e)) * exponential;
      fsr_flux[e] += delta_psi * _polar_weights(azim_index,p);
      track_flux(p,e) -= delta_psi;
    }
  }

  /* Atomically increment the FSR scalar flux from the temporary array */
  omp_set_lock(&_FSR_locks[fsr_id]);
  {
    for (int e=0; e < _num_groups; e++)
      _scalar_flux(fsr_id,e) += fsr_flux[e];
  }
  omp_unset_lock(&_FSR_locks[fsr_id]);
}


/**
 * @brief Tallies the current contribution from this segment across the
 *        the appropriate CMFD mesh cell surface.
 * @param curr_segment a pointer to the Track segment of interest
 * @param azim_index the azimuthal index for this segmenbt
 * @param track_flux a pointer to the Track's angular flux
 * @param fwd boolean indicating direction of integration along segment
 */
void CPUSolver::tallySurfaceCurrent(segment* curr_segment, int azim_index,
                                    FP_PRECISION* track_flux, bool fwd) {

  /* Tally surface currents if CMFD is in use */
  if (_cmfd != NULL && _cmfd->isFluxUpdateOn())
    _cmfd->tallySurfaceCurrent(curr_segment, track_flux, 
                               &_polar_weights(azim_index,0), fwd);
}


/**
 * @brief Updates the boundary flux for a Track given boundary conditions.
 * @details For reflective boundary conditions, the outgoing boundary flux
 *          for the Track is given to the reflecting Track. For vacuum
 *          boundary conditions, the outgoing flux tallied as leakage.
 * @param track_id the ID number for the Track of interest
 * @param azim_index a pointer to the azimuthal angle index for this segment
 * @param direction the Track direction (forward - true, reverse - false)
 * @param track_flux a pointer to the Track's outgoing angular flux
 */
void CPUSolver::transferBoundaryFlux(int track_id,
                                     int azim_index,
                                     bool direction,
                                     FP_PRECISION* track_flux) {
  int start;
  int bc;
  FP_PRECISION* track_leakage;
  int track_out_id;

  /* Extract boundary conditions for this Track and the pointer to the
   * outgoing reflective Track, and index into the leakage array */

  /* For the "forward" direction */
  if (direction) {
    start = _tracks[track_id]->isReflOut() * _polar_times_groups;
    bc = (int)_tracks[track_id]->getBCOut();
    track_leakage = &_boundary_leakage(track_id,0);
    track_out_id = _tracks[track_id]->getTrackOut()->getUid();
  }

  /* For the "reverse" direction */
  else {
    start = _tracks[track_id]->isReflIn() * _polar_times_groups;
    bc = (int)_tracks[track_id]->getBCIn();
    track_leakage = &_boundary_leakage(track_id,_polar_times_groups);
    track_out_id = _tracks[track_id]->getTrackIn()->getUid();
  }

  FP_PRECISION* track_out_flux = &_boundary_flux(track_out_id,0,0,start);

  /* Loop over polar angles and energy groups */
  for (int e=0; e < _num_groups; e++) {
    for (int p=0; p < _num_polar; p++) {
      track_out_flux(p,e) = track_flux(p,e) * bc;
      track_leakage(p,e) = track_flux(p,e) *
                           _polar_weights(azim_index,p) * (1-bc);
    }
  }
}


/**
 * @brief Add the source term contribution in the transport equation to
 *        the FSR scalar flux.
 */
void CPUSolver::addSourceToScalarFlux() {

  FP_PRECISION volume;
  FP_PRECISION* sigma_t;

  /* Add in source term and normalize flux to volume for each FSR */
  /* Loop over FSRs, energy groups */
  #pragma omp parallel for private(volume, sigma_t) schedule(guided)
  for (int r=0; r < _num_FSRs; r++) {
    volume = _FSR_volumes[r];
    sigma_t = _FSR_materials[r]->getSigmaT();

    for (int e=0; e < _num_groups; e++) {
      _scalar_flux(r,e) *= 0.5;
      _scalar_flux(r,e) /= (sigma_t[e] * volume);
      _scalar_flux(r,e) += (FOUR_PI * _reduced_sources(r,e));
    }
  }
}


/**
 * @brief Computes the volume-averaged, energy-integrated nu-fission rate in
 *        each FSR and stores them in an array indexed by FSR ID.
 * @details This is a helper method for SWIG to allow users to retrieve
 *          FSR nu-fission rates as a NumPy array. An example of how this 
 *          method can be called from Python is as follows:
 *
 * @code
 *          num_FSRs = geometry.getNumFSRs()
 *          fission_rates = solver.computeFSRFissionRates(num_FSRs)
 * @endcode
 *
 * @param fission_rates an array to store the nu-fission rates (implicitly 
 *                      passed in as a NumPy array from Python)
 * @param num_FSRs the number of FSRs passed in from Python
 */
void CPUSolver::computeFSRFissionRates(double* fission_rates, int num_FSRs) {

  if (_scalar_flux == NULL)
    log_printf(ERROR, "Unable to compute FSR fission rates since the "
               "source distribution has not been calculated");

  log_printf(INFO, "Computing FSR fission rates...");

  FP_PRECISION* nu_sigma_f;

  /* Initialize fission rates to zero */
  for (int r=0; r < _num_FSRs; r++)
    fission_rates[r] = 0.0;

  /* Loop over all FSRs and compute the volume-averaged nu-fission rate */
  #pragma omp parallel for private (nu_sigma_f) schedule(guided)
  for (int r=0; r < _num_FSRs; r++) {
    nu_sigma_f = _FSR_materials[r]->getNuSigmaF();

    for (int e=0; e < _num_groups; e++)
      fission_rates[r] += nu_sigma_f[e] * _scalar_flux(r,e);
  }
}

/**
 * @brief Computes the M (as in kAx = Mx) operator given an input flux 
 *        vector. For use in Krylov subspace methods.
 *
 * @param flux an array to store the fluxs (implicitly 
 *                      passed in as a NumPy array from Python)
 * @param fluxpoints the number of flux values passed in from Python
 */
void CPUSolver::fissionTransportSweep(double* flux, int fluxpoints) {
  
  for (int r=0; r < _num_FSRs; r++) {
    for (int e=0; e < _num_groups; e++) {
      _scalar_flux(r,e) = _scalar_flux_input(r,e);
    }
  }
  
  computeFSRFissionSources();
  transportSweep();
  addSourceToScalarFlux();
  
  for (int r=0; r < _num_FSRs; r++) {
    for (int e=0; e < _num_groups; e++) {
      _scalar_flux_input(r,e) = _scalar_flux(r,e);
    }
  }
  
  return;  
}

/**
 * @brief Computes the S (as in k(I - S)x = Mx, (I-S) = A) operator given
 *        an input flux vector.  For use in Krylov subspace methods.
 *
 * @param flux an array to store the fluxs (implicitly 
 *                      passed in as a NumPy array from Python)
 * @param fluxpoints the number of flux values passed in from Python
 */
void CPUSolver::scatterTransportSweep(double* flux, int fluxpoints) {
  
  for (int r=0; r < _num_FSRs; r++) {
    for (int e=0; e < _num_groups; e++) {
      _scalar_flux(r,e) = _scalar_flux_input(r,e);
    }
  }
  
  computeFSRScatterSources();
  transportSweep();
  addSourceToScalarFlux();
  
  for (int r=0; r < _num_FSRs; r++) {
    for (int e=0; e < _num_groups; e++) {
      _scalar_flux_input(r,e) = _scalar_flux(r,e);
    }
  }
  
  return;  
}

/**
 * @brief SWIG helper function to return the operator size for Krylov-based
 *        solvers.
 *
 * @return The number of FSRs times the number of groups.
 */
int CPUSolver::getOperatorSize() {
  return _num_FSRs * _num_groups;
}

/**
 * @brief Initializes memory for Krylov methods that would normally be 
 *        initialized by computeFlux.
 */
void CPUSolver::initializeMemory() {

  if (_track_generator == NULL)
    log_printf(ERROR, "The Solver is unable to compute the flux "
               "since it does not contain a TrackGenerator");

  log_printf(NORMAL, "Initializing problem...");

  /* Initialize data structures */
  initializePolarQuadrature();
  initializeExpEvaluator();

  /* Initialize new flux arrays */
  initializeFluxArrays();
  flattenFSRFluxes(0.0);

  initializeSourceArrays();
  initializeFSRs();
  countFissionableFSRs();
  zeroTrackFluxes();
}

/**
 * @brief Inserts a flux into memory for plotting.  Useful for Krylov methods.
 *
 * @param flux an array to store the fluxs (implicitly 
 *                      passed in as a NumPy array from Python)
 * @param fluxpoints the number of flux values passed in from Python
 */
void CPUSolver::putFlux(double* flux, int fluxpoints) {
  
  // Copy in flux.
  for (int r=0; r < _num_FSRs; r++) {
    for (int e=0; e < _num_groups; e++) {
      _scalar_flux(r,e) = _scalar_flux_input(r,e);
    }
  }
  
  return;  
}

<|MERGE_RESOLUTION|>--- conflicted
+++ resolved
@@ -411,14 +411,8 @@
 }
 
 /**
-<<<<<<< HEAD
- * @brief Computes the fission source in each FSR.
- * @details This method computes the fission source in each FSR based on
- *          an input normalized flux vector. For use as a LinearOperator.
-=======
  * @brief Computes the total fission source in each FSR.
  * @details This method is a helper routine for the openmoc.krylov submodule.
->>>>>>> a658aa94
  */
 void CPUSolver::computeFSRFissionSources() {
 
@@ -466,14 +460,8 @@
 }
 
 /**
-<<<<<<< HEAD
- * @brief Computes the fission source in each FSR.
- * @details This method computes the scatter source in each FSR based on
- *          an input normalized flux vector.  For use as a LinearOperator.
-=======
  * @brief Computes the total scattering source in each FSR.
  * @details This method is a helper routine for the openmoc.krylov submodule.
->>>>>>> a658aa94
  */
 void CPUSolver::computeFSRScatterSources() {
 
@@ -502,11 +490,7 @@
       scatter_source = pairwise_sum<FP_PRECISION>(&scatter_sources(tid,0),
                                                 _num_groups);
 
-<<<<<<< HEAD
-      _reduced_sources(r,G) = scatter_source + _fixed_sources(r,G);
-=======
       _reduced_sources(r,G) = scatter_source;
->>>>>>> a658aa94
       _reduced_sources(r,G) *= ONE_OVER_FOUR_PI / sigma_t[G];
     }
   }
@@ -981,118 +965,4 @@
     for (int e=0; e < _num_groups; e++)
       fission_rates[r] += nu_sigma_f[e] * _scalar_flux(r,e);
   }
-}
-
-/**
- * @brief Computes the M (as in kAx = Mx) operator given an input flux 
- *        vector. For use in Krylov subspace methods.
- *
- * @param flux an array to store the fluxs (implicitly 
- *                      passed in as a NumPy array from Python)
- * @param fluxpoints the number of flux values passed in from Python
- */
-void CPUSolver::fissionTransportSweep(double* flux, int fluxpoints) {
-  
-  for (int r=0; r < _num_FSRs; r++) {
-    for (int e=0; e < _num_groups; e++) {
-      _scalar_flux(r,e) = _scalar_flux_input(r,e);
-    }
-  }
-  
-  computeFSRFissionSources();
-  transportSweep();
-  addSourceToScalarFlux();
-  
-  for (int r=0; r < _num_FSRs; r++) {
-    for (int e=0; e < _num_groups; e++) {
-      _scalar_flux_input(r,e) = _scalar_flux(r,e);
-    }
-  }
-  
-  return;  
-}
-
-/**
- * @brief Computes the S (as in k(I - S)x = Mx, (I-S) = A) operator given
- *        an input flux vector.  For use in Krylov subspace methods.
- *
- * @param flux an array to store the fluxs (implicitly 
- *                      passed in as a NumPy array from Python)
- * @param fluxpoints the number of flux values passed in from Python
- */
-void CPUSolver::scatterTransportSweep(double* flux, int fluxpoints) {
-  
-  for (int r=0; r < _num_FSRs; r++) {
-    for (int e=0; e < _num_groups; e++) {
-      _scalar_flux(r,e) = _scalar_flux_input(r,e);
-    }
-  }
-  
-  computeFSRScatterSources();
-  transportSweep();
-  addSourceToScalarFlux();
-  
-  for (int r=0; r < _num_FSRs; r++) {
-    for (int e=0; e < _num_groups; e++) {
-      _scalar_flux_input(r,e) = _scalar_flux(r,e);
-    }
-  }
-  
-  return;  
-}
-
-/**
- * @brief SWIG helper function to return the operator size for Krylov-based
- *        solvers.
- *
- * @return The number of FSRs times the number of groups.
- */
-int CPUSolver::getOperatorSize() {
-  return _num_FSRs * _num_groups;
-}
-
-/**
- * @brief Initializes memory for Krylov methods that would normally be 
- *        initialized by computeFlux.
- */
-void CPUSolver::initializeMemory() {
-
-  if (_track_generator == NULL)
-    log_printf(ERROR, "The Solver is unable to compute the flux "
-               "since it does not contain a TrackGenerator");
-
-  log_printf(NORMAL, "Initializing problem...");
-
-  /* Initialize data structures */
-  initializePolarQuadrature();
-  initializeExpEvaluator();
-
-  /* Initialize new flux arrays */
-  initializeFluxArrays();
-  flattenFSRFluxes(0.0);
-
-  initializeSourceArrays();
-  initializeFSRs();
-  countFissionableFSRs();
-  zeroTrackFluxes();
-}
-
-/**
- * @brief Inserts a flux into memory for plotting.  Useful for Krylov methods.
- *
- * @param flux an array to store the fluxs (implicitly 
- *                      passed in as a NumPy array from Python)
- * @param fluxpoints the number of flux values passed in from Python
- */
-void CPUSolver::putFlux(double* flux, int fluxpoints) {
-  
-  // Copy in flux.
-  for (int r=0; r < _num_FSRs; r++) {
-    for (int e=0; e < _num_groups; e++) {
-      _scalar_flux(r,e) = _scalar_flux_input(r,e);
-    }
-  }
-  
-  return;  
-}
-
+}