--- conflicted
+++ resolved
@@ -97,9 +97,6 @@
   /** Number of cells in y direction */
   int _num_y;
 
-  /** Number of cells in z direction */
-  int _num_z;
-  
   /** Number of energy groups */
   int _num_moc_groups;
 
@@ -137,10 +134,8 @@
   /** Physical dimensions of the geometry and each CMFD cell */
   double _width;
   double _height;
-  double _depth;
   double _cell_width;
   double _cell_height;
-  double _cell_depth;
 
   /** Array of geometry boundaries */
   boundaryType* _boundaries;
@@ -227,7 +222,6 @@
   Lattice* getLattice();
   int getNumX();
   int getNumY();
-  int getNumZ();
   int convertFSRIdToCmfdCell(int fsr_id);
   std::vector< std::vector<int> >* getCellFSRs();
   bool isFluxUpdateOn();
@@ -238,21 +232,14 @@
   void setGeometry(Geometry* geometry);
   void setWidth(double width);
   void setHeight(double height);
-  void setDepth(double depth);
   void setNumX(int num_x);
   void setNumY(int num_y);
-  void setNumZ(int num_z);
   void setNumFSRs(int num_fsrs);
   void setNumMOCGroups(int num_moc_groups);
   void setOpticallyThick(bool thick);
   void setMOCRelaxationFactor(FP_PRECISION relax_factor);
   void setBoundary(int side, boundaryType boundary);
-<<<<<<< HEAD
-  void setLattice(Lattice* lattice);
-  void setLatticeStructure(int num_x, int num_y, int num_z=1);
-=======
   void setLatticeStructure(int num_x, int num_y);
->>>>>>> a95fa325
   void setFluxUpdateOn(bool flux_update_on);
   void setCentroidUpdateOn(bool centroid_update_on);
   void setGroupStructure(int* group_indices, int length_group_indices);
