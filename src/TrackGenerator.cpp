#include "TrackGenerator.h"
#include <iomanip>

/**
 * @brief Constructor for the TrackGenerator assigns default values.
 * @param geometry a pointer to a Geometry object
 * @param num_azim number of azimuthal angles in \f$ [0, 2\pi] \f$
 * @param spacing track spacing (cm)
 */
TrackGenerator::TrackGenerator(Geometry* geometry, const int num_azim,
                               const int num_polar,
                               const double azim_spacing,
                               const double polar_spacing) {

  setNumThreads(1);

  _geometry = geometry;
  setNumAzim(num_azim);
  setNumPolar(num_polar);
  setDesiredAzimSpacing(azim_spacing);
  setDesiredPolarSpacing(polar_spacing);
  _contains_2D_tracks = false;
  _contains_2D_segments = false;
  _contains_3D_tracks = false;
  _contains_3D_segments = false;
  _contains_global_z_mesh = false;
  _contains_segmentation_heights = false;
  _quadrature = NULL;
  _z_coord = 0.0;
  _solve_3D = true;
  _OTF = false;
  _OTF_stacks = false;
  _max_optical_length = std::numeric_limits<FP_PRECISION>::max();
  _max_num_segments = 0;
  _max_num_tracks_per_stack = 0;
  _track_generation_method = GLOBAL_TRACKING;
  _dump_segments = true;
  _FSR_locks = NULL;
}


/**
 * @brief Destructor frees memory for all Tracks.
 */
TrackGenerator::~TrackGenerator() {

  /* Deletes Tracks arrays if Tracks have been generated */
  if (_contains_3D_tracks) {

    /* Delete 3D tracks */
    for (int a=0; a < _num_azim/2; a++) {
      for (int i=0; i < getNumX(a) + getNumY(a); i++) {
        for (int p=0; p < _num_polar; p++) {
          delete [] _tracks_3D[a][i][p];
        }
        delete [] _tracks_3D[a][i];
        delete [] _tracks_per_stack[a][i];
      }
      delete [] _tracks_3D[a];
      delete [] _tracks_per_stack[a];
    }
    delete [] _tracks_3D;
    delete [] _tracks_per_stack;

    /* Delete book keeping for 3D tracks */
    for (int a = 0; a < _num_azim/4; a++) {
      for (int c = 0; c < _cycles_per_azim[a]; c++) {
        for (int p=0; p < _num_polar; p++)
          delete [] _tracks_per_train[a][c][p];
        delete [] _tracks_per_train[a][c];
      }
      delete [] _tracks_per_train[a];
    }
    delete [] _tracks_per_train;

    /* Delete book keeping for 3D tracks */
    if (_tracks_3D_cycle != NULL) {
      for (int a = 0; a < _num_azim/4; a++) {
        for (int c = 0; c < _cycles_per_azim[a]; c++) {
          for (int p=0; p < _num_polar; p++) {
            for (int i=0; i < getNumZ(a,p) + getNumL(a,p); i++)
              delete [] _tracks_3D_cycle[a][c][p][i];
            delete [] _tracks_3D_cycle[a][c][p];
          }
          delete [] _tracks_3D_cycle[a][c];
        }
        delete [] _tracks_3D_cycle[a];
      }
      delete [] _tracks_3D_cycle;
    }

    /* Delete book keeping for 3D tracks */
    for (int a=0; a < _num_azim/4; a++) {
      delete [] _num_l[a];
      delete [] _num_z[a];
      delete [] _dl_eff[a];
      delete [] _dz_eff[a];
      delete [] _polar_spacings[a];
    }
    delete [] _num_l;
    delete [] _num_z;
    delete [] _dl_eff;
    delete [] _dz_eff;
    delete [] _polar_spacings;
  }

  if (_contains_2D_tracks) {

    /* Delete 2D tracks */
    for (int a=0; a < _num_azim/2; a++)
      delete [] _tracks_2D[a];
    delete [] _tracks_2D;

    /* Delete track laydown information */
    delete [] _num_x;
    delete [] _num_y;
    delete [] _dx_eff;
    delete [] _dy_eff;
    delete [] _azim_spacings;
    delete [] _cycles_per_azim;
    delete [] _tracks_per_cycle;
    delete [] _cycle_length;
  }

  /* Delete flattened tracks used in OTF calculations */
  if (_contains_flattened_tracks)
    delete [] _flattened_tracks;

  if (_FSR_locks != NULL)
    delete [] _FSR_locks;
}


/**
 * @brief Return the number of azimuthal angles in \f$ [0, 2\pi] \f$
 * @return the number of azimuthal angles in \f$ 2\pi \f$
 */
int TrackGenerator::getNumAzim() {
  return _num_azim;
}


/**
 * @brief Return the number of polar angles in \f$ [0, \pi] \f$
 * @return the number of polar angles in \f$ \pi \f$
 */
int TrackGenerator::getNumPolar() {
  return _num_polar;
}


/**
 * @brief Return the track azimuthal spacing (cm).
 * @ditails This will return the user-specified track spacing and NOT the
 *          effective track spacing which is computed and used to generate
 *          cyclic tracks.
 * @return the track azimuthal spacing (cm)
 */
double TrackGenerator::getDesiredAzimSpacing() {
  return _azim_spacing;
}


/**
 * @brief Return the track polar spacing (cm).
 * @details This will return the user-specified track spacing and NOT the
 *          effective track spacing which is computed and used to generate
 *          cyclic tracks.
 * @return the track polar spacing (cm)
 */
double TrackGenerator::getDesiredPolarSpacing() {
  return _polar_spacing;
}


/**
 * @brief Return the Geometry for this TrackGenerator if one has been set.
 * @return a pointer to the Geometry
 */
Geometry* TrackGenerator::getGeometry() {
  if (_geometry == NULL)
    log_printf(ERROR, "Unable to return the TrackGenerator's Geometry "
               "since it has not yet been set");

  return _geometry;
}


/**
 * @brief Return the array of FSR locks for atomic FSR operations.
 * @return an array of FSR locks
 */
omp_lock_t* TrackGenerator::getFSRLocks() {
  if (_FSR_locks == NULL)
    log_printf(ERROR, "Unable to return the TrackGenerator's FSR locks "
               "since they have not yet been created");

  return _FSR_locks;
}


/**
 * @brief Return the total number of 2D Tracks across the Geometry.
 * @return the total number of 2D Tracks
 */
int TrackGenerator::getNum2DTracks() {

  int num_2D_tracks = 0;

  for (int a=0; a < _num_azim/2; a++)
    num_2D_tracks += getNumX(a) + getNumY(a);

  return num_2D_tracks;
}


/**
 * @brief Return the total number of 3D Tracks across the Geometry.
 * @return the total number of 3D Tracks
 */
int TrackGenerator::getNum3DTracks() {

  int num_3D_tracks = 0;

  for (int a=0; a < _num_azim/2; a++) {
    for (int i=0; i < getNumX(a) + getNumY(a); i++) {
      for (int p=0; p < _num_polar; p++)
        num_3D_tracks += _tracks_per_stack[a][i][p];
    }
  }

  return num_3D_tracks;
}


/**
 * @brief Return the total number of Track segments across the Geometry.
 * @return the total number of Track segments
 */
int TrackGenerator::getNum2DSegments() {

  if (!contains2DSegments())
    log_printf(ERROR, "Cannot get the number of 2D segments since they "
               "have not been generated.");

  int num_2D_segments = 0;

  for (int a=0; a < _num_azim/2; a++) {
    for (int i=0; i < getNumX(a) + getNumY(a); i++) {
      num_2D_segments += _tracks_2D[a][i].getNumSegments();
    }
  }

  return num_2D_segments;
}


/**
 * @brief Return the total number of Track segments across the Geometry.
 * @return the total number of Track segments
 */
int TrackGenerator::getNum3DSegments() {

  if ((!_OTF && !contains3DSegments()) ||
      (_OTF && !contains2DSegments()))
    log_printf(ERROR, "Cannot get the number of 3D segments since they "
               "have not been generated.");

  int num_3D_segments = 0;

  /* Loop over all Tracks */
  for (int a=0; a < _num_azim/2; a++) {
    for (int i=0; i < getNumX(a) + getNumY(a); i++) {
      for (int p=0; p < _num_polar; p++) {
        for (int z=0; z < _tracks_per_stack[a][i][p]; z++)
          num_3D_segments += _tracks_3D[a][i][p][z].getNumSegments();
      }
    }
  }

  return num_3D_segments;
}


/**
 * @brief Returns an array of the Track pointers by increasing UID.
 * @details An array of pointers to all Track objects in the Geometry is
 *          returned, arranged by increasing unique identifier (UID).
 * @return the array of Track pointers
 */
Track** TrackGenerator::getTracksArray() {

  if (!contains2DTracks() && !contains3DTracks())
    log_printf(ERROR, "Unable to return the 1D array of Tracks "
               "since Tracks have not yet been generated.");

  return _tracks;
}


/**
 * @brief Returns an array of the flattend Track pointers by increasing UID.
 * @details An array of pointers to all 2D Track objects for 3D on-the-fly
 *          calculation in the Geometry is returned, arranged by increasing
 *          2D Track unique identifier (UID).
 * @return the array of flattened Track pointers
 */
Track** TrackGenerator::getFlattenedTracksArray() {

  if (!containsFlattenedTracks())
    log_printf(ERROR, "Unable to return the 1D array of Tracks "
               "since Tracks have not yet been generated.");

  return _flattened_tracks;
}


/**
 * @brief Returns a 2D jagged array of the 2D Tracks.
 * @details The first index into the array is the azimuthal angle and the
 *          second index is the Track number.
 * @return the 2D jagged array of 2D Tracks
 */
Track2D** TrackGenerator::get2DTracks() {

  if (!contains2DTracks())
    log_printf(ERROR, "Unable to return the 3D ragged array of the 2D Tracks "
               "since Tracks have not yet been generated.");

  return _tracks_2D;
}


/**
 * @brief Returns a 4D jagged array of the 3D Tracks.
 * @details The first index into the array is the azimuthal angle, the second
 *          index is the 2D Track number, the third index is the polar angle,
 *          and the fourth index is the z-stack number.
 * @return the 4D jagged array of 3D Tracks
 */
Track3D**** TrackGenerator::get3DTracks() {

  if (!contains3DTracks())
    log_printf(ERROR, "Unable to return the 3D ragged array of the 3D Tracks "
               "since Tracks have not yet been generated.");

  return _tracks_3D;
}


/**
 * @brief Returns an array of adjusted azimuthal spacings
 * @details An array of azimuthal spacings after adjustment is returned,
 *          indexed by azimuthal angle
 * @return the array of azimuthal spacings
 */
double* TrackGenerator::getAzimSpacings() {
  return _azim_spacings;
}


/**
 * @brief Returns the adjusted azimuthal spacing at the requested azimuthal
 *        angle index
 * @details The aziumthal spacing depends on the azimuthal angle. This function
 *          returns the azimuthal spacing used at the desired azimuthal angle
 *          index.
 * @param azim the requested azimuthal angle index
 * @return the requested azimuthal spacing
 */
double TrackGenerator::getAzimSpacing(int azim) {
  azim = _quadrature->getFirstOctantAzim(azim);
  return _azim_spacings[azim];
}


/**
 * @brief Returns a 2D array of adjusted polar spacings
 * @details An array of polar spacings after adjustment is returned,
 *          indexed first by azimuthal angle and then by polar angle
 * @return the 2D array of polar spacings
 */
double** TrackGenerator::getPolarSpacings() {
  return _polar_spacings;
}


/**
 * @brief Returns the adjusted polar spacing at the requested azimuthal
 *        angle index and polar angle index
 * @details The polar spacing depends on the azimuthal angle and the polar
 *          angle. This function returns the azimuthal spacing used at the
 *          desired azimuthal angle and polar angle indexes.
 * @param azim the requested azimuthal angle index
 * @param polar the requested polar angle index
 * @return the requested polar spacing
 */
double TrackGenerator::getPolarSpacing(int azim, int polar) {
  azim = _quadrature->getFirstOctantAzim(azim);
  polar = _quadrature->getFirstOctantPolar(polar);
  return _polar_spacings[azim][polar];
}


/**
 * @brief Get the maximum allowable optical length for a track segment
 * @return The max optical length
 */
FP_PRECISION TrackGenerator::getMaxOpticalLength() {

  segment* curr_segment;
  FP_PRECISION length;
  Material* material;
  FP_PRECISION* sigma_t;
  FP_PRECISION max_optical_length = 0.;

  if (_solve_3D) {

    /* Allocate array for 3D segments for OTF computation */
    segment* segments_3D;
    segment** segments_3D_matrix;
    if (_OTF) {
      if (_OTF_stacks) {
        segments_3D_matrix = new segment*[_max_num_tracks_per_stack];
        for (int z=0; z < _max_num_tracks_per_stack; z++) {
          segments_3D_matrix[z] = new segment[_max_num_segments];
        }
      }
      else {
        segments_3D = new segment[_max_num_segments];
      }
    }

    /* Create segmentation kernels */
    SegmentationKernel kernel;
    kernel.setSegments(segments_3D);
    MOCKernel* kernels[_max_num_tracks_per_stack];
    SegmentationKernel kernel_data[_max_num_tracks_per_stack];
    if (_OTF_stacks) {
      for (int z=0; z < _max_num_tracks_per_stack; z++) {
        kernel_data[z].setSegments(segments_3D_matrix[z]);
        kernels[z] = &kernel_data[z];
      }
    }

    for (int a=0; a < _num_azim/2; a++) {
      #pragma omp parallel for reduction(max:max_optical_length)\
        private(curr_segment, length, material, sigma_t)\
        firstprivate(segments_3D, kernel)
      for (int i=0; i < getNumX(a) + getNumY(a); i++) {
        for (int p=0; p < _num_polar; p++) {

          /* Trace stack on-the-fly if requested */
          if (_OTF_stacks) {
            Track2D* flattened_track = &_tracks_2D[a][i];
            for (int z = 0; z < _max_num_tracks_per_stack; z++)
              kernels[z]->resetCount();
            traceStackOTF(flattened_track, p, kernels);
          }

          for (int z=0; z < _tracks_per_stack[a][i][p]; z++) {

            /* Extract 3D track and initialize segments pointer */
            Track* track_3D = &_tracks_3D[a][i][p][z];
            int num_segments = track_3D->getNumSegments();

            /* Get the segments corresponding to the 3D track */
            if (_OTF) {
<<<<<<< HEAD
              if (_OTF_stacks) {
                segments_3D = segments_3D_matrix[z];
              }
              else {
                Point* start = _tracks_3D_stack[a][i][p][z].getStart();
                double theta = _tracks_3D_stack[a][i][p][z].getTheta();
                Track2D* flattened_track = &_tracks_2D[a][i];
                kernel.resetCount();
                traceSegmentsOTF(flattened_track, start, theta, &kernel);
              }
=======
              Point* start = _tracks_3D[a][i][p][z].getStart();
              double theta = _tracks_3D[a][i][p][z].getTheta();
              Track2D* flattened_track = &_tracks_2D[a][i];
              kernel.resetCount();
              traceSegmentsOTF(flattened_track, start, theta, &kernel);
>>>>>>> f0794e6d
            }
            else {
              segments_3D = track_3D->getSegments();
            }

            /* Look through all segments for max optical path length */
            for (int s=0; s < num_segments; s++) {
              curr_segment = &segments_3D[s];
              length = curr_segment->_length;
              material = curr_segment->_material;
              sigma_t = material->getSigmaT();

              for (int e=0; e < material->getNumEnergyGroups(); e++)
                max_optical_length = std::max(max_optical_length,
                                              length*sigma_t[e]);
            }
          }
        }
      }
    }
    if (_OTF && !_OTF_stacks)
      delete[] segments_3D;
  }
  else {
    for (int a=0; a < _num_azim/2; a++) {
      for (int i=0; i < getNumX(a) + getNumY(a); i++) {
        for (int s=0; s < _tracks_2D[a][i].getNumSegments(); s++) {
          curr_segment = _tracks_2D[a][i].getSegment(s);
          length = curr_segment->_length;
          material = curr_segment->_material;
          sigma_t = material->getSigmaT();

          for (int e=0; e < material->getNumEnergyGroups(); e++)
            max_optical_length = std::max(max_optical_length,
                                          length*sigma_t[e]);
        }
      }
    }
  }
  _z_coord = -1;
  return max_optical_length;
}


/**
 * @brief Returns the maximum number of segments along a single track
 * @details The TrackGenerator::countSegments routine must be called before
 *          this function will return a correct value
 * @return the maximum number of segments
 */
int TrackGenerator::getMaxNumSegments() {
  return _max_num_segments;
}


/**
 * @brief Returns the maximum number of tracks in a single stack
 * @return the maximum number of tracks
 */
int TrackGenerator::getMaxNumTracksPerStack() {
  return _max_num_tracks_per_stack;
}


/**
 * @brief Returns the number of shared memory OpenMP threads in use.
 * @return the number of threads
 */
int TrackGenerator::getNumThreads() {
  return _num_threads;
}


/**
 * @brief Returns an array of the number of 2D Tracks in a cycle
 * @details The number of Tracks in a 2D cycle depends on the azimuthal angle
 *          index. This function returns an array of the number of 2D Tracks in
 *          each cycle, indexed by azimuthal anlge index. NOTE: all 2D cycles
 *          with the same azimuthal angle have the same number of Tracks.
 * @return the array of cycle lengths
 */
int* TrackGenerator::getTracksPerCycle() {
  return _tracks_per_cycle;
}


/**
 * @brief Returns a 3D array of the number of 3D Tracks in each z-stack
 * @details A 3D array is returned indexed first by azimuthal angle, second by
 *          2D track number, and third by polar angle. This array describes
 *          the number of tracks in each z-stack.
 * @return A 3D array of the number of tracks in each z-stack
 */
int*** TrackGenerator::getTracksPerStack() {
  return _tracks_per_stack;
}


/**
 * @brief Returns an array describing the number of cycles per azimuthal angle
 * @details An array of the number of cycles per azimuthal angle is returned,
 *          indexed by azimuthal index.
 * @return the number of cycles per azimuthal angle
 */
int* TrackGenerator::getCyclesPerAzim() {
  return _cycles_per_azim;
}


/**
 * @brief Returns the number of 2D Tracks in a cycle for a given azimuthal
 *        angle index
 * @details The number of Tracks in a 2D cycle depends on the azimuthal angle
 *          index. This function returns the number of 2D Tracks in for a cycle
 *          with a given azimuthal angle index.
 * @param azim the azimuthal angle index
 * @return the number of 2D Tracks in the cycle
 */
double TrackGenerator::getCycleLength(int azim) {
  azim = _quadrature->getFirstOctantAzim(azim);
  return _cycle_length[azim];
}


/**
 * @brief Returns the number of 2D Tracks in the x-direction for a given
 *        azimuthal angle index
 * @param azim the azimuthal angle index
 * @return the number of 2D Tracks in the x-direction of the Geometry
 */
int TrackGenerator::getNumX(int azim) {
  azim = _quadrature->getFirstOctantAzim(azim);
  return _num_x[azim];
}


/**
 * @brief Returns the number of 2D Tracks in the y-direction for a given
 *        azimuthal angle index
 * @param azim the azimuthal angle index
 * @return the number of 2D Tracks in the y-direction of the Geometry
 */
int TrackGenerator::getNumY(int azim) {
  azim = _quadrature->getFirstOctantAzim(azim);
  return _num_y[azim];
}


/**
 * @brief Returns the number of 3D Tracks in the z-direction for a given
 *        azimuthal angle index and polar angle index
 * @param azim the azimuthal angle index
 * @param polar the polar angle index
 * @return the number of 3D Tracks in the z-direction of the Geometry
 */
int TrackGenerator::getNumZ(int azim, int polar) {
  azim = _quadrature->getFirstOctantAzim(azim);
  polar = _quadrature->getFirstOctantPolar(polar);
  return _num_z[azim][polar];
}


/**
 * @brief Returns the number of 3D Tracks in the radial direction for a given
 *        azimuthal angle index and polar angle index
 * @param azim the azimuthal angle index
 * @param polar the polar angle index
 * @return the number of 3D Tracks in the radial direction of the Geometry
 */
int TrackGenerator::getNumL(int azim, int polar) {
  azim = _quadrature->getFirstOctantAzim(azim);
  polar = _quadrature->getFirstOctantPolar(polar);
  return _num_l[azim][polar];
}


/**
 * @brief Returns the spacing between Tracks in the x-direction for a given
 *        azimuthal angle index
 * @param azim the azimuthal angle index
 * @return the spacing between Tracks in the x-direction
 */
double TrackGenerator::getDxEff(int azim) {
  azim = _quadrature->getFirstOctantAzim(azim);
  return _dx_eff[azim];
}


/**
 * @brief Returns the spacing between Tracks in the y-direction for a given
 *        azimuthal angle index
 * @param azim the azimuthal angle index
 * @return the spacing between Tracks in the y-direction
 */
double TrackGenerator::getDyEff(int azim) {
  azim = _quadrature->getFirstOctantAzim(azim);
  return _dy_eff[azim];
}


/**
 * @brief Computes and returns an array of volumes indexed by FSR.
 * @details Note: It is the function caller's responsibility to deallocate
 *          the memory reserved for the FSR volume array.
 * @return a pointer to the array of FSR volumes
 */
FP_PRECISION* TrackGenerator::get2DFSRVolumes() {

  if (!contains2DSegments())
    log_printf(ERROR, "Unable to get the FSR volumes since 2D tracks "
               "have not yet been generated");

  int num_FSRs = _geometry->getNumFSRs();
  FP_PRECISION *FSR_volumes = new FP_PRECISION[num_FSRs];
  memset(FSR_volumes, 0., num_FSRs*sizeof(FP_PRECISION));

  segment* segment;
  FP_PRECISION volume;

  /* Calculate each FSR's "volume" by accumulating the total length of *
   * all Track segments multiplied by the Track "widths" for each FSR.  */
  for (int a=0; a < _num_azim/2; a++) {
    for (int i=0; i < getNumX(a) + getNumY(a); i++) {
      for (int s=0; s < _tracks_2D[a][i].getNumSegments(); s++) {
        segment = _tracks_2D[a][i].getSegment(s);
        volume = segment->_length * _quadrature->getAzimWeight(a)
          * getAzimSpacing(a);
        FSR_volumes[segment->_region_id] += volume;
      }
    }
  }

  return FSR_volumes;
}


void TrackGenerator::export3DFSRVolumes(double* out_volumes, int num_fsrs) {

  FP_PRECISION* fsr_volumes = get3DFSRVolumes();

  for (int i=0; i < num_fsrs; i++)
    out_volumes[i] = fsr_volumes[i];

  delete [] fsr_volumes;
}

/**
 * @brief Computes and returns an array of volumes indexed by FSR.
 * @details Note: It is the function caller's responsibility to deallocate
 *          the memory reserved for the FSR volume array.
 * @return a pointer to the array of FSR volumes
 */
FP_PRECISION* TrackGenerator::get3DFSRVolumes() {

  /* Determine whether to calculate on-the-fly */
  if (_OTF)
    return get3DFSRVolumesOTF();

  if (!contains3DSegments())
    log_printf(ERROR, "Unable to get the FSR volumes since 3D tracks "
               "have not yet been generated");

  int num_FSRs = _geometry->getNumFSRs();
  FP_PRECISION *FSR_volumes = new FP_PRECISION[num_FSRs];
  memset(FSR_volumes, 0., num_FSRs*sizeof(FP_PRECISION));

  segment* segment;
  FP_PRECISION volume;

  /* Calculate each FSR's "volume" by accumulating the total length of *
   * all Track segments multiplied by the Track "widths" for each FSR.  */
  for (int a=0; a < _num_azim/2; a++) {
    for (int i=0; i < getNumX(a) + getNumY(a); i++) {
      for (int p=0; p < _num_polar; p++) {
        for (int z=0; z < _tracks_per_stack[a][i][p]; z++) {
          for (int s=0; s < _tracks_3D[a][i][p][z].getNumSegments(); s++) {

            segment = _tracks_3D[a][i][p][z].getSegment(s);
            volume = segment->_length * _quadrature->getAzimWeight(a)
              * _quadrature->getPolarWeight(a, p) * getAzimSpacing(a)
              * getPolarSpacing(a,p);
            FSR_volumes[segment->_region_id] += volume;

          }
        }
      }
    }
  }

  return FSR_volumes;
}


/**
 * @brief Computes and returns the volume of an FSR.
 * @param fsr_id the ID for the FSR of interest
 * @return the FSR volume
 */
FP_PRECISION TrackGenerator::get2DFSRVolume(int fsr_id) {

  if (!contains2DSegments())
    log_printf(ERROR, "Unable to get the FSR volume since 2D tracks "
               "have not yet been generated");

  else if (fsr_id < 0 || fsr_id > _geometry->getNumFSRs())
    log_printf(ERROR, "Unable to get the volume for FSR %d since the FSR IDs "
               "lie in the range (0, %d)", fsr_id, _geometry->getNumFSRs());

  segment* segment;
  FP_PRECISION volume = 0.0;

  /* Calculate each FSR's "volume" by accumulating the total length of *
   * all Track segments multiplied by the Track "widths" for each FSR.  */
  for (int a=0; a < _num_azim/2; a++) {
    for (int i=0; i < getNumX(a) + getNumY(a); i++) {
      for (int s=0; s < _tracks_2D[a][i].getNumSegments(); s++) {
        segment = _tracks_2D[a][i].getSegment(s);
        if (segment->_region_id == fsr_id)
          volume += segment->_length * _quadrature->getAzimWeight(a)
            * getAzimSpacing(a);
      }
    }
  }

  return volume;
}


/**
 * @brief Computes and returns the volume of an FSR.
 * @param fsr_id the ID for the FSR of interest
 * @return the FSR volume
 */
FP_PRECISION TrackGenerator::get3DFSRVolume(int fsr_id) {

  if (!contains3DSegments())
    log_printf(ERROR, "Unable to get the FSR volume since 3D tracks "
               "have not yet been generated");

  else if (fsr_id < 0 || fsr_id > _geometry->getNumFSRs())
    log_printf(ERROR, "Unable to get the volume for FSR %d since the FSR IDs "
               "lie in the range (0, %d)", fsr_id, _geometry->getNumFSRs());

  segment* segment;
  FP_PRECISION volume = 0.0;

  /* Calculate each FSR's "volume" by accumulating the total length of *
   * all Track segments multiplied by the Track "widths" for each FSR.  */
  for (int a=0; a < _num_azim/2; a++) {
    for (int i=0; i < getNumX(a) + getNumY(a); i++) {
      for (int p=0; p < _num_polar; p++) {
        for (int z=0; z < _tracks_per_stack[a][i][p]; z++) {
          for (int s=0; s < _tracks_3D[a][i][p][z].getNumSegments(); s++) {
            segment = _tracks_3D[a][i][p][z].getSegment(s);
            if (segment->_region_id == fsr_id)
              volume += segment->_length * _quadrature->getAzimWeight(a)
                * _quadrature->getPolarWeight(a, p) * getAzimSpacing(a)
                * getPolarSpacing(a,p);
          }
        }
      }
    }
  }

  return volume;
}


/**
 * @brief Returns the z-coord of the radial plane used in 2D calcualtions
 * @return the z-coord of the 2D calculation
 */
double TrackGenerator::getZCoord() {
  return _z_coord;
}


/**
 * @brief Returns the Quadrature object
 * @return the Quadrature object
 */
Quadrature* TrackGenerator::getQuadrature() {
  return _quadrature;
}


/**
 * @brief Sets the number of shared memory OpenMP threads to use (>0).
 * @param num_threads the number of threads
 */
void TrackGenerator::setNumThreads(int num_threads) {

  if (num_threads <= 0)
    log_printf(ERROR, "Unable to set the number of threads for the "
               "TrackGenerator to %d since it is less than or equal to 0"
               , num_threads);

  _num_threads = num_threads;

  /* Set the number of threads for OpenMP */
  omp_set_num_threads(_num_threads);
}


/**
 * @brief Set the number of azimuthal angles in \f$ [0, 2\pi] \f$.
 * @param num_azim the number of azimuthal angles in \f$ 2\pi \f$
 */
void TrackGenerator::setNumAzim(int num_azim) {

  if (num_azim < 0)
    log_printf(ERROR, "Unable to set a negative number of azimuthal angles "
               "%d for the TrackGenerator.", num_azim);

  if (num_azim % 4 != 0)
    log_printf(ERROR, "Unable to set the number of azimuthal angles to %d for "
               "the TrackGenerator since it is not a multiple of 4", num_azim);

  _num_azim = num_azim;
  _contains_2D_tracks = false;
  _contains_flattened_tracks = false;
  _contains_3D_tracks = false;
  _contains_2D_segments = false;
  _contains_3D_segments = false;
  _use_input_file = false;
  _tracks_filename = "";
}


/**
 * @brief Set the number of polar angles in \f$ [0, \pi] \f$.
 * @param num_polar the number of polar angles in \f$ \pi \f$
 */
void TrackGenerator::setNumPolar(int num_polar) {

  if (num_polar < 0)
    log_printf(ERROR, "Unable to set a negative number of polar angles "
               "%d for the TrackGenerator.", num_polar);

  if (num_polar % 2 != 0)
    log_printf(ERROR, "Unable to set the number of polar angles to %d for the "
               "TrackGenerator since it is not a multiple of 2", num_polar);

  _num_polar = num_polar;
  _contains_2D_tracks = false;
  _contains_flattened_tracks = false;
  _contains_3D_tracks = false;
  _contains_2D_segments = false;
  _contains_3D_segments = false;
  _use_input_file = false;
  _tracks_filename = "";
}


/**
 * @brief Set the suggested azimuthal track spacing (cm).
 * @param spacing the suggested track azimuthal spacing
 */
void TrackGenerator::setDesiredAzimSpacing(double spacing) {
  if (spacing < 0)
    log_printf(ERROR, "Unable to set a negative track azimuthal spacing "
               "%f for the TrackGenerator.", spacing);

  _azim_spacing = spacing;
  _contains_2D_tracks = false;
  _contains_flattened_tracks = false;
  _contains_3D_tracks = false;
  _contains_2D_segments = false;
  _contains_3D_segments = false;
  _use_input_file = false;
  _tracks_filename = "";
}


/**
 * @brief Set the suggested track polar spacing (cm).
 * @param spacing the suggested track polar spacing
 */
void TrackGenerator::setDesiredPolarSpacing(double spacing) {
  if (spacing < 0)
    log_printf(ERROR, "Unable to set a negative track polar spacing "
               "%f for the TrackGenerator.", spacing);

  _polar_spacing = spacing;
  _contains_2D_tracks = false;
  _contains_flattened_tracks = false;
  _contains_3D_tracks = false;
  _contains_2D_segments = false;
  _contains_3D_segments = false;
  _use_input_file = false;
  _tracks_filename = "";
}


/**
 * @brief Set a pointer to the Geometry to use for track generation.
 * @param geometry a pointer to the Geometry
 */
void TrackGenerator::setGeometry(Geometry* geometry) {
  _geometry = geometry;
  _contains_2D_tracks = false;
  _contains_flattened_tracks = false;
  _contains_3D_tracks = false;
  _contains_2D_segments = false;
  _contains_3D_segments = false;
  _contains_global_z_mesh = false;
  _use_input_file = false;
  _tracks_filename = "";
}


/**
 * @brief sets a flag to solve the problem in two dimensions
 */
void TrackGenerator::setSolve2D() {
  _solve_3D = false;
}


/**
 * @brief sets a flag to solve the problem in three dimensions
 */
void TrackGenerator::setSolve3D() {
  _solve_3D = true;
}


/**
 * @brief sets a flag to calculate 3D segments on-the-fly in the axial
 *        direction
 */
void TrackGenerator::setOTF() {
  _OTF = true;
}


/**
 * @brief sets a flag to calculate 3D segments on-the-fly in the axial
 *        direction for all tracks in a z-stack at once
 */
void TrackGenerator::setOTFStacks() {
  _OTF_stacks = true;
}


/**
 * @brief Sets the z-coord of the raidal plane used in 2D calculations
 * @param z_coord the z-coord of the radial plane
 */
void TrackGenerator::setZCoord(double z_coord) {
  _z_coord = z_coord;
}

/**
 * @brief Sets the z-planes over which 2D segmentation is performed for
 *        on-the-fly calculations
 * @param z_mesh the z-coordinates defining the height of the radial
 *        segmentation planes
 */
void TrackGenerator::setSegmentationHeights(std::vector<double> z_mesh) {
  _contains_segmentation_heights = true;
  _segmentation_heights = z_mesh;
}


/**
 * @brief Sets a global z-mesh to use during axial on-the-fly ray tracing
 * @details In axial on-the-fly ray tracing, normally each extruded FSR
 *          contians a z-mesh. During on-the-fly segmentation when a new
 *          extruded FSR is entered, a binary search must be conducted to
 *          determine the axial cell. Alternatively, this function can be
 *          called which creates a global z-mesh from the geometry so that
 *          binary searches must only be conducted at the beginning of the
 *          track.
 */
void TrackGenerator::setGlobalZMesh() {
  _contains_global_z_mesh = true;
  _global_z_mesh = _geometry->getUniqueZHeights();
}


/**
 * @brief sets the Quadrature used for integrating the MOC equations
 * @param quadrature a pointer to the Quadrature object used in calculation
 */
void TrackGenerator::setQuadrature(Quadrature* quadrature) {
  _quadrature = quadrature;
}


/**
 * @brief Returns whether or not the TrackGenerator contains 2D Tracks
 *        for its current number of azimuthal angles, track spacing and
 *        geometry.
 * @return true if the TrackGenerator conatains 2D Tracks; false otherwise
 */
bool TrackGenerator::contains2DTracks() {
  return _contains_2D_tracks;
}


/**
 * @brief Returns whether or not the TrackGenerator contains flattened Tracks
 *        for its current number of azimuthal angles, track spacing and
 *        geometry.
 * @return true if the TrackGenerator conatains flattened Tracks
 *         false otherwise
 */
bool TrackGenerator::containsFlattenedTracks() {
  return _contains_flattened_tracks;
}


/**
 * @brief Returns whether or not the TrackGenerator contains 3D Tracks
 *        for its current number of azimuthal angles, track spacing and
 *        geometry.
 * @return true if the TrackGenerator conatains 3D Tracks; false otherwise
 */
bool TrackGenerator::contains3DTracks() {
  return _contains_3D_tracks;
}


/**
 * @brief Returns whether or not the TrackGenerator contains 2D segments
 *        for its current number of azimuthal angles, track spacing and
 *        geometry.
 * @return true if the TrackGenerator conatains 2D segments; false otherwise
 */
bool TrackGenerator::contains2DSegments() {
  return _contains_2D_segments;
}


/**
 * @brief Returns whether or not the TrackGenerator contains 3D segments
 *        for its current number of azimuthal angles, track spacing and
 *        geometry.
 * @return true if the TrackGenerator conatains 3D segments; false otherwise
 */
bool TrackGenerator::contains3DSegments() {
  return _contains_3D_segments;
}


/**
 * @brief Fills an array with the x,y coordinates for each Track.
 * @details This class method is intended to be called by the OpenMOC
 *          Python "plotter" module as a utility to assist in plotting
 *          tracks. Although this method appears to require two arguments,
 *          in reality it only requires one due to SWIG and would be called
 *          from within Python as follows:
 *
 * @code
 *          num_tracks = track_generator.getNumTracks()
 *          coords = track_generator.retrieveTrackCoords(num_tracks*4)
 * @endcode
 *
 * @param coords an array of coords of length 4 times the number of Tracks
 * @param num_tracks the total number of Tracks
 */
void TrackGenerator::retrieve2DTrackCoords(double* coords, int num_tracks) {

  if (num_tracks != 4*getNum2DTracks())
    log_printf(ERROR, "Unable to retrieve the Track coordinates since the "
               "TrackGenerator contains %d Tracks with %d coordinates but an "
               "array of length %d was input",
               getNum2DTracks(), 4*getNum2DTracks(), num_tracks);

  /* Fill the array of coordinates with the Track start and end points */
  int counter = 0;
  for (int a=0; a < _num_azim/2; a++) {
    for (int i=0; i < getNumX(a) + getNumY(a); i++) {
      coords[counter]   = _tracks_2D[a][i].getStart()->getX();
      coords[counter+1] = _tracks_2D[a][i].getStart()->getY();
      coords[counter+2] = _tracks_2D[a][i].getEnd()->getX();
      coords[counter+3] = _tracks_2D[a][i].getEnd()->getY();

      counter += 4;
    }
  }

  return;
}


/**
 * @brief Fills an array with the x,y coordinates and the periodic cycle ID
 *        for each Track.
 * @details This class method is intended to be called by the OpenMOC
 *          Python "plotter" module as a utility to assist in plotting
 *          tracks. Although this method appears to require two arguments,
 *          in reality it only requires one due to SWIG and would be called
 *          from within Python as follows:
 *
 * @code
 *          num_tracks = track_generator.getNumTracks()
 *          coords = track_generator.retrieveTrackCoords(num_tracks*5)
 * @endcode
 *
 * @param coords an array of coords of length 5 times the number of Tracks
 * @param num_tracks the total number of Tracks
 */
void TrackGenerator::retrieve2DPeriodicCycleCoords(double* coords,
                                                   int num_tracks) {

  if (num_tracks != 5*getNum2DTracks())
    log_printf(ERROR, "Unable to retrieve the 2D Track periodic cycle "
               "coordinates since the TrackGenerator contains %d Tracks with "
               "%d coordinates but an array of length %d was input",
               getNum2DTracks(), 5*getNum2DTracks(), num_tracks);

  /* Fill the array of coordinates with the Track start and end points */
  int counter = 0;

  for (int a=0; a < _num_azim/2; a++) {
    for (int i=0; i < getNumX(a) + getNumY(a); i++) {
      coords[counter]   = _tracks_2D[a][i].getStart()->getX();
      coords[counter+1] = _tracks_2D[a][i].getStart()->getY();
      coords[counter+2] = _tracks_2D[a][i].getEnd()->getX();
      coords[counter+3] = _tracks_2D[a][i].getEnd()->getY();
      coords[counter+4] = _tracks_2D[a][i].getPeriodicCycleId();

      counter += 5;
    }
  }

  return;
}


/**
 * @brief Fills an array with the x,y coordinates and the reflective cycle ID
 *        for each Track.
 * @details This class method is intended to be called by the OpenMOC
 *          Python "plotter" module as a utility to assist in plotting
 *          tracks. Although this method appears to require two arguments,
 *          in reality it only requires one due to SWIG and would be called
 *          from within Python as follows:
 *
 * @code
 *          num_tracks = track_generator.getNumTracks()
 *          coords = track_generator.retrieveTrackCoords(num_tracks*5)
 * @endcode
 *
 * @param coords an array of coords of length 5 times the number of Tracks
 * @param num_tracks the total number of Tracks
 */
void TrackGenerator::retrieve2DReflectiveCycleCoords(double* coords,
                                                     int num_tracks) {

  if (num_tracks != 5*getNum2DTracks())
    log_printf(ERROR, "Unable to retrieve the 2D Track reflective cycle "
               "coordinates since the TrackGenerator contains %d Tracks with "
               "%d coordinates but an array of length %d was input",
               getNum2DTracks(), 5*getNum2DTracks(), num_tracks);

  /* Fill the array of coordinates with the Track start and end points */
  int counter = 0;

  for (int a=0; a < _num_azim/2; a++) {
    for (int i=0; i < getNumX(a) + getNumY(a); i++) {
      coords[counter]   = _tracks_2D[a][i].getStart()->getX();
      coords[counter+1] = _tracks_2D[a][i].getStart()->getY();
      coords[counter+2] = _tracks_2D[a][i].getEnd()->getX();
      coords[counter+3] = _tracks_2D[a][i].getEnd()->getY();
      coords[counter+4] = _tracks_2D[a][i].getReflectiveCycleId();

      counter += 5;
    }
  }

  return;
}


/**
 * @brief Fills an array with the x,y,z coordinates and the periodic cycle ID
 *        for each Track.
 * @details This class method is intended to be called by the OpenMOC
 *          Python "plotter" module as a utility to assist in plotting
 *          tracks. Although this method appears to require two arguments,
 *          in reality it only requires one due to SWIG and would be called
 *          from within Python as follows:
 *
 * @code
 *          num_tracks = track_generator.getNumTracks()
 *          coords = track_generator.retrieveTrackCoords(num_tracks*7)
 * @endcode
 *
 * @param coords an array of coords of length 7 times the number of Tracks
 * @param num_tracks the total number of Tracks
 */
void TrackGenerator::retrieve3DPeriodicCycleCoords(double* coords,
                                                   int num_tracks) {

  if (num_tracks != 7*getNum3DTracks())
    log_printf(ERROR, "Unable to retrieve the 3D Track periodic cycle "
               "coordinates since the TrackGenerator contains %d Tracks with "
               "%d coordinates but an array of length %d was input",
               getNum3DTracks(), 7*getNum3DTracks(), num_tracks);

  /* Fill the array of coordinates with the Track start and end points */
  int counter = 0;

  for (int a=0; a < _num_azim/2; a++) {
    for (int i=0; i < getNumX(a) + getNumY(a); i++) {
      for (int p=0; p < _num_polar; p++) {
        for (int z=0; z < _tracks_per_stack[a][i][p]; z++) {
          coords[counter]   = _tracks_3D[a][i][p][z].getStart()->getX();
          coords[counter+1] = _tracks_3D[a][i][p][z].getStart()->getY();
          coords[counter+2] = _tracks_3D[a][i][p][z].getStart()->getZ();
          coords[counter+3] = _tracks_3D[a][i][p][z].getEnd()->getX();
          coords[counter+4] = _tracks_3D[a][i][p][z].getEnd()->getY();
          coords[counter+5] = _tracks_3D[a][i][p][z].getEnd()->getZ();
          coords[counter+6] = _tracks_3D[a][i][p][z].getPeriodicCycleId();
          counter += 7;
        }
      }
    }
  }

  return;
}


/**
 * @brief Fills an array with the x,y,z coordinates and the reflective cycle ID
 *        for each Track.
 * @details This class method is intended to be called by the OpenMOC
 *          Python "plotter" module as a utility to assist in plotting
 *          tracks. Although this method appears to require two arguments,
 *          in reality it only requires one due to SWIG and would be called
 *          from within Python as follows:
 *
 * @code
 *          num_tracks = track_generator.getNumTracks()
 *          coords = track_generator.retrieveTrackCoords(num_tracks*7)
 * @endcode
 *
 * @param coords an array of coords of length 7 times the number of Tracks
 * @param num_tracks the total number of Tracks
 */
void TrackGenerator::retrieve3DReflectiveCycleCoords(double* coords,
                                                     int num_tracks) {

  if (num_tracks != 7*getNum3DTracks())
    log_printf(ERROR, "Unable to retrieve the 3D Track reflective cycle "
               "coordinates since the TrackGenerator contains %d Tracks with "
               "%d coordinates but an array of length %d was input",
               getNum3DTracks(), 7*getNum3DTracks(), num_tracks);

  /* Fill the array of coordinates with the Track start and end points */
  int counter = 0;

  for (int a=0; a < _num_azim/2; a++) {
    for (int i=0; i < getNumX(a) + getNumY(a); i++) {
      for (int p=0; p < _num_polar; p++) {
        for (int z=0; z < _tracks_per_stack[a][i][p]; z++) {
          coords[counter]   = _tracks_3D[a][i][p][z].getStart()->getX();
          coords[counter+1] = _tracks_3D[a][i][p][z].getStart()->getY();
          coords[counter+2] = _tracks_3D[a][i][p][z].getStart()->getZ();
          coords[counter+3] = _tracks_3D[a][i][p][z].getEnd()->getX();
          coords[counter+4] = _tracks_3D[a][i][p][z].getEnd()->getY();
          coords[counter+5] = _tracks_3D[a][i][p][z].getEnd()->getZ();
          coords[counter+6] = _tracks_3D[a][i][p][z].getReflectiveCycleId();
          counter += 7;
        }
      }
    }
  }

  return;
}


/**
 * @brief Fills an array with the x,y coordinates for each Track.
 * @details This class method is intended to be called by the OpenMOC
 *          Python "plotter" module as a utility to assist in plotting
 *          tracks. Although this method appears to require two arguments,
 *          in reality it only requires one due to SWIG and would be called
 *          from within Python as follows:
 *
 * @code
 *          num_tracks = track_generator.getNumTracks()
 *          coords = track_generator.retrieveTrackCoords(num_tracks*6)
 * @endcode
 *
 * @param coords an array of coords of length 6 times the number of Tracks
 * @param num_tracks the total number of Tracks
 */
void TrackGenerator::retrieve3DTrackCoords(double* coords, int num_tracks) {

  if (num_tracks != 6*getNum3DTracks())
    log_printf(ERROR, "Unable to retrieve the Track coordinates since the "
               "TrackGenerator contains %d Tracks with %d coordinates but an "
               "array of length %d was input",
               getNum3DTracks(), 6*getNum3DTracks(), num_tracks);

  /* Fill the array of coordinates with the Track start and end points */
  int counter = 0;
  for (int a=0; a < _num_azim/2; a++) {
    for (int i=0; i < getNumX(a) + getNumY(a); i++) {
      for (int p=0; p < _num_polar; p++) {
        for (int z=0; z < _tracks_per_stack[a][i][p]; z++) {
          coords[counter]   = _tracks_3D[a][i][p][z].getStart()->getX();
          coords[counter+1] = _tracks_3D[a][i][p][z].getStart()->getY();
          coords[counter+2] = _tracks_3D[a][i][p][z].getStart()->getZ();
          coords[counter+3] = _tracks_3D[a][i][p][z].getEnd()->getX();
          coords[counter+4] = _tracks_3D[a][i][p][z].getEnd()->getY();
          coords[counter+5] = _tracks_3D[a][i][p][z].getEnd()->getZ();
          counter += 6;
        }
      }
    }
  }

  return;
}


/**
 * @brief Fills an array with the x,y coordinates for each Track segment.
 * @details This class method is intended to be called by the OpenMOC
 *          Python "plotter" module as a utility to assist in plotting
 *          segments. Although this method appears to require two arguments,
 *          in reality it only requires one due to SWIG and would be called
 *          from within Python as follows:
 *
 * @code
 *          num_segments = track_generator.getNumSegments()
 *          coords = track_generator.retrieveSegmentCoords(num_segments*7)
 * @endcode
 *
 * @param coords an array of coords of length 7 times the number of segments
 * @param num_segments the total number of Track segments
 */
void TrackGenerator::retrieve3DSegmentCoords(double* coords, int num_segments) {

  if (num_segments != 7*getNum3DSegments())
    log_printf(ERROR, "Unable to retrieve the Track segment coordinates since "
               "the TrackGenerator contains %d segments with %d coordinates "
               "but an array of length %d was input",
               getNum3DSegments(), 7*getNum3DSegments(), num_segments);

  segment* curr_segment = NULL;
  double x0, x1, y0, y1, z0, z1;
  double phi, theta;
  segment* segments;

  int counter = 0;

  /* Loop over Track segments and populate array with their FSR ID and *
   * start/end points */
  for (int a=0; a < _num_azim/2; a++) {
    for (int i=0; i < getNumX(a) + getNumY(a); i++) {
      for (int p=0; p < _num_polar; p++) {
        for (int z=0; z < _tracks_per_stack[a][i][p]; z++) {

          x0    = _tracks_3D[a][i][p][z].getStart()->getX();
          y0    = _tracks_3D[a][i][p][z].getStart()->getY();
          z0    = _tracks_3D[a][i][p][z].getStart()->getZ();
          phi   = _tracks_3D[a][i][p][z].getPhi();
          theta = _tracks_3D[a][i][p][z].getTheta();

          segments = _tracks_3D[a][i][p][z].getSegments();

          for (int s=0; s < _tracks_3D[a][i][p][z].getNumSegments(); s++) {

            curr_segment = &segments[s];

            coords[counter] = curr_segment->_region_id;

            coords[counter+1] = x0;
            coords[counter+2] = y0;
            coords[counter+3] = z0;

            x1 = x0 + cos(phi) * sin(theta) * curr_segment->_length;
            y1 = y0 + sin(phi) * sin(theta) * curr_segment->_length;
            z1 = z0 + cos(theta) * curr_segment->_length;

            coords[counter+4] = x1;
            coords[counter+5] = y1;
            coords[counter+6] = z1;

            x0 = x1;
            y0 = y1;
            z0 = z1;

            counter += 7;
          }
        }
      }
    }
  }

  return;
}


/**
 * @brief Fills an array with the x,y coordinates for each Track segment.
 * @details This class method is intended to be called by the OpenMOC
 *          Python "plotter" module as a utility to assist in plotting
 *          segments. Although this method appears to require two arguments,
 *          in reality it only requires one due to SWIG and would be called
 *          from within Python as follows:
 *
 * @code
 *          num_segments = track_generator.getNumSegments()
 *          coords = track_generator.retrieveSegmentCoords(num_segments*5)
 * @endcode
 *
 * @param coords an array of coords of length 5 times the number of segments
 * @param num_segments the total number of Track segments
 */
void TrackGenerator::retrieve2DSegmentCoords(double* coords, int num_segments) {

  if (num_segments != 5*getNum2DSegments())
    log_printf(ERROR, "Unable to retrieve the Track segment coordinates since "
               "the TrackGenerator contains %d segments with %d coordinates "
               "but an array of length %d was input",
               getNum2DSegments(), 5*getNum2DSegments(), num_segments);

  segment* curr_segment = NULL;
  double x0, x1, y0, y1;
  double phi;
  segment* segments;

  int counter = 0;

  /* Loop over Track segments and populate array with their FSR ID and *
   * start/end points */
  for (int a=0; a < _num_azim/2; a++) {
    for (int i=0; i < getNumX(a) + getNumY(a); i++) {

      x0    = _tracks_2D[a][i].getStart()->getX();
      y0    = _tracks_2D[a][i].getStart()->getY();
      phi   = _tracks_2D[a][i].getPhi();

      segments = _tracks_2D[a][i].getSegments();

      for (int s=0; s < _tracks_2D[a][i].getNumSegments(); s++) {
        curr_segment = &segments[s];

        coords[counter] = curr_segment->_region_id;

        coords[counter+1] = x0;
        coords[counter+2] = y0;

        x1 = x0 + cos(phi) * curr_segment->_length;
        y1 = y0 + sin(phi) * curr_segment->_length;

        coords[counter+3] = x1;
        coords[counter+4] = y1;

        x0 = x1;
        y0 = y1;

        counter += 5;
      }
    }
  }

  return;
}


/**
 * @brief Checks boundary conditions for inconsistent periodic boundary
 *        conditions
 */
void TrackGenerator::checkBoundaryConditions() {

  if ((_geometry->getMinXBoundaryType() == PERIODIC &&
       _geometry->getMaxXBoundaryType() != PERIODIC) ||
      (_geometry->getMinXBoundaryType() != PERIODIC &&
       _geometry->getMaxXBoundaryType() == PERIODIC))
    log_printf(ERROR, "Cannot create tracks with only one x boundary"
               " set to PERIODIC");
  else if ((_geometry->getMinYBoundaryType() == PERIODIC &&
            _geometry->getMaxYBoundaryType() != PERIODIC) ||
           (_geometry->getMinYBoundaryType() != PERIODIC &&
            _geometry->getMaxYBoundaryType() == PERIODIC))
    log_printf(ERROR, "Cannot create tracks with only one y boundary"
               " set to PERIODIC");
  else if ((_geometry->getMinZBoundaryType() == PERIODIC &&
            _geometry->getMaxZBoundaryType() != PERIODIC) ||
           (_geometry->getMinZBoundaryType() != PERIODIC &&
            _geometry->getMaxZBoundaryType() == PERIODIC))
    log_printf(ERROR, "Cannot create tracks with only one z boundary"
               " set to PERIODIC");

  /* Check for correct track method if a PERIODIC bc is present */
  if (_geometry->getMinXBoundaryType() == PERIODIC ||
      _geometry->getMinYBoundaryType() == PERIODIC ||
      _geometry->getMinZBoundaryType() == PERIODIC) {

    _periodic = true;

    if (_track_generation_method != MODULAR_RAY_TRACING &&
        _track_generation_method != SIMPLIFIED_MODULAR_RAY_TRACING &&
        _solve_3D)
      log_printf(ERROR, "Cannot create tracks for a geometry containing a"
                 " periodic BC with a track generation method that is not"
                 " modular");
  }
  else
    _periodic = false;
}


/**
 * @brief Generates tracks for some number of azimuthal angles and track spacing
 * @details Computes the effective angles and track spacing. Computes the
 *          number of Tracks for each azimuthal angle, allocates memory for
 *          all Tracks at each angle and sets each Track's starting and ending
 *          Points, azimuthal angle, and azimuthal angle quadrature weight.
 */
void TrackGenerator::generateTracks() {

  if (_geometry == NULL)
    log_printf(ERROR, "Unable to generate Tracks since no Geometry "
               "has been set for the TrackGenerator");

  /* Check to make sure that height, width of the Geometry are nonzero */
  if (_geometry->getHeight() <= 0 || _geometry->getHeight() <= 0 ||
      _geometry->getDepth() <= 0)
    log_printf(ERROR, "The total height, width, and depth of the Geometry must"
               " be nonzero for Track generation. Create a CellFill which "
               "is filled by the entire geometry and bounded by XPlanes, "
               "YPlanes, and ZPlanes to enable the Geometry to determine the "
               "total width, height, and depth of the model.");

  /* Generate Tracks, perform ray tracing across the geometry, and store
   * the data to a Track file */
  try {

    /* Create default quadrature set if user one has not been set */
    if (_quadrature == NULL) {
      if (_solve_3D)
        _quadrature = new EqualWeightPolarQuad();
      else
        _quadrature = new TYPolarQuad();
    }

    log_printf(NORMAL, "num azim : %d", _num_azim);
    log_printf(NORMAL, "num polar: %d", _num_polar);
    log_printf(NORMAL, "azim spacing : %f", _azim_spacing);
    log_printf(NORMAL, "polar spacing: %f", _polar_spacing);

    if (_quadrature->getQuadratureType() == TABUCHI_YAMAMOTO)
      log_printf(NORMAL, "quadrature type = TABUCHI_YAMAMOTO");
    else if (_quadrature->getQuadratureType() == LEONARD)
      log_printf(NORMAL, "quadrature type = LEONARD");
    else if (_quadrature->getQuadratureType() == GAUSS_LEGENDRE)
      log_printf(NORMAL, "quadrature type = GAUSS_LEGENDRE");
    else if (_quadrature->getQuadratureType() == EQUAL_WEIGHT)
      log_printf(NORMAL, "quadrature type = EQUAL_WEIGHT");
    else if (_quadrature->getQuadratureType() == EQUAL_ANGLE)
      log_printf(NORMAL, "quadrature type = EQUAL_ANGLE");

    /* Initialize the quadrature set */
    _quadrature->setNumPolarAngles(_num_polar);
    _quadrature->setNumAzimAngles(_num_azim);
    _quadrature->initialize();

    /* Check periodic BCs for symmetry */
    checkBoundaryConditions();

    /* Initialize the 2D tracks */
    initialize2DTracks();

    /* If 3D problem, initialize the 3D tracks */
    if (_solve_3D)
      initialize3DTracks();

    /* Recalibrate the 2D tracks back to the geometry origin */
    recalibrate2DTracksToOrigin();

    /* If 3D problem, recalibrate the 3D tracks back to the geometry origin */
    if (_solve_3D)
      recalibrate3DTracksToOrigin();

    /* Initialize the track file directory and read in tracks if they exist */
    initializeTrackFileDirectory();

    /* Initialize the 1D array of Tracks */
    initializeTracksArray();

    /* If track file not present, generater segments */
    if (_use_input_file == false) {

      /* Segmentize the tracks */
      if (_solve_3D) {
        if (_OTF)
          segmentizeExtruded();
        else {
          segmentize3D();
          dump3DSegmentsToFile();
        }
      }
      else{
        segmentize2D();
        dump2DSegmentsToFile();
      }
    }

    /* Allocate array of mutex locks for each FSR */
    int num_FSRs = _geometry->getNumFSRs();
    _FSR_locks = new omp_lock_t[num_FSRs];

    /* Loop over all FSRs to initialize OpenMP locks */
    #pragma omp parallel for schedule(guided)
    for (int r=0; r < num_FSRs; r++)
      omp_init_lock(&_FSR_locks[r]);

    /* Precompute the quadrature weights */
    _quadrature->precomputeWeights(_solve_3D);
  }
  catch (std::exception &e) {
    log_printf(ERROR, "Unable to allocate memory needed to generate "
               "Tracks. Backtrace:\n%s", e.what());
  }

  return;
}


/**
 * @brief calcualtes the least common multiple of two numbers a and b
 * @param first number a
 * @param second nuber b (order does not matter)
 * @return the least common multiple of a and b
 */
double TrackGenerator::leastCommonMultiple(double a, double b) {

  bool _found = false;
  int lcm_a = 1;
  int lcm_b;
  double residual;

  /* For efficiency, make a the longer length */
  if (a < b) {
    double a_temp = a;
    a = b;
    b = a_temp;
  }

  while (!_found) {

    lcm_b = (int) round((lcm_a * a) / b);
    residual = fabs(lcm_a * a - lcm_b * b);

    if (residual < LCM_TOLERANCE)
      _found = true;
    else
      lcm_a++;
  }

  return lcm_a * a;
}


/**
 * @brief Returns whether or not the solver is set to 2D
 * @return true if the solver is set to 2D; false otherwise
 */
bool TrackGenerator::isSolve2D() {
  return !_solve_3D;
}


/**
 * @brief Returns whether or not the solver is set to 3D
 * @return true if the solver is set to 3D; false otherwise
 */
bool TrackGenerator::isSolve3D() {
  return _solve_3D;
}


/**
 * @brief Returns whether or not the solver is set to forming 3D segments
 *        on-the-fly
 * @return true if the solver is set to axial on-the-fly segmentation;
 *         false otherwise
 */
bool TrackGenerator::isOTF() {
  return _OTF;
}


/**
 * @brief Returns whether or not the solver is set to forming 3D segments
 *        on-the-fly by track z-stacks
 * @return true if the solver is set to axial on-the-fly stack segmentation; 
 *         false otherwise
 */
bool TrackGenerator::isOTFStacks() {
  return _OTF_stacks;
}


/**
 * @brief Initializes Track azimuthal angles, start and end Points.
 * @details This method computes the azimuthal angles and effective track
 *          spacing to use to guarantee cyclic Track wrapping. Based on the
 *          angles and spacing, the number of Tracks per angle and the start
 *          and end Points for each Track are computed.
 */
void TrackGenerator::initialize2DTracks() {

  log_printf(NORMAL, "Initializing 2D tracks...");

  /* Allocate memory for arrays */
  _dx_eff    = new double[_num_azim/4];
  _dy_eff    = new double[_num_azim/4];
  _tracks_per_cycle = new int[_num_azim/4];
  _cycles_per_azim  = new int[_num_azim/4];
  _tracks_2D        = new Track2D*[_num_azim/2];
  _num_x            = new int[_num_azim/4];
  _num_y            = new int[_num_azim/4];
  _cycle_length     = new double[_num_azim/4];
  _azim_spacings    = new double[_num_azim/4];
  _num_2D_tracks    = 0;

  double x1, x2, y1, y2;
  double phi;
  double width  = _geometry->getWidth();
  double height = _geometry->getHeight();

  /* Determine angular quadrature and track spacing */
  for (int a = 0; a < _num_azim/4; a++) {

    /* Get the desired azimuthal angle */
    phi = _quadrature->getPhi(a);

    /* The number of intersections with x,y-axes */
    _num_x[a] = (int) (fabs(width / _azim_spacing * sin(phi))) + 1;
    _num_y[a] = (int) (fabs(height / _azim_spacing * cos(phi))) + 1;

    /* Effective/actual angle (not the angle we desire, but close) */
    _quadrature->setPhi(atan((height * _num_x[a]) / (width * _num_y[a])), a);

    /* Effective Track spacing (not spacing we desire, but close) */
    _dx_eff[a]   = (width / _num_x[a]);
    _dy_eff[a]   = (height / _num_y[a]);
    _azim_spacings[a] = (_dx_eff[a] * sin(_quadrature->getPhi(a)));

    /* The length of all tracks in a 2D cycle */
    _cycle_length[a] = _dx_eff[a] / cos(_quadrature->getPhi(a)) *
      leastCommonMultiple(2 * _num_x[a], 2 * height /
                          (tan(_quadrature->getPhi(a)) * _dx_eff[a]));

    /* Get the number of tracks per cycle */
    _tracks_per_cycle[a] = (int)
      (round(_cycle_length[a] * sin(_quadrature->getPhi(a)) / width) +
       round(_cycle_length[a] * cos(_quadrature->getPhi(a)) / height));

    /* Compute the number of cycles */
    _cycles_per_azim[a] = (_num_x[a] + _num_y[a]) * 2 / _tracks_per_cycle[a];
  }

  Track2D* track;

  /* Generate 2D tracks */
  for (int a=0; a < _num_azim/2; a++) {

    /* Allocate memory for the 2D tracks array */
    _tracks_2D[a] = new Track2D[getNumX(a) + getNumY(a)];
    _num_2D_tracks += getNumX(a) + getNumY(a);

    /* Get the azimuthal angle for all tracks with this azimuthal angle */
    phi = _quadrature->getPhi(a);

    for (int i=0; i < getNumX(a) + getNumY(a); i++) {

      /* Get track and set angle and track indices */
      track = (&_tracks_2D[a][i]);
      track->setPhi(phi);
      track->setAzimIndex(a);
      track->setXYIndex(i);

      /* Set start point */
      if (a < _num_azim/4) {
        if (i < getNumX(a))
          track->getStart()->setCoords(width - getDxEff(a) * (i + 0.5), 0.0);
        else
          track->getStart()->setCoords(0.0, getDyEff(a) *
                                        ((i-getNumX(a)) + 0.5));
      }
      else{
        if (i < getNumX(a))
          track->getStart()->setCoords(getDxEff(a) * (i + 0.5), 0.0);
        else
          track->getStart()->setCoords(width, getDyEff(a) *
                                       ((i-getNumX(a)) + 0.5));
      }

      /* Set end point */
      if (a < _num_azim/4) {
        if (i < getNumY(a))
          track->getEnd()->setCoords(width, getDyEff(a) * (i + 0.5));
        else
          track->getEnd()->setCoords(width - getDxEff(a) *
                                      ((i-getNumY(a)) + 0.5), height);
      }
      else{
        if (i < getNumY(a))
          track->getEnd()->setCoords(0.0, getDyEff(a) * (i + 0.5));
        else
          track->getEnd()->setCoords(getDxEff(a) * ((i-getNumY(a)) + 0.5),
                                     height);
      }
    }
  }

  /* Set the flag indicating 2D tracks have been generated */
  _contains_2D_tracks = true;

  /* Initialize the track reflections and cycle ids */
  initialize2DTrackReflections();
  initialize2DTrackCycleIds();
  initialize2DTrackPeriodicIndices();
  initialize2DTrackCycles();
}


/**
 * @brief Initializes 2D Track cycles array
 * @details This method creates an array of 2D Tracks ordered by azimuthal
 *          angle, cycle index, and train index.
 */
void TrackGenerator::initialize2DTrackCycles() {

  _tracks_2D_cycle  = new Track2D***[_num_azim/4];
  for (int a=0; a < _num_azim/4; a++) {
    _tracks_2D_cycle[a] = new Track2D**[_cycles_per_azim[a]];
    for (int c=0; c < _cycles_per_azim[a]; c++) {
      _tracks_2D_cycle[a][c] = new Track2D*[_tracks_per_cycle[a]];
    }
  }

  bool fwd;
  Track2D* track;
  Track2D* track_prev;

  for (int a=0; a < _num_azim/4; a++) {
    for (int c=0; c < _cycles_per_azim[a]; c++) {
      track = &_tracks_2D[a][c];
      fwd = true;
      for (int i=0; i < _tracks_per_cycle[a]; i++) {

        track_prev = track;

        /* Add Track to 2D Track cycles array and set direction in cycle */
        _tracks_2D_cycle[a][c][i] = track;
        track->setDirectionInCycle(fwd);

        if (fwd) {
          track = static_cast<Track2D*>(track_prev->getTrackReflFwd());
          fwd = track_prev->getReflFwdFwd();
        }
        else {
          track = static_cast<Track2D*>(track_prev->getTrackReflBwd());
          fwd = track_prev->getReflBwdFwd();
        }
      }
    }
  }
}

/**
 * @brief Initializes 2D Track reflections
 * @details This method computes the connecting Tracks for all 2D Tracks in
 *          the TrackGenerator analytically, handling both reflective and
 *          periodic boundaries.
 */
void TrackGenerator::initialize2DTrackReflections() {

  log_printf(NORMAL, "Initializing 2D tracks reflections...");

  Track* track;
  int ac;

  /* Generate the 2D track cycles */
  for (int a=0; a < _num_azim/2; a++) {
    ac = _num_azim/2 - a - 1;
    for (int i=0; i < getNumX(a) + getNumY(a); i++) {

      /* Get current track */
      track = &_tracks_2D[a][i];

      /* Set connecting tracks in forward direction */
      if (i < getNumY(a)) {
        track->setReflFwdFwd(true);
        track->setTrackReflFwd(&_tracks_2D[ac][i + getNumX(a)]);
        track->setTrackPrdcFwd(&_tracks_2D[a][i + getNumX(a)]);
      }
      else{
        track->setReflFwdFwd(false);
        track->setTrackReflFwd
          (&_tracks_2D[ac][(getNumX(a) + getNumY(a)) - (i - getNumY(a)) - 1]);
        track->setTrackPrdcFwd(&_tracks_2D[a][i - getNumY(a)]);
      }

      /* Set connecting tracks in backward direction */
      if (i < getNumX(a)) {
        track->setReflBwdFwd(true);
        track->setTrackReflBwd(&_tracks_2D[ac][getNumX(a) - i - 1]);
        track->setTrackPrdcBwd(&_tracks_2D[a][i + getNumY(a)]);
      }
      else{
        track->setReflBwdFwd(false);
        track->setTrackReflBwd(&_tracks_2D[ac][i - getNumX(a)]);
        track->setTrackPrdcBwd(&_tracks_2D[a][i - getNumX(a)]);
      }

      /* Set the foward boundary conditions */
      if (a < _num_azim/4) {
        if (i < getNumY(a))
          track->setBCFwd(_geometry->getMaxXBoundaryType());
        else
          track->setBCFwd(_geometry->getMaxYBoundaryType());

        if (i < getNumX(a))
          track->setBCBwd(_geometry->getMinYBoundaryType());
        else
          track->setBCBwd(_geometry->getMinXBoundaryType());
      }

      /* Set the backward boundary conditions */
      else{
        if (i < getNumY(a))
          track->setBCFwd(_geometry->getMinXBoundaryType());
        else
          track->setBCFwd(_geometry->getMaxYBoundaryType());

        if (i < getNumX(a))
          track->setBCBwd(_geometry->getMinYBoundaryType());
        else
          track->setBCBwd(_geometry->getMaxXBoundaryType());
      }
    }
  }
}


/**
 * @brief Cycle IDs are created for all 2D cycles and assigned to 2D Tracks
 * @details All tracks are traversed through connecting tracks, assigning cycle
 *          numbers until all 2D Tracks are traversed. This is done for both
 *          periodic and reflective connections.
 */
void TrackGenerator::initialize2DTrackCycleIds() {

  log_printf(NORMAL, "Initializing 2D track cycle ids...");

  int id = 0;
  bool fwd;
  Track* track;

  /* Set the periodic track cycle ids */
  for (int a=0; a < _num_azim/2; a++) {
    for (int i=0; i < getNumX(a) + getNumY(a); i++) {

      track = &_tracks_2D[a][i];

      if (track->getPeriodicCycleId() == -1) {
        while (track->getPeriodicCycleId() == -1) {

          /* Set the periodic cycle id */
          track->setPeriodicCycleId(id);
          track = track->getTrackPrdcFwd();
        }
        id++;
      }
    }
  }

  id = 0;

  /* Set the reflective track cycle ids */
  for (int a=0; a < _num_azim/2; a++) {
    for (int i=0; i < getNumX(a) + getNumY(a); i++) {

      track = &_tracks_2D[a][i];
      fwd = true;

      if (track->getReflectiveCycleId() == -1) {
        while (track->getReflectiveCycleId() == -1) {

          /* Set the reflective cycle id */
          track->setReflectiveCycleId(id);
          if (fwd) {
            fwd = track->getReflFwdFwd();
            track = track->getTrackReflFwd();
          }
          else {
            fwd = track->getReflBwdFwd();
            track = track->getTrackReflBwd();
          }
        }
        id++;
      }
    }
  }
}


/**
 * @brief Initializes Track azimuthal angles, start and end Points.
 * @details This method computes the azimuthal angles and effective track
 *          spacing to use to guarantee cyclic Track wrapping. Based on the
 *          angles and spacing, the number of Tracks per angle and the start
 *          and end Points for each Track are computed.
 */
void TrackGenerator::initialize3DTracks() {

  if (!_contains_2D_tracks)
    log_printf(ERROR, "Cannot initialize 3D tracks since the 2D tracks "
               "have not been created");

  log_printf(NORMAL, "Initializing 3D tracks...");

  /* Allocate memory for arrays */
  _dz_eff    = new double*[_num_azim/4];
  _dl_eff    = new double*[_num_azim/4];
  _num_z            = new int*[_num_azim/4];
  _num_l            = new int*[_num_azim/4];
  _polar_spacings   = new double*[_num_azim/4];
  _tracks_3D_cycle  = new Track3D*****[_num_azim/4];
  _tracks_per_train = new int***[_num_azim/4];
  _num_3D_tracks    = 0;

  for (int i=0; i < _num_azim/4; i++) {
    _dz_eff[i]         = new double[_num_polar/2];
    _dl_eff[i]         = new double[_num_polar/2];
    _num_z[i]          = new int[_num_polar/2];
    _num_l[i]          = new int[_num_polar/2];
    _polar_spacings[i] = new double[_num_polar/2];
  }

  /* Allocate memory for tracks per stack */
  _tracks_per_stack = new int**[_num_azim/2];
  for (int a=0; a < _num_azim/2; a++) {
    _tracks_per_stack[a] = new int*[getNumX(a) + getNumY(a)];
    for (int i=0; i < getNumX(a) + getNumY(a); i++) {
      _tracks_per_stack[a][i] = new int[_num_polar];
      for (int p=0; p < _num_polar; p++)
        _tracks_per_stack[a][i][p] = 0;
    }
  }

  double x1, x2, y1, y2, z1, z2;
  double theta;
  double depth  = _geometry->getDepth();

  /* Determine angular quadrature and track spacing */
  for (int i = 0; i < _num_azim/4; i++) {

    /* Determine the polar angles and spacing for this azimuthal angle */
    for (int j=0; j < _num_polar/2; j++) {

      /* Compute the cosine weighted average angle */
      theta = _quadrature->getTheta(i, j);

      /* The number of intersections with xy (denoted "l") plane */
      if (_track_generation_method == GLOBAL_TRACKING) {
        _num_l[i][j] = (int) (fabs(_cycle_length[i] * tan(M_PI_2 - theta)
                                   * sin(theta) / _polar_spacing)) + 1;
      }
      else if (_track_generation_method == MODULAR_RAY_TRACING) {
        _num_l[i][j] = 2 * (int)
          (fabs(_cycle_length[i] * 0.5 * tan(M_PI_2 - theta)
                * sin(theta) / _polar_spacing) + 1);
      }
      else if (_track_generation_method == SIMPLIFIED_MODULAR_RAY_TRACING) {
        double cycle_length = sqrt(_dx_eff[i]*_dx_eff[i]
                                   + _dy_eff[i]*_dy_eff[i]);
        _num_l[i][j] =  (int)
          round(_cycle_length[i] / cycle_length *
                ceil(fabs(cycle_length * tan(M_PI_2 - theta)
                          * sin(theta) / _polar_spacing)));
      }

      /* Number of crossings along the z axis */
      _num_z[i][j] = (int) (fabs(depth * _num_l[i][j] * tan(theta)
                                 / _cycle_length[i])) + 1;

      /* Effective track spacing */
      _dl_eff[i][j]          = _cycle_length[i] / _num_l[i][j];
      _dz_eff[i][j]          = depth            / _num_z[i][j];
      _quadrature->setTheta(atan(_dl_eff[i][j] / _dz_eff[i][j]), i, j);
      _polar_spacings[i][j] = _dz_eff[i][j] * sin(_quadrature->getTheta(i, j));
    }
  }

  /* Allocate memory for tracks per train */
  for (int a = 0; a < _num_azim/4; a++) {
    _tracks_per_train[a] = new int**[_cycles_per_azim[a]];
    for (int c = 0; c < _cycles_per_azim[a]; c++) {
      _tracks_per_train[a][c] = new int*[_num_polar];
      for (int p=0; p < _num_polar; p++)
        _tracks_per_train[a][c][p] = new int[getNumL(a,p) + getNumZ(a,p)];
    }
  }

  Track3D track_3D;
  Track* track_2D;
  int a, c, p, d, pc;
  double l_start, l_end;

  std::vector<std::tuple<int, int, int, int> > cycle_tuples;
  int tot_num_cycles = 0;
  for (int direction = 0; direction < 2; direction++) {
    for (a = 0; a < _num_azim/4; a++) {
      for (c = 0; c < _cycles_per_azim[a]; c++) {
        for (p = 0; p < _num_polar/2; p++) {
          cycle_tuples.push_back(std::make_tuple(direction, a, c, p));
          tot_num_cycles++;
        }
      }
    }
  }

  std::string msg = "initializing 3D Tracks";
  Progress progress(tot_num_cycles, msg);

  /* Create the 3D tracks for each lz plane */
  /*
   *                A sample 2D track layout
   *       _____________________________________________
   *      |        !    !         !       !             |
   *      |        !    !         !       !             |
   * ^    |        !    !         !       !             |
   * |    |        !    !         !       !             |
   * z+   |        !    !         !       !             |
   *       ------->!--->!-------->!------>!------------>|
   * l+ ->
   */
  for (int create_tracks = 0; create_tracks < 2; create_tracks++) {

    progress.reset();

    /* Allocate memory for 3D track stacks */
    if (create_tracks)
      create3DTracksArrays();

    /* Loop over 3D track cycles */
    #pragma omp parallel for private(l_start, x1, y1, z1, track_2D, x2, y2, \
      z2, l_end, track_3D, pc, a, c, p, d)
    for (int ac = 0; ac < tot_num_cycles; ac++) {

      d = std::get<0>(cycle_tuples[ac]);
      a = std::get<1>(cycle_tuples[ac]);
      c = std::get<2>(cycle_tuples[ac]);
      p = std::get<3>(cycle_tuples[ac]);

      if (d == 0) {

        /* Create tracks starting on Z_MIN and L_MIN surfaces */
        /*
         *             The track layout in the lz plane
         *       _____________________________________________
         *      | /    /    /    /    /    /    /    /    /   |
         *      |/    /    /    /    /    /    /    /    /    |
         * ^  9 |    /    /    /    /    /    /    /    /    /|
         * |    |   /    /    /    /    /    /    /    /    / |
         * z+   |__/____/____/____/____/____/____/____/____/__|
         *         8    7    6    5    4    3    2    1    0
         * l+ ->
         */
        for (int i=0; i < _num_l[a][p] + _num_z[a][p]; i++) {

          /* Get the starting point */
          if (i < _num_l[a][p]) {
            l_start = _cycle_length[a] - (i + 0.5) * _dl_eff[a][p];
            x1 = convertLtoX(l_start, a, c);
            y1 = convertLtoY(l_start, a, c);
            z1 = 0.0;
          }
          else{
            l_start = 0.0;
            track_2D = _tracks_2D_cycle[a][c][0];
            x1 = track_2D->getStart()->getX();
            y1 = track_2D->getStart()->getY();
            z1 = _dz_eff[a][p] * (i - _num_l[a][p] + 0.5);
          }

          /* Get the end point */
          if (i < _num_z[a][p]) {
            l_end = _cycle_length[a];
            track_2D = _tracks_2D_cycle[a][c][0];
            x2 = track_2D->getStart()->getX();
            y2 = track_2D->getStart()->getY();
            z2 = _dz_eff[a][p] * (i + 0.5);
          }
          else{
            l_end = _cycle_length[a] - _dl_eff[a][p] *
                (i - _num_z[a][p] + 0.5);
            x2 = convertLtoX(l_end, a, c);
            y2 = convertLtoY(l_end, a, c);
            z2 = depth;
          }

          /* Set start and end points and save polar angle */
          track_3D.getStart()->setCoords(x1, y1, z1);
          track_3D.getEnd()->setCoords(x2, y2, z2);
          track_3D.setTheta(_quadrature->getTheta(a,p));

          /* Decompose the track in the LZ plane by splitting it
           * based on the x and y geometry boundaries */
          decomposeLZTrack(&track_3D, l_start, l_end, a, c, p, i,
                           create_tracks);
        }
      }
      else {

        pc = _num_polar-p-1;

        /* Create tracks starting on L_MIN and Z_MAX surfaces */
        /*          1    2    3    4     5    6    7    8   9
         *       ______________________________________________
         *      |   \    \    \     \    \    \    \    \    \ |
         *      |    \    \    \     \    \    \    \    \    \|
         * ^  0 |\    \    \    \     \    \    \    \    \    |
         * |    | \    \    \    \     \    \    \    \    \   |
         * z+   |__\____\____\____\ ____\____\____\____\____\__|
         *
         * l+ ->
         */
        for (int i=0; i < _num_l[a][p] + _num_z[a][p]; i++) {

          /* Get the starting point */
          if (i < _num_z[a][p]) {
            l_start = 0.0;
            track_2D = _tracks_2D_cycle[a][c][0];
            x1 = track_2D->getStart()->getX();
            y1 = track_2D->getStart()->getY();
            z1 = _dz_eff[a][p] * (i + 0.5);
          }
          else{
            l_start = _dl_eff[a][p] * (i - _num_z[a][p] + 0.5);
            x1 = convertLtoX(l_start, a, c);
            y1 = convertLtoY(l_start, a, c);
            z1 = depth;
          }

          /* Get the end point */
          if (i < _num_l[a][p]) {
            l_end = _dl_eff[a][p] * (i + 0.5);
            x2 = convertLtoX(l_end, a, c);
            y2 = convertLtoY(l_end, a, c);
            z2 = 0.0;
          }
          else{
            l_end = _cycle_length[a];
            track_2D = _tracks_2D_cycle[a][c][0];
            x2 = track_2D->getStart()->getX();
            y2 = track_2D->getStart()->getY();
            z2 = _dz_eff[a][p] * (i - _num_l[a][p] + 0.5);
          }

          /* Set start and end points and save polar angle */
          track_3D.getStart()->setCoords(x1, y1, z1);
          track_3D.getEnd()->setCoords(x2, y2, z2);
          track_3D.setTheta(_quadrature->getTheta(a,pc));

          /* Decompose the track in the LZ plane by splitting it
           * based on the x and y geometry boundaries */
          decomposeLZTrack(&track_3D, l_start, l_end, a, c, pc, i,
                           create_tracks);
        }
      }

      progress.incrementCounter();

    }
  }

  /* Record the maximum number of tracks in a single stack */
  for (int a=0; a < _num_azim/2; a++)
    for (int i=0; i < getNumX(a) + getNumY(a); i++)
      for (int p=0; p < _num_polar; p++)
        if (_tracks_per_stack[a][i][p] > _max_num_tracks_per_stack)
          _max_num_tracks_per_stack = _tracks_per_stack[a][i][p];
  
  _contains_3D_tracks = true;

  /* Initialize the 3D track reflections and cycle ids */
  initialize3DTrackReflections();
  initialize3DTrackCycleIds();
  initialize3DTrackPeriodicIndices();
}


/**
 * @brief Initializes 3D Track reflections
 * @details This method computes the connecting Tracks for all 3D Tracks in
 *          the TrackGenerator analytically, handling both reflective and
 *          periodic boundaries.
 */
void TrackGenerator::initialize3DTrackReflections() {

  int pc;
  int ai, xi, pi, zi, xp, zp, pp, ci;

  /* Set reflective tracks and periodic top and bottom indices */
  for (int a = 0; a < _num_azim/4; a++) {
    for (int c = 0; c < _cycles_per_azim[a]; c++) {

      /* Loop over polar angles < PI/2 */
      for (int p=0; p < _num_polar/2; p++) {

        /* Set the complementary polar angle */
        pc = _num_polar-p-1;
        Track3D *** polar_group = _tracks_3D_cycle[a][c][p];

        for (int i=0; i < _num_l[a][p] + _num_z[a][p]; i++) {
          for (int t=0; t < _tracks_per_train[a][c][p][i]; t++) {

            if (t == _tracks_per_train[a][c][p][i]-1) {

              /* SURFACE_Y_MIN */
              if (i < _num_z[a][p]) {
                if (polar_group[i][t]->getCycleFwd()) {

                  polar_group[i][t]->setBCFwd(_geometry->getMinYBoundaryType());

                  /* REFLECTIVE */
                  polar_group[i][t]->setReflFwdFwd
                    (polar_group[_num_l[a][p] + i][0]->getCycleFwd());
                  polar_group[i][t]->setTrackReflFwd
                    (polar_group[_num_l[a][p] + i][0]);

                  /* PERIODIC */
                  if (_periodic) {
                    ai = polar_group[i][t]->getAzimIndex();
                    xi = polar_group[i][t]->getXYIndex();
                    zi = polar_group[i][t]->getZIndex();
                    ci = polar_group[i][t]->getCycleTrackIndex();
                    xp = _tracks_2D_cycle[a][c][ci]
                        ->getTrackPrdcFwd()->getXYIndex();
                    zp = polar_group[_num_l[a][p] + i][0]->getZIndex();
                    pi = polar_group[i][t]->getPolarIndex();
                    _tracks_3D[ai][xi][pi][zi].setTrackPrdcFwd
                        (&_tracks_3D[ai][xp][pi][zp]);
                  }
                }
                else {

                  polar_group[i][t]->setBCBwd(_geometry->getMinYBoundaryType());

                  /* REFLECTIVE */
                  polar_group[i][t]->setReflBwdFwd
                    (polar_group[_num_l[a][p] + i][0]->getCycleFwd());
                  polar_group[i][t]->setTrackReflBwd
                    (polar_group[_num_l[a][p] + i][0]);

                  /* PERIODIC */
                  if (_periodic) {
                    ai = polar_group[i][t]->getAzimIndex();
                    xi = polar_group[i][t]->getXYIndex();
                    pi = polar_group[i][t]->getPolarIndex();
                    zi = polar_group[i][t]->getZIndex();
                    ci = polar_group[i][t]->getCycleTrackIndex();
                    xp = _tracks_2D_cycle[a][c][ci]
                      ->getTrackPrdcBwd()->getXYIndex();
                    zp = polar_group[_num_l[a][p] + i][0]->getZIndex();
                    _tracks_3D[ai][xi][pi][zi].setTrackPrdcBwd
                      (&_tracks_3D[ai][xp][pi][zp]);
                  }
                }
              }

              /* SURFACE_Z_MAX */
              else{
                if (polar_group[i][t]->getCycleFwd()) {

                  polar_group[i][t]->setBCFwd
                    (_geometry->getMaxZBoundaryType());

                  /* REFLECTIVE */
                  polar_group[i][t]->setReflFwdFwd
                    (_tracks_3D_cycle[a][c][pc]
                     [_num_l[a][p] + 2*_num_z[a][p] - i - 1][0]->getCycleFwd());
                  polar_group[i][t]->setTrackReflFwd
                    (_tracks_3D_cycle[a][c][pc]
                     [_num_l[a][p] + 2*_num_z[a][p] - i - 1][0]);

                  /* PERIODIC */
                  if (_periodic) {
                    polar_group[i][t]->setTrackPrdcFwd
                      (polar_group[i - _num_z[a][p]][0]);
                  }
                }
                else{

                  polar_group[i][t]->setBCBwd
                    (_geometry->getMaxZBoundaryType());

                  /* REFLECTIVE */
                  polar_group[i][t]->setReflBwdFwd
                    (_tracks_3D_cycle[a][c][pc]
                     [_num_l[a][p] + 2*_num_z[a][p] - i - 1][0]->getCycleFwd());
                  polar_group[i][t]->setTrackReflBwd
                    (_tracks_3D_cycle[a][c][pc]
                     [_num_l[a][p] + 2*_num_z[a][p] - i - 1][0]);

                  /* PERIODIC */
                  if (_periodic) {
                    polar_group[i][t]->setTrackPrdcBwd
                      (polar_group[i - _num_z[a][p]][0]);
                  }
                }
              }
            }

            /* SURFACE_X_MIN, SURFACE_X_MAX, SURFACE_Y_MIN, SURAFCE_Y_MAX */
            else{
              if (polar_group[i][t]->getCycleFwd()) {

                polar_group[i][t]->setBCFwd
                    (_tracks_2D_cycle[a][c]
                     [polar_group[i][t]->getCycleTrackIndex()]->getBCFwd());

                /* REFLECTIVE */
                polar_group[i][t]->setReflFwdFwd
                  (polar_group[i][t+1]->getCycleFwd());
                polar_group[i][t]->setTrackReflFwd
                  (polar_group[i][t+1]);

                /* PERIODIC */
                if (_periodic) {
                  ai = polar_group[i][t]->getAzimIndex();
                  xi = polar_group[i][t]->getXYIndex();
                  pi = polar_group[i][t]->getPolarIndex();
                  zi = polar_group[i][t]->getZIndex();
                  ci = polar_group[i][t]->getCycleTrackIndex();
                  xp = _tracks_2D_cycle[a][c][ci]
                    ->getTrackPrdcFwd()->getXYIndex();
                  zp = polar_group[i][t+1]->getZIndex();
                  _tracks_3D[ai][xi][pi][zi].setTrackPrdcFwd
                    (&_tracks_3D[ai][xp][pi][zp]);
                }
              }
              else {

                polar_group[i][t]->setBCBwd
                    (_tracks_2D_cycle[a][c]
                     [polar_group[i][t]->getCycleTrackIndex()]->getBCBwd());

                /* REFLECTIVE */
                polar_group[i][t]->setReflBwdFwd
                  (polar_group[i][t+1]->getCycleFwd());
                polar_group[i][t]->setTrackReflBwd
                  (polar_group[i][t+1]);

                /* PERIODIC */
                if (_periodic) {
                  ai = polar_group[i][t]->getAzimIndex();
                  xi = polar_group[i][t]->getXYIndex();
                  pi = polar_group[i][t]->getPolarIndex();
                  zi = polar_group[i][t]->getZIndex();
                  ci = polar_group[i][t]->getCycleTrackIndex();
                  xp = _tracks_2D_cycle[a][c][ci]
                    ->getTrackPrdcBwd()->getXYIndex();
                  zp = polar_group[i][t+1]->getZIndex();
                  _tracks_3D[ai][xi][pi][zi].setTrackPrdcBwd
                    (&_tracks_3D[ai][xp][pi][zp]);
                }
              }
            }

            if (t == 0) {

              /* SURFACE_Z_MIN */
              if (i < _num_l[a][p]) {
                if (polar_group[i][t]->getCycleFwd()) {

                  polar_group[i][t]->setBCBwd
                    (_geometry->getMinZBoundaryType());

                  /* REFLECTIVE */
                  polar_group[i][t]->setReflBwdFwd
                    (!_tracks_3D_cycle[a][c][pc][_num_l[a][p] - i - 1]
                     [_tracks_per_train[a][c][pc][_num_l[a][p] - i - 1] - 1]
                     ->getCycleFwd());
                  polar_group[i][t]->setTrackReflBwd
                    (_tracks_3D_cycle[a][c][pc][_num_l[a][p] - i - 1]
                     [_tracks_per_train[a][c][pc][_num_l[a][p] - i - 1] - 1]);

                  /* PERIODIC */
                  if (_periodic) {
                    polar_group[i][t]->setTrackPrdcBwd
                      (polar_group[i + _num_z[a][p]]
                       [_tracks_per_train[a][c][p][i + _num_z[a][p]]-1]);
                  }
                }
                else {

                  polar_group[i][t]->setBCFwd
                    (_geometry->getMinZBoundaryType());

                  /* REFLECTIVE */
                  polar_group[i][t]->setReflFwdFwd
                    (!_tracks_3D_cycle[a][c][pc][_num_l[a][p] - i - 1]
                     [_tracks_per_train[a][c][pc][_num_l[a][p] - i - 1] - 1]
                     ->getCycleFwd());
                  polar_group[i][t]->setTrackReflFwd
                    (_tracks_3D_cycle[a][c][pc][_num_l[a][p] - i - 1]
                     [_tracks_per_train[a][c][pc][_num_l[a][p] - i - 1] - 1]);

                  /* PERIODIC */
                  if (_periodic) {
                    polar_group[i][t]->setTrackPrdcFwd
                      (polar_group[i + _num_z[a][p]]
                       [_tracks_per_train[a][c][p][i + _num_z[a][p]]-1]);
                  }
                }
              }

              /* SURFACE_Y_MIN */
              else{
                if (polar_group[i][t]->getCycleFwd()) {

                  polar_group[i][t]->setBCBwd
                    (_geometry->getMinYBoundaryType());

                  /* REFFLECTIVE */
                  polar_group[i][t]->setReflBwdFwd
                    (!polar_group[i - _num_l[a][p]]
                     [_tracks_per_train[a][c][p]
                      [i - _num_l[a][p]] - 1]->getCycleFwd());
                  polar_group[i][t]->setTrackReflBwd
                    (polar_group[i - _num_l[a][p]]
                     [_tracks_per_train[a][c][p]
                      [i - _num_l[a][p]] - 1]);

                  /* PERIODIC */
                  if (_periodic) {
                    ai = polar_group[i][t]->getAzimIndex();
                    xi = polar_group[i][t]->getXYIndex();
                    pi = polar_group[i][t]->getPolarIndex();
                    zi = polar_group[i][t]->getZIndex();
                    ci = polar_group[i][t]->getCycleTrackIndex();
                    xp = _tracks_2D_cycle[a][c][ci]
                      ->getTrackPrdcBwd()->getXYIndex();
                    zp = polar_group[i - _num_l[a][p]]
                      [_tracks_per_train[a][c][p]
                       [i - _num_l[a][p]] - 1]->getZIndex();
                    _tracks_3D[ai][xi][pi][zi].setTrackPrdcBwd
                      (&_tracks_3D[ai][xp][pi][zp]);
                  }
                }
                else {

                  polar_group[i][t]->setBCFwd
                    (_geometry->getMinYBoundaryType());

                  /* REFFLECTIVE */
                  polar_group[i][t]->setReflFwdFwd
                    (polar_group[i - _num_l[a][p]]
                     [_tracks_per_train[a][c][p]
                      [i - _num_l[a][p]] - 1]->getCycleFwd());
                  polar_group[i][t]->setTrackReflFwd
                    (polar_group[i - _num_l[a][p]]
                     [_tracks_per_train[a][c][p]
                      [i - _num_l[a][p]] - 1]);

                  /* PERIODIC */
                  if (_periodic) {
                    ai = polar_group[i][t]->getAzimIndex();
                    xi = polar_group[i][t]->getXYIndex();
                    pi = polar_group[i][t]->getPolarIndex();
                    zi = polar_group[i][t]->getZIndex();
                    xp = _tracks_2D_cycle[a][c][xi]
                      ->getTrackPrdcFwd()->getXYIndex();
                    zp = polar_group[i - _num_l[a][p]]
                      [_tracks_per_train[a][c][p]
                       [i - _num_l[a][p]] - 1]->getZIndex();
                    _tracks_3D[ai][xi][pi][zi].setTrackPrdcFwd
                      (&_tracks_3D[ai][xp][pi][zp]);
                  }
                }
              }
            }

            /* SURFACE_X_MIN, SURFACE_X_MAX, SURFACE_Y_MIN, SURAFCE_Y_MAX */
            else{
              if (polar_group[i][t]->getCycleFwd()) {

                polar_group[i][t]->setBCBwd
                    (_tracks_2D_cycle[a][c]
                     [polar_group[i][t]->getCycleTrackIndex()]->getBCBwd());

                /* REFLECTIVE */
                polar_group[i][t]->setReflBwdFwd
                  (!polar_group[i][t-1]->getCycleFwd());
                polar_group[i][t]->setTrackReflBwd
                  (polar_group[i][t-1]);

                /* PERIODIC */
                if (_periodic) {
                  ai = polar_group[i][t]->getAzimIndex();
                  xi = polar_group[i][t]->getXYIndex();
                  pi = polar_group[i][t]->getPolarIndex();
                  zi = polar_group[i][t]->getZIndex();
                  ci = polar_group[i][t]->getCycleTrackIndex();
                  xp = _tracks_2D_cycle[a][c][ci]
                    ->getTrackPrdcBwd()->getXYIndex();
                  zp = polar_group[i][t-1]->getZIndex();
                  _tracks_3D[ai][xi][pi][zi].setTrackPrdcBwd
                    (&_tracks_3D[ai][xp][pi][zp]);
                }
              }
              else {

                polar_group[i][t]->setBCFwd
                    (_tracks_2D_cycle[a][c]
                     [polar_group[i][t]->getCycleTrackIndex()]->getBCFwd());

                /* REFLECTIVE */
                polar_group[i][t]->setReflFwdFwd
                  (!polar_group[i][t-1]->getCycleFwd());
                polar_group[i][t]->setTrackReflFwd
                  (polar_group[i][t-1]);

                /* PERIODIC */
                if (_periodic) {
                  ai = polar_group[i][t]->getAzimIndex();
                  xi = polar_group[i][t]->getXYIndex();
                  pi = polar_group[i][t]->getPolarIndex();
                  zi = polar_group[i][t]->getZIndex();
                  ci = polar_group[i][t]->getCycleTrackIndex();
                  xp = _tracks_2D_cycle[a][c][ci]
                    ->getTrackPrdcFwd()->getXYIndex();
                  zp = polar_group[i][t-1]->getZIndex();
                  _tracks_3D[ai][xi][pi][zi].setTrackPrdcFwd
                    (&_tracks_3D[ai][xp][pi][zp]);
                }
              }
            }
          }
        }
      }

      /* Loop over polar angles > PI/2 */
      for (int p = _num_polar/2; p < _num_polar; p++) {

        pc = _num_polar-p-1;
        Track3D *** polar_group = _tracks_3D_cycle[a][c][p];

        for (int i=0; i < _num_l[a][pc] + _num_z[a][pc]; i++) {
          for (int t=0; t < _tracks_per_train[a][c][p][i]; t++) {

            if (t == _tracks_per_train[a][c][p][i]-1) {

              /* SURFACE_Z_MIN */
              if (i < _num_l[a][pc]) {
                if (polar_group[i][t]->getCycleFwd()) {

                  polar_group[i][t]->setBCFwd
                    (_geometry->getMinZBoundaryType());

                  /* REFLECTIVE */
                  polar_group[i][t]->setReflFwdFwd
                    (_tracks_3D_cycle[a][c][pc][_num_l[a][pc] - i - 1][0]
                     ->getCycleFwd());
                  polar_group[i][t]->setTrackReflFwd
                    (_tracks_3D_cycle[a][c][pc][_num_l[a][pc] - i - 1][0]);

                  /* PERIODIC */
                 if (_periodic) {
                   polar_group[i][t]->setTrackPrdcFwd
                     (polar_group[i + _num_z[a][pc]][0]);
                 }
                }
                else {

                  polar_group[i][t]->setBCBwd
                    (_geometry->getMinZBoundaryType());

                  /* REFLECTIVE */
                  polar_group[i][t]->setReflBwdFwd
                    (_tracks_3D_cycle[a][c][pc][_num_l[a][pc] - i - 1][0]
                     ->getCycleFwd());
                  polar_group[i][t]->setTrackReflBwd
                    (_tracks_3D_cycle[a][c][pc][_num_l[a][pc] - i - 1][0]);

                  /* PERIODIC */
                  if (_periodic) {
                    polar_group[i][t]->setTrackPrdcBwd
                      (polar_group[i + _num_z[a][pc]][0]);
                  }
                }
              }

              /* SURFACE_Y_MIN */
              else{
                if (polar_group[i][t]->getCycleFwd()) {

                  polar_group[i][t]->setBCFwd
                    (_geometry->getMinYBoundaryType());

                  /* REFLECTIVE */
                  polar_group[i][t]->setReflFwdFwd
                    (polar_group[i - _num_l[a][pc]][0]->getCycleFwd());
                  polar_group[i][t]->setTrackReflFwd
                    (polar_group[i - _num_l[a][pc]][0]);

                  /* PERIODIC */
                  if (_periodic) {
                    ai = polar_group[i][t]->getAzimIndex();
                    xi = polar_group[i][t]->getXYIndex();
                    pi = polar_group[i][t]->getPolarIndex();
                    zi = polar_group[i][t]->getZIndex();
                    ci = polar_group[i][t]->getCycleTrackIndex();
                    xp = _tracks_2D_cycle[a][c][ci]
                      ->getTrackPrdcFwd()->getXYIndex();
                    zp = polar_group[i - _num_l[a][pc]][0]->getZIndex();
                    _tracks_3D[ai][xi][pi][zi].setTrackPrdcFwd
                      (&_tracks_3D[ai][xp][pi][zp]);
                  }
                }
                else {

                  polar_group[i][t]->setBCBwd
                    (_geometry->getMinYBoundaryType());

                  /* REFLECTIVE */
                  polar_group[i][t]->setReflBwdFwd
                    (polar_group[i - _num_l[a][pc]][0]->getCycleFwd());
                  polar_group[i][t]->setTrackReflBwd
                    (polar_group[i - _num_l[a][pc]][0]);

                  /* PERIODIC */
                  if (_periodic) {
                    ai = polar_group[i][t]->getAzimIndex();
                    xi = polar_group[i][t]->getXYIndex();
                    pi = polar_group[i][t]->getPolarIndex();
                    zi = polar_group[i][t]->getZIndex();
                    ci = polar_group[i][t]->getCycleTrackIndex();
                    xp = _tracks_2D_cycle[a][c][ci]
                      ->getTrackPrdcBwd()->getXYIndex();
                    zp = polar_group[i - _num_l[a][pc]][0]->getZIndex();
                    _tracks_3D[ai][xi][pi][zi].setTrackPrdcBwd
                      (&_tracks_3D[ai][xp][pi][zp]);
                  }
                }
              }
            }

            /* SURFACE_X_MIN, SURFACE_X_MAX, SURFACE_Y_MIN, or SURFACE_Y_MAX */
            else{
              if (polar_group[i][t]->getCycleFwd()) {

                polar_group[i][t]->setBCFwd
                    (_tracks_2D_cycle[a][c]
                     [polar_group[i][t]->getCycleTrackIndex()]->getBCFwd());

                /* REFLECTIVE */
                polar_group[i][t]->setReflFwdFwd
                  (polar_group[i][t+1]->getCycleFwd());
                polar_group[i][t]->setTrackReflFwd
                  (polar_group[i][t+1]);

                /* PERIODIC */
                if (_periodic) {
                  ai = polar_group[i][t]->getAzimIndex();
                  xi = polar_group[i][t]->getXYIndex();
                  pi = polar_group[i][t]->getPolarIndex();
                  zi = polar_group[i][t]->getZIndex();
                  ci = polar_group[i][t]->getCycleTrackIndex();
                  xp = _tracks_2D_cycle[a][c][ci]
                    ->getTrackPrdcFwd()->getXYIndex();
                  zp = polar_group[i][t+1]->getZIndex();
                  _tracks_3D[ai][xi][pi][zi].setTrackPrdcFwd
                    (&_tracks_3D[ai][xp][pi][zp]);
                }
              }
              else {

                polar_group[i][t]->setBCBwd
                    (_tracks_2D_cycle[a][c]
                     [polar_group[i][t]->getCycleTrackIndex()]->getBCBwd());

                /* REFLECTIVE */
                polar_group[i][t]->setReflBwdFwd
                  (polar_group[i][t+1]->getCycleFwd());
                polar_group[i][t]->setTrackReflBwd
                  (polar_group[i][t+1]);

                /* PERIODIC */
                if (_periodic) {
                  ai = polar_group[i][t]->getAzimIndex();
                  xi = polar_group[i][t]->getXYIndex();
                  pi = polar_group[i][t]->getPolarIndex();
                  zi = polar_group[i][t]->getZIndex();
                  ci = polar_group[i][t]->getCycleTrackIndex();
                  xp = _tracks_2D_cycle[a][c][ci]
                    ->getTrackPrdcBwd()->getXYIndex();
                  zp = polar_group[i][t+1]->getZIndex();
                  _tracks_3D[ai][xi][pi][zi].setTrackPrdcBwd
                    (&_tracks_3D[ai][xp][pi][zp]);
                }
              }
            }

            if (t == 0) {

              /* SURFACE_Y_MIN */
              if (i < _num_z[a][pc]) {
                if (polar_group[i][t]->getCycleFwd()) {

                  polar_group[i][t]->setBCBwd
                    (_geometry->getMinYBoundaryType());

                  /* REFLECTIVE */
                  polar_group[i][t]->setReflBwdFwd
                    (!polar_group[_num_l[a][pc] + i]
                     [_tracks_per_train[a][c][p]
                      [_num_l[a][pc] + i] - 1]->getCycleFwd());
                  polar_group[i][t]->setTrackReflBwd
                    (polar_group[_num_l[a][pc] + i]
                     [_tracks_per_train[a][c][p]
                      [_num_l[a][pc] + i] - 1]);

                  /* PERIODIC */
                  if (_periodic) {
                    ai = polar_group[i][t]->getAzimIndex();
                    xi = polar_group[i][t]->getXYIndex();
                    pi = polar_group[i][t]->getPolarIndex();
                    zi = polar_group[i][t]->getZIndex();
                    ci = polar_group[i][t]->getCycleTrackIndex();
                    xp = _tracks_2D_cycle[a][c][ci]
                      ->getTrackPrdcBwd()->getXYIndex();
                    zp = polar_group[_num_l[a][pc] + i]
                      [_tracks_per_train[a][c][p]
                       [_num_l[a][pc] + i] - 1]->getZIndex();
                    _tracks_3D[ai][xi][pi][zi].setTrackPrdcBwd
                      (&_tracks_3D[ai][xp][pi][zp]);
                  }
                }
                else {

                  polar_group[i][t]->setBCFwd
                    (_geometry->getMinYBoundaryType());

                  /* REFLECTIVE */
                  polar_group[i][t]->setReflFwdFwd
                    (polar_group[_num_l[a][pc] + _num_z[a][pc] - i - 1]
                     [_tracks_per_train[a][c][p]
                      [_num_l[a][pc] +_num_z[a][pc] - i - 1] - 1]
                      ->getCycleFwd());
                  polar_group[i][t]->setTrackReflFwd
                    (polar_group[_num_l[a][pc] + _num_z[a][pc] - i - 1]
                     [_tracks_per_train[a][c][p]
                      [_num_l[a][pc] +_num_z[a][pc] - i - 1] - 1]);

                  /* PERIODIC */
                  if (_periodic) {ai = polar_group[i][t]->getAzimIndex();
                    xi = polar_group[i][t]->getXYIndex();
                    pi = polar_group[i][t]->getPolarIndex();
                    zi = polar_group[i][t]->getZIndex();
                    ci = polar_group[i][t]->getCycleTrackIndex();
                    xp = _tracks_2D_cycle[a][c][ci]->getTrackPrdcFwd()
                      ->getXYIndex();
                    zp = polar_group[_num_l[a][pc] + _num_z[a][pc] - i - 1]
                      [_tracks_per_train[a][c][p]
                       [_num_l[a][pc] +_num_z[a][pc] - i - 1] - 1]->getZIndex();
                    _tracks_3D[ai][xi][pi][zi].setTrackPrdcFwd
                      (&_tracks_3D[ai][xp][pi][zp]);
                  }
                }
              }

              /* SURFACE_Z_MAX */
              else{
                if (polar_group[i][t]->getCycleFwd()) {

                  polar_group[i][t]->setBCBwd
                    (_geometry->getMaxZBoundaryType());

                  /* REFLECTIVE */
                  int idx = 2 * _num_z[a][pc] + _num_l[a][pc] - i - 1;
                  polar_group[i][t]->setReflBwdFwd
                    (!_tracks_3D_cycle[a][c][pc][idx]
                     [_tracks_per_train[a][c][pc][idx] - 1]->getCycleFwd());
                  polar_group[i][t]->setTrackReflBwd
                    (_tracks_3D_cycle[a][c][pc][idx]
                     [_tracks_per_train[a][c][pc][idx] - 1]);

                  /* PERIODIC */
                  if (_periodic) {
                    polar_group[i][t]->setTrackPrdcBwd
                      (polar_group[i - _num_z[a][pc]]
                       [_tracks_per_train[a][c][p][i - _num_z[a][pc]]-1]);
                  }
                }
                else {

                  polar_group[i][t]->setBCFwd
                    (_geometry->getMaxZBoundaryType());

                  /* REFLECTIVE */
                  int idx = 2 * _num_z[a][pc] + _num_l[a][pc] - i - 1;
                  polar_group[i][t]->setReflFwdFwd
                    (!_tracks_3D_cycle[a][c][pc][idx]
                     [_tracks_per_train[a][c][pc][idx] - 1]->getCycleFwd());
                  polar_group[i][t]->setTrackReflFwd
                    (_tracks_3D_cycle[a][c][pc][idx]
                     [_tracks_per_train[a][c][pc][idx] - 1]);

                  /* PERIODIC */
                  if (_periodic) {
                    polar_group[i][t]->setTrackPrdcFwd
                      (polar_group[i - _num_z[a][pc]]
                       [_tracks_per_train[a][c][p][i - _num_z[a][pc]]-1]);
                  }
                }
              }
            }

            /* SURFACE_X_MIN, SURFACE_X_MAX, SURFACE_Y_MIN, or SURFACE_Y_MAX */
            else{
              if (polar_group[i][t]->getCycleFwd()) {

                polar_group[i][t]->setBCBwd
                    (_tracks_2D_cycle[a][c]
                     [polar_group[i][t]->getCycleTrackIndex()]->getBCBwd());

                /* REFLECTIVE */
                polar_group[i][t]->setReflBwdFwd
                  (!polar_group[i][t-1]->getCycleFwd());
                polar_group[i][t]->setTrackReflBwd
                  (polar_group[i][t-1]);

                /* PERIODIC */
                if (_periodic) {
                  ai = polar_group[i][t]->getAzimIndex();
                  xi = polar_group[i][t]->getXYIndex();
                  pi = polar_group[i][t]->getPolarIndex();
                  zi = polar_group[i][t]->getZIndex();
                  ci = polar_group[i][t]->getCycleTrackIndex();
                  xp = _tracks_2D_cycle[a][c][ci]->getTrackPrdcBwd()
                    ->getXYIndex();
                  zp = polar_group[i][t-1]->getZIndex();
                  _tracks_3D[ai][xi][pi][zi].setTrackPrdcBwd
                    (&_tracks_3D[ai][xp][pi][zp]);
                }
              }
              else {

                polar_group[i][t]->setBCFwd
                    (_tracks_2D_cycle[a][c]
                     [polar_group[i][t]->getCycleTrackIndex()]->getBCFwd());

                /* REFLECTIVE */
                polar_group[i][t]->setReflFwdFwd
                  (!polar_group[i][t-1]->getCycleFwd());
                polar_group[i][t]->setTrackReflFwd
                  (polar_group[i][t-1]);

                /* PERIODIC */
                if (_periodic) {
                  ai = polar_group[i][t]->getAzimIndex();
                  xi = polar_group[i][t]->getXYIndex();
                  pi = polar_group[i][t]->getPolarIndex();
                  zi = polar_group[i][t]->getZIndex();
                  ci = polar_group[i][t]->getCycleTrackIndex();
                  xp = _tracks_2D_cycle[a][c][ci]->getTrackPrdcFwd()
                    ->getXYIndex();
                  zp = polar_group[i][t-1]->getZIndex();
                  _tracks_3D[ai][xi][pi][zi].setTrackPrdcFwd
                    (&_tracks_3D[ai][xp][pi][zp]);
                }
              }
            }
          }
        }
      }
    }
  }
}


/**
 * @brief Cycle IDs are created for all 3D cycles and assigned to 3D Tracks
 * @details All tracks are traversed through connecting tracks, assigning cycle
 *          numbers until all 3D Tracks are traversed. This is done for both
 *          periodic and reflective connections.
 */
void TrackGenerator::initialize3DTrackCycleIds() {

  int id = 0;
  Track* track;
  bool fwd;

  /* Set the periodic track cycle ids */
  if (_periodic) {
    for (int a=0; a < _num_azim/2; a++) {
      for (int i=0; i < getNumX(a) + getNumY(a); i++) {
        for (int p=0; p < _num_polar; p++) {
          for (int z=0; z < _tracks_per_stack[a][i][p]; z++) {

            track = &_tracks_3D[a][i][p][z];

            if (track->getPeriodicCycleId() == -1) {
              while (track->getPeriodicCycleId() == -1) {

                /* Set the periodic cycle id */
                track->setPeriodicCycleId(id);
                track = track->getTrackPrdcFwd();
              }
              id++;
            }
          }
        }
      }
    }
  }

  id = 0;

  /* Set the reflective track cycle ids */
  for (int a=0; a < _num_azim/2; a++) {
    for (int i=0; i < getNumX(a) + getNumY(a); i++) {
      for (int p=0; p < _num_polar; p++) {
        for (int z=0; z < _tracks_per_stack[a][i][p]; z++) {

          track = &_tracks_3D[a][i][p][z];
          fwd = true;

          if (track->getReflectiveCycleId() == -1) {
            while (track->getReflectiveCycleId() == -1) {

              /* Set the periodic cycle id */
              track->setReflectiveCycleId(id);
              if (fwd) {
                fwd = track->getReflFwdFwd();
                track = track->getTrackReflFwd();
              }
              else {
                fwd = track->getReflBwdFwd();
                track = track->getTrackReflBwd();
              }
            }
            id++;
          }
        }
      }
    }
  }
}


/**
 * @brief A 3D Track is decomposed by intersections with x and y boundaries
 * @details A 3D Track which initially neglects intersections with x and y
 *          boundaries is split into multiple tracks by finding those
 *          x and y intersections. If create_tracks is set to true, the Tracks
 *          will be altered to represent the correct 3D Tracks. If not, the
 *          number of tracks in the train will simply be counted. Whenever this
 *          function is called, the number of tracks in the associated z-stacks
 *          are incremented.
 * @param track The 3D track to be decomposed
 * @param l_start The distance accross the radial or "l" direction to where the
 *        track starts
 * @param l_end The distance accross the radial or "l" direction to where the
 *        track end
 * @param azim The azimuthal index of the track
 * @param cycle The cycle index of the track
 * @param polar The polar index of the track
 * @param lz_index The lz index into the Track3D cycles array
 * @param create_tracks Boolean value determining whether to create the
 *        associated decomposed tracks (true) or simply count them (false)
 */
void TrackGenerator::decomposeLZTrack(Track3D* track, double l_start,
                                      double l_end, int azim, int cycle,
                                      int polar, int lz_index,
                                      bool create_tracks) {

  if (l_start > _cycle_length[azim] || l_start < 0.0)
    log_printf(ERROR, "Unable to tally tracks per stack for track with "
               "starting length not within "
               "(0, %f), l_start: %f", _cycle_length[azim], l_start);
  else if  (l_start > _cycle_length[azim] || l_start < 0.0)
    log_printf(ERROR, "Unable to tally tracks per stack for track with "
               "ending length not within "
               "(0, %f), l_end: %f", _cycle_length[azim], l_end);

  /* Initialize variables */
  double length_sum = 0.0;
  int first_stack = 0;
  int last_stack = _tracks_per_cycle[azim] - 1;
  Track* track_2d;
  double theta = track->getTheta();
  double phi = track->getPhi();
  double dx = cos(phi) * sin(theta) * TINY_MOVE;
  double dy = sin(phi) * sin(theta) * TINY_MOVE;
  double nudge = sqrt(dx*dx + dy*dy);
  double track_theta;

  /* Find the last cycle index */
  for (int i=0; i < _tracks_per_cycle[azim]; i++) {

    track_2d = _tracks_2D_cycle[azim][cycle][i];

    if (l_end < length_sum + track_2d->getLength() + 1.05 * nudge) {
      last_stack = i;
      break;
    }
    else{
      length_sum += track_2d->getLength();
    }
  }

  length_sum = 0.0;

  /* Find the first cycle index */
  for (int i=0; i < _tracks_per_cycle[azim]; i++) {

    track_2d = _tracks_2D_cycle[azim][cycle][i];

    if (l_start < length_sum + track_2d->getLength() - 1.05 * nudge) {
      first_stack = i;
      break;
    }
    else{
      length_sum += track_2d->getLength();
    }
  }

  /* Check to make sure at least one track is created */
  if (last_stack < first_stack)
    log_printf(ERROR, "Unable to tally tracks per stack for track with "
               "last stack less than first stack. "
               "first stack: %i, last stack: %i", first_stack, last_stack);

  int ti, zi, pi, ai;
  double l_start_2 = l_start;
  double length_sum_2 = length_sum;
  bool fwd;
  double x1, y1, z1;
  double x2, y2, z2;

  /* If tracks are to be created during this call to decomposeLZTrack,
   * decompose the track, compute endpoints, and set necessary attributes of
   * the 3D tracks
   */
  if (create_tracks) {

    Track3D* track_3d;
    int t=0;

    /* Set the start and end point for each 3D track */
    for (int i=first_stack; i <= last_stack; i++) {

      /* Get the 2D track associated with this 3D track */
      track_2d = _tracks_2D_cycle[azim][cycle][i];
      fwd = getCycleDirection(azim, cycle, i);
      ai = track_2d->getAzimIndex();
      ti = track_2d->getXYIndex();

      /* Set the start and end points */
      if (i == first_stack) {
        x1 = track->getStart()->getX();
        y1 = track->getStart()->getY();
        z1 = track->getStart()->getZ();
      }
      else{
        x1 = x2;
        y1 = y2;
        z1 = z2;
      }

      if (i == last_stack) {
        x2 = track->getEnd()->getX();
        y2 = track->getEnd()->getY();
        z2 = track->getEnd()->getZ();
      }
      else{
        length_sum += track_2d->getLength();
        if (fwd) {
          x2 = track_2d->getEnd()->getX();
          y2 = track_2d->getEnd()->getY();
        }
        else {
          x2 = track_2d->getStart()->getX();
          y2 = track_2d->getStart()->getY();
        }
        z2 = z1 + (length_sum - l_start) * tan(M_PI_2 - theta);
        l_start = length_sum;
      }

      /* Get the polar angle index. Note that the polar index in the
       * _tracks_3D_cycle array is not always the same as the polar
       * index in the _tracks_3D array since we want the tracks
       * in the _tracks_3D array to all be pointing in the positive-y
       * direction whereas tracks in the _tracks_3D array will point in
       * all directions.
       */
      if (fwd) {
        pi = polar;
        track_theta = theta;
      }
      else {
        pi = _num_polar - polar - 1;
        track_theta = M_PI - theta;
      }

      /* Get the index in the z-stack */
      zi = _tracks_per_stack[ai][ti][pi];

      /* Get this 3D track */
      track_3d = &_tracks_3D[ai][ti][pi][zi];

      /* Set pointer to track in 3D track cycles array */
      _tracks_3D_cycle[azim][cycle][polar][lz_index][t] = track_3d;

      /* Set the start and end points */
      if (fwd) {
        track_3d->getStart()->setCoords(x1, y1, z1);
        track_3d->getEnd()->setCoords(x2, y2, z2);
      }
      else {
        track_3d->getEnd()->setCoords(x1, y1, z1);
        track_3d->getStart()->setCoords(x2, y2, z2);
      }

      /* Set track attributes */
      track_3d->setAzimIndex(ai);
      track_3d->setXYIndex(ti);
      track_3d->setZIndex(zi);
      track_3d->setPolarIndex(pi);
      track_3d->setLZIndex(lz_index);
      track_3d->setCycleIndex(cycle);
      track_3d->setTrainIndex(t);
      track_3d->setTheta(track_theta);
      track_3d->setPhi(track_2d->getPhi());
      track_3d->setCycleFwd(fwd);
      track_3d->setCycleTrackIndex(i);

      /* Increment track train index */
      t++;
    }
  }

  /* If tracks are not being created, just increment the _tracks_per_train
   * array
   */
  else {

    /* Set the number of tracks in the lz track */
    _tracks_per_train[azim][cycle][polar][lz_index] =
      last_stack - first_stack + 1;
  }

  /* Increment the tracks per stack */
  for (int i=first_stack; i <= last_stack; i++) {
    track_2d = _tracks_2D_cycle[azim][cycle][i];
    fwd = getCycleDirection(azim, cycle, i);
    ti = track_2d->getXYIndex();
    ai = track_2d->getAzimIndex();

    /* Computing the endpoint z value */
    if (i == first_stack)
      z1 = track->getStart()->getZ();
    else
      z1 = z2;

    if (i == last_stack) {
      z2 = track->getEnd()->getZ();
    }
    else{
      length_sum_2 += track_2d->getLength();
      z2 = z1 + (length_sum_2 - l_start_2) * tan(M_PI_2 - theta);
      l_start_2 = length_sum_2;
    }

    /* Get the polar angle index */
    if (fwd)
      pi = polar;
    else
      pi = _num_polar - polar - 1;

    /* Tally another track in the _tracks_per_stack array */
    _tracks_per_stack[ai][ti][pi]++;
  }
}


/**
 * @brief Recalibrates Track start and end points to the origin of the Geometry.
 * @details The origin of the Geometry is designated at its center by
 *          convention, but for track initialization the origin is assumed to be
 *          at the bottom right corner for simplicity. This method corrects
 *          for this by re-assigning the start and end Point coordinates.
 */
void TrackGenerator::recalibrate2DTracksToOrigin() {

  /* Recalibrate the tracks to the origin and set the uid. Note that the
   * loop structure is unconventional in order to preserve an increasing
   * track uid value in the Solver's tracks array. The tracks array is
   * oriented with this loop structure in order to maintain reproducability
   * for parallel runs.
   */

  /* Loop over azim reflective halfspaces */
  for (int a=0; a < _num_azim/2; a++) {
    for (int i=0; i < getNumX(a) + getNumY(a); i++) {

      double x0 = _tracks_2D[a][i].getStart()->getX();
      double y0 = _tracks_2D[a][i].getStart()->getY();
      double x1 = _tracks_2D[a][i].getEnd()->getX();
      double y1 = _tracks_2D[a][i].getEnd()->getY();
      double new_x0 = x0 + _geometry->getMinX();
      double new_y0 = y0 + _geometry->getMinY();
      double new_x1 = x1 + _geometry->getMinX();
      double new_y1 = y1 + _geometry->getMinY();

      _tracks_2D[a][i].setCoords(new_x0, new_y0, new_x1, new_y1);
    }
  }
}


/**
 * @brief Recalibrates Track start and end points to the origin of the Geometry.
 * @details The origin of the Geometry is designated at its center by
 *          convention, but for track initialization the origin is assumed to be
 *          at the bottom right corner for simplicity. This method corrects
 *          for this by re-assigning the start and end Point coordinates.
 */
void TrackGenerator::recalibrate3DTracksToOrigin() {

  /* Recalibrate the tracks to the origin and set the uid. Note that the
   * loop structure is unconventional in order to preserve an increasing
   * track uid value in the Solver's tracks array. The tracks array is
   * oriented with this loop structure in order to maintain reproducability
   * for parallel runs.
   */

  /* Loop over azim reflective halfspaces */
  for (int a=0; a < _num_azim/2; a++) {
    for (int i=0; i < getNumX(a) + getNumY(a); i++) {
      for (int p=0; p < _num_polar; p++) {
        for (int z=0; z < _tracks_per_stack[a][i][p]; z++) {

          double x0 = _tracks_3D[a][i][p][z].getStart()->getX();
          double y0 = _tracks_3D[a][i][p][z].getStart()->getY();
          double z0 = _tracks_3D[a][i][p][z].getStart()->getZ();
          double x1 = _tracks_3D[a][i][p][z].getEnd()->getX();
          double y1 = _tracks_3D[a][i][p][z].getEnd()->getY();
          double z1 = _tracks_3D[a][i][p][z].getEnd()->getZ();
          double new_x0 = x0 + _geometry->getMinX();
          double new_y0 = y0 + _geometry->getMinY();
          double new_z0 = z0 + _geometry->getMinZ();
          double new_x1 = x1 + _geometry->getMinX();
          double new_y1 = y1 + _geometry->getMinY();
          double new_z1 = z1 + _geometry->getMinZ();

          _tracks_3D[a][i][p][z]
            .setCoords(new_x0, new_y0, new_z0, new_x1, new_y1, new_z1);
        }
      }
    }
  }

  /* Enusre that all tracks reside within the geometry */
  double max_z = _geometry->getMaxZ();
  double min_z = _geometry->getMinZ();
  for (int a=0; a < _num_azim/2; a++) {
    #pragma omp parallel for
    for (int i=0; i < getNumX(a) + getNumY(a); i++) {
      for (int p=0; p < _num_polar; p++) {
        for (int z=0; z < _tracks_per_stack[a][i][p]; z++) {
          double start_z =
            _tracks_3D[a][i][p][z].getStart()->getZ();
          if (start_z > max_z)
            _tracks_3D[a][i][p][z].getStart()->setZ(max_z);
          else if (start_z < min_z)
            _tracks_3D[a][i][p][z].getStart()->setZ(min_z);
        }
      }
    }
  }
}


/**
 * @brief Generate segments for each Track across the Geometry.
 */
void TrackGenerator::segmentize2D() {

  log_printf(NORMAL, "Ray tracing for 2D track segmentation...");

  int tracks_segmented = 0;
  int num_2D_tracks = getNum2DTracks();

  /* Loop over all Tracks */
  for (int a=0; a < _num_azim/2; a++) {
    log_printf(NORMAL, "segmenting 2D tracks - Percent complete: %5.2f %%",
               double(tracks_segmented) / num_2D_tracks * 100.0);
    #pragma omp parallel for
    for (int i=0; i < getNumX(a) + getNumY(a); i++)
      _geometry->segmentize2D(&_tracks_2D[a][i], _z_coord);

    tracks_segmented += getNumX(a) + getNumY(a);
  }

  _geometry->initializeFSRVectors();
  _contains_2D_segments = true;

  return;
}

/**
 * @brief Generates 2D segments for each extruded track across the Geometry,
 *        initializing axially extruded regions as well as 3D FSRs.
 */
void TrackGenerator::segmentizeExtruded() {

  log_printf(NORMAL, "Ray tracing for axially extruded track segmentation...");

  /* Allocate and initialize the flattened tracks array */
  _flattened_tracks = new Track*[_num_2D_tracks];
  for (int a=0; a < _num_azim/2; a++) {
    for (int i=0; i < getNumX(a) + getNumY(a); i++) {
      int id = _tracks_2D[a][i].getUid();
      _flattened_tracks[id] = &_tracks_2D[a][i];
    }
  }

  /* Get all unique z-coords at which 2D radial segementation is performed */
  std::vector<FP_PRECISION> z_coords;
  if (_contains_segmentation_heights)
    z_coords = _segmentation_heights;
  else
    z_coords = _geometry->getUniqueZPlanes();

  /* Loop over all extruded Tracks */
  #pragma omp parallel for
  for (int index=0; index < _num_2D_tracks; index++)
    _geometry->segmentizeExtruded(_flattened_tracks[index], z_coords);

  /* Initialize 3D FSRs and their associated vectors*/
  log_printf(NORMAL, "Initializing FSRs axially...");
  _geometry->initializeAxialFSRs(_global_z_mesh);
  _geometry->initializeFSRVectors();

  /* Count the number of segments in each track */
  countSegments();
  _contains_flattened_tracks = true;
  _contains_2D_segments = true;

  return;
}


/**
 * @brief Generate segments for each Track across the Geometry.
 */
void TrackGenerator::segmentize3D() {

  log_printf(NORMAL, "Ray tracing for 3D track segmentation...");

  int tracks_segmented = 0;
  int num_3D_tracks = getNum3DTracks();

  /* Loop over all Tracks */
  for (int a=0; a < _num_azim/2; a++) {

    log_printf(NORMAL, "segmenting 3D tracks - Percent complete: %5.2f %%",
               double(tracks_segmented) / num_3D_tracks * 100.0);

    #pragma omp parallel for
    for (int i=0; i < getNumX(a) + getNumY(a); i++) {
      for (int p=0; p < _num_polar; p++) {
        for (int z=0; z < _tracks_per_stack[a][i][p]; z++)
          _geometry->segmentize3D(&_tracks_3D[a][i][p][z]);
      }
    }

    for (int i=0; i < getNumX(a) + getNumY(a); i++) {
      for (int p=0; p < _num_polar; p++) {
        for (int z=0; z < _tracks_per_stack[a][i][p]; z++)
          tracks_segmented++;
      }
    }
  }

  _geometry->initializeFSRVectors();
  _contains_3D_segments = true;

  return;
}


/**
 * @brief Converts a length traveled along a 2D Track cycle to a displacement
 *        in the x-direction
 * @param l The distance traveled in the 2D Track cycle
 * @param azim The azimuthal angle index of the cycle
 * @param cycle The ID of the cycle
 * @return The displacement in the x-direction
 */
double TrackGenerator::convertLtoX(double l, int azim, int cycle) {

  if (l > _cycle_length[azim] || l < 0.0)
    log_printf(ERROR, "Unable to convert L to X since l is not within "
               "(0, %f), l: %f", _cycle_length[azim], l);

  double length_sum = 0.0;
  int track_index = _tracks_per_cycle[azim] - 1;

  for (int i=0; i < _tracks_per_cycle[azim]; i++) {
    if (l <= length_sum + _tracks_2D_cycle[azim][cycle][i]->getLength()) {
      track_index = i;
      break;
    }
    else{
      length_sum += _tracks_2D_cycle[azim][cycle][i]->getLength();
    }
  }

  if (l - length_sum < 0.0)
    log_printf(ERROR, "found negative length residual in converting l to x");

  double x1 = _tracks_2D_cycle[azim][cycle][track_index]->getStart()->getX();
  double x2 = _tracks_2D_cycle[azim][cycle][track_index]->getEnd()->getX();
  double l_rel = (l - length_sum) / _tracks_2D_cycle[azim][cycle][track_index]
    ->getLength();

  double x;

  if (getCycleDirection(azim, cycle, track_index))
    x = l_rel * x2 + (1.0 - l_rel) * x1;
  else
    x = l_rel * x1 + (1.0 - l_rel) * x2;

  return x;
}


/**
 * @brief Converts a length traveled along a 2D Track cycle to a displacement
 *        in the y-direction
 * @param l The distance traveled in the 2D Track cycle
 * @param azim The azimuthal angle index of the cycle
 * @param cycle The ID of the cycle
 * @return The displacement in the y-direction
 */
double TrackGenerator::convertLtoY(double l, int azim, int cycle) {

  if (l > _cycle_length[azim] || l < 0.0)
    log_printf(ERROR, "Unable to convert L to Y since l is not within "
               "(0, %f), l: %f", _cycle_length[azim], l);

  double length_sum = 0.0;
  int track_index = _tracks_per_cycle[azim] - 1;

  for (int i=0; i < _tracks_per_cycle[azim]; i++) {
    if (l <= length_sum + _tracks_2D_cycle[azim][cycle][i]->getLength()) {
      track_index = i;
      break;
    }
    else{
      length_sum += _tracks_2D_cycle[azim][cycle][i]->getLength();
    }
  }

  if (l - length_sum < 0.0)
    log_printf(ERROR, "found negative length residual in converting l to y");

  double y1 = _tracks_2D_cycle[azim][cycle][track_index]->getStart()->getY();
  double y2 = _tracks_2D_cycle[azim][cycle][track_index]->getEnd()->getY();
  double l_rel = (l - length_sum) / _tracks_2D_cycle[azim][cycle][track_index]
    ->getLength();

  double y;

  if (getCycleDirection(azim, cycle, track_index))
    y = l_rel * y2 + (1.0 - l_rel) * y1;
  else
    y = l_rel * y1 + (1.0 - l_rel) * y2;

  return y;
}


/**
 * @brief This method creates a directory to store Track files, and reads
 *        in ray tracing data for Tracks and segments from a Track file
 *        if one exists.
 * @details This method is called by the TrackGenerator::generateTracks()
 *          class method. If a Track file exists for this Geometry, number
 *          of azimuthal angles, and track spacing, then this method will
 *          import the ray tracing Track and segment data to fill the
 *          appropriate data structures.
 */
void TrackGenerator::initializeTrackFileDirectory() {

  std::stringstream directory;
  struct stat buffer;
  std::stringstream test_filename;

  /** Create directory to store Track files with pre-generated ray tracing data
   *  if the directory does not yet exist */

  directory << get_output_directory() << "/tracks";
  struct stat st;
  if (!stat(directory.str().c_str(), &st) == 0)
    mkdir(directory.str().c_str(), S_IRWXU);

  if (_solve_3D) {

    /* Get the quadrature and track method types */
    std::string quad_type;
    std::string track_method;

    if (_quadrature->getQuadratureType() == EQUAL_WEIGHT)
      quad_type = "EQ_WGT";
    else if (_quadrature->getQuadratureType() == EQUAL_ANGLE)
      quad_type = "EQ_ANG";
    if (_quadrature->getQuadratureType() == TABUCHI_YAMAMOTO)
      quad_type = "TABUCHI_YAMAMOTO";
    else if (_quadrature->getQuadratureType() == LEONARD)
      quad_type = "LEONARD";
    else if (_quadrature->getQuadratureType() == GAUSS_LEGENDRE)
      quad_type = "GAUSS_LEGENDRE";

    if (_track_generation_method == GLOBAL_TRACKING)
      track_method = "GT";
    else if (_track_generation_method == MODULAR_RAY_TRACING)
      track_method = "MRT";
    else if (_track_generation_method == SIMPLIFIED_MODULAR_RAY_TRACING)
      track_method = "sMRT";

    if (_geometry->getCmfd() != NULL) {
      test_filename << directory.str() << "/3D_"
                    << _num_azim << "_azim_"
                    << _num_polar << "_polar_"
                    << _azim_spacing << "x" << _polar_spacing
                    << "_cm_spacing_cmfd_"
                    << _geometry->getCmfd()->getNumX()
                    << "x" << _geometry->getCmfd()->getNumY()
                    << "x" << _geometry->getCmfd()->getNumZ()
                    << "_quad_" << quad_type << "_track_" << track_method
                    << ".data";
    }
    else{
      test_filename << directory.str() << "/3D_"
                    << _num_azim << "_azim_"
                    << _num_polar << "_polar_"
                    << _azim_spacing << "x" << _polar_spacing
                    << "_cm_spacing_quad_"
                    << quad_type << "_track_" << track_method << ".data";
    }
  }
  else{
    if (_geometry->getCmfd() != NULL) {
      test_filename << directory.str() << "/2D_"
                    << _num_azim << "_azim_"
                    << _azim_spacing << "_cm_spacing_cmfd_"
                    << _geometry->getCmfd()->getNumX()
                    << "x" << _geometry->getCmfd()->getNumY()
                    << ".data";
    }
    else{
      test_filename << directory.str() << "/2D_"
                    << _num_azim << "_angles_"
                    << _azim_spacing << "_cm_spacing.data";
    }
  }

  _tracks_filename = test_filename.str();

  /* Check to see if a Track file exists for this geometry, number of azimuthal
   * angles, and track spacing, and if so, import the ray tracing data */
  if (!stat(_tracks_filename.c_str(), &buffer)) {
    if (_solve_3D && !_OTF){
      if (read3DSegmentsFromFile()) {
        _use_input_file = true;
        _contains_3D_segments = true;
      }
    }
    else{
      if (read2DSegmentsFromFile()) {
        _use_input_file = true;
        _contains_2D_segments = true;
      }
    }
  }
}


/**
 * @brief Writes all Track and segment data to a "*.tracks" binary file.
 * @details Storing Tracks in a binary file saves time by eliminating ray
 *          tracing for Track segmentation in commonly simulated geometries.
 */
void TrackGenerator::dump2DSegmentsToFile() {

  /* Check whether the segments should be dumped */
  if (!_dump_segments)
    return;

  log_printf(NORMAL, "Dumping 2D segments to file...");

  if (!_contains_2D_segments)
    log_printf(ERROR, "Unable to dump 2D Segments to a file since no Segments "
               "have been generated for %d azimuthal angles and %f track "
               "spacing", _num_azim, _azim_spacing);

  FILE* out;
  out = fopen(_tracks_filename.c_str(), "w");

  /* Get a string representation of the Geometry's attributes. This is used to
   * check whether or not ray tracing has been performed for this Geometry */
  std::string geometry_to_string = _geometry->toString();
  int string_length = geometry_to_string.length() + 1;

  /* Write geometry metadata to the Track file */
  fwrite(&string_length, sizeof(int), 1, out);
  fwrite(geometry_to_string.c_str(), sizeof(char)*string_length, 1, out);
  fwrite(&_z_coord, sizeof(double), 1, out);

  Track2D* curr_track;
  int num_segments;
  std::vector<segment*> _segments;
  Cmfd* cmfd = _geometry->getCmfd();

  segment* curr_segment;
  double length;
  int material_id;
  int region_id;
  int cmfd_surface_fwd;
  int cmfd_surface_bwd;

  /* Loop over all Tracks */
  for (int a=0; a < _num_azim/2; a++) {
    for (int i=0; i < getNumX(a) + getNumY(a); i++) {

      /* Get data for this Track */
      curr_track = &_tracks_2D[a][i];
      num_segments = curr_track->getNumSegments();

      /* Write data for this Track to the Track file */
      fwrite(&num_segments, sizeof(int), 1, out);

      /* Loop over all segments for this Track */
      for (int s=0; s < num_segments; s++) {

        /* Get data for this segment */
        curr_segment = curr_track->getSegment(s);
        length = curr_segment->_length;
        material_id = curr_segment->_material->getId();
        region_id = curr_segment->_region_id;

        /* Write data for this segment to the Track file */
        fwrite(&length, sizeof(double), 1, out);
        fwrite(&material_id, sizeof(int), 1, out);
        fwrite(&region_id, sizeof(int), 1, out);

        /* Write CMFD-related data for the Track if needed */
        if (cmfd != NULL) {
          cmfd_surface_fwd = curr_segment->_cmfd_surface_fwd;
          cmfd_surface_bwd = curr_segment->_cmfd_surface_bwd;
          fwrite(&cmfd_surface_fwd, sizeof(int), 1, out);
          fwrite(&cmfd_surface_bwd, sizeof(int), 1, out);
        }
      }
    }
  }

  /* Get FSR vector maps */
  ParallelHashMap<std::size_t, fsr_data*>* FSR_keys_map =
      _geometry->getFSRKeysMap();
  std::vector<std::size_t>* FSRs_to_keys = _geometry->getFSRsToKeys();
  std::vector<int>* FSRs_to_material_IDs = _geometry->getFSRsToMaterialIDs();
  std::size_t fsr_key;
  int fsr_id;
  int fsr_counter = 0;
  double x, y, z;

  /* Write number of FSRs */
  int num_FSRs = _geometry->getNumFSRs();
  fwrite(&num_FSRs, sizeof(int), 1, out);

  /* Write FSR vector maps to file */
  std::size_t* fsr_key_list = FSR_keys_map->keys();
  fsr_data** fsr_data_list = FSR_keys_map->values();
  for (int i=0; i < num_FSRs; i++) {

    /* Write data to file from FSR_keys_map */
    fsr_key = fsr_key_list[i];
    fsr_id = fsr_data_list[i]->_fsr_id;
    x = fsr_data_list[i]->_point->getX();
    y = fsr_data_list[i]->_point->getY();
    z = fsr_data_list[i]->_point->getZ();
    fwrite(&fsr_key, sizeof(std::size_t), 1, out);
    fwrite(&fsr_id, sizeof(int), 1, out);
    fwrite(&x, sizeof(double), 1, out);
    fwrite(&y, sizeof(double), 1, out);
    fwrite(&z, sizeof(double), 1, out);

    /* Write data to file from FSRs_to_material_IDs */
    fwrite(&(FSRs_to_material_IDs->at(fsr_counter)), sizeof(int), 1, out);

    /* Write data to file from FSRs_to_keys */
    fwrite(&(FSRs_to_keys->at(fsr_counter)), sizeof(std::size_t), 1, out);

    /* Increment FSR ID counter */
    fsr_counter++;
  }

  /* Write cmfd_fsrs vector of vectors to file */
  if (cmfd != NULL) {
    std::vector< std::vector<int> > cell_fsrs = cmfd->getCellFSRs();
    std::vector<int>::iterator iter;
    int num_cells = cmfd->getNumCells();
    fwrite(&num_cells, sizeof(int), 1, out);

    /* Loop over CMFD cells */
    for (int cell=0; cell < num_cells; cell++) {
      num_FSRs = cell_fsrs.at(cell).size();
      fwrite(&num_FSRs, sizeof(int), 1, out);

      /* Loop over FSRs within cell */
      for (iter = cell_fsrs.at(cell).begin(); iter != cell_fsrs.at(cell).end();
           ++iter)
        fwrite(&(*iter), sizeof(int), 1, out);
    }
  }

  /* Delete key and value lists */
  delete [] fsr_key_list;
  delete [] fsr_data_list;

  /* Close the Track file */
  fclose(out);

  /* Inform other the TrackGenerator::generateTracks() method that it may
   * import ray tracing data from this file if it is called and the ray
   * tracing parameters have not changed */
  _use_input_file = true;

  return;
}


/**
 * @brief Writes all Track and segment data to a "*.tracks" binary file.
 * @details Storing Tracks in a binary file saves time by eliminating ray
 *          tracing for Track segmentation in commonly simulated geometries.
 */
void TrackGenerator::dump3DSegmentsToFile() {

  /* Check whether the segments should be dumped */
  if (!_dump_segments)
    return;

  log_printf(NORMAL, "Dumping 3D segments to file...");

  if (!_contains_3D_segments)
    log_printf(ERROR, "Unable to dump 3D Segments to a file since no Segments "
               "have been generated for %d azimuthal angles and %f track "
               "spacing", _num_azim, _azim_spacing);

  FILE* out;
  out = fopen(_tracks_filename.c_str(), "w");

  /* Get a string representation of the Geometry's attributes. This is used to
   * check whether or not ray tracing has been performed for this Geometry */
  std::string geometry_to_string = _geometry->toString();
  int string_length = geometry_to_string.length() + 1;

  /* Write geometry metadata to the Track file */
  fwrite(&string_length, sizeof(int), 1, out);
  fwrite(geometry_to_string.c_str(), sizeof(char)*string_length, 1, out);

  Track3D* curr_track;
  int num_segments;
  std::vector<segment*> _segments;
  Cmfd* cmfd = _geometry->getCmfd();

  segment* curr_segment;
  double length;
  int material_id;
  int region_id;
  int cmfd_surface_fwd;
  int cmfd_surface_bwd;

  /* Loop over all Tracks */
  for (int a=0; a < _num_azim/2; a++) {
    for (int i=0; i < getNumX(a) + getNumY(a); i++) {
      for (int p=0; p < _num_polar; p++) {
        for (int z=0; z < _tracks_per_stack[a][i][p]; z++) {

          /* Get data for this Track */
          curr_track = &_tracks_3D[a][i][p][z];
          num_segments = curr_track->getNumSegments();

          /* Write data for this Track to the Track file */
          fwrite(&num_segments, sizeof(int), 1, out);

          /* Loop over all segments for this Track */
          for (int s=0; s < num_segments; s++) {

            /* Get data for this segment */
            curr_segment = curr_track->getSegment(s);
            length = curr_segment->_length;
            material_id = curr_segment->_material->getId();
            region_id = curr_segment->_region_id;

            /* Write data for this segment to the Track file */
            fwrite(&length, sizeof(double), 1, out);
            fwrite(&material_id, sizeof(int), 1, out);
            fwrite(&region_id, sizeof(int), 1, out);

            /* Write CMFD-related data for the Track if needed */
            if (cmfd != NULL) {
              cmfd_surface_fwd = curr_segment->_cmfd_surface_fwd;
              cmfd_surface_bwd = curr_segment->_cmfd_surface_bwd;
              fwrite(&cmfd_surface_fwd, sizeof(int), 1, out);
              fwrite(&cmfd_surface_bwd, sizeof(int), 1, out);
            }
          }
        }
      }
    }
  }

  /* Get FSR vector maps */
  ParallelHashMap<std::size_t, fsr_data*>* FSR_keys_map =
      _geometry->getFSRKeysMap();
  std::vector<std::size_t>* FSRs_to_keys = _geometry->getFSRsToKeys();
  std::vector<int>* FSRs_to_material_IDs = _geometry->getFSRsToMaterialIDs();
  std::size_t fsr_key;
  int fsr_id;
  int fsr_counter = 0;
  double x, y, z;

  /* Write number of FSRs */
  int num_FSRs = _geometry->getNumFSRs();
  fwrite(&num_FSRs, sizeof(int), 1, out);

  /* Write FSR vector maps to file */
  std::size_t* fsr_key_list = FSR_keys_map->keys();
  fsr_data** fsr_data_list = FSR_keys_map->values();
  for (int i=0; i < num_FSRs; i++) {

    /* Write data to file from FSR_keys_map */
    fsr_key = fsr_key_list[i];
    fsr_id = fsr_data_list[i]->_fsr_id;
    x = fsr_data_list[i]->_point->getX();
    y = fsr_data_list[i]->_point->getY();
    z = fsr_data_list[i]->_point->getZ();
    fwrite(&fsr_key, sizeof(std::size_t), 1, out);
    fwrite(&fsr_id, sizeof(int), 1, out);
    fwrite(&x, sizeof(double), 1, out);
    fwrite(&y, sizeof(double), 1, out);
    fwrite(&z, sizeof(double), 1, out);

    /* Write data to file from FSRs_to_material_IDs */
    fwrite(&(FSRs_to_material_IDs->at(fsr_counter)), sizeof(int), 1, out);

    /* Write data to file from FSRs_to_keys */
    fwrite(&(FSRs_to_keys->at(fsr_counter)), sizeof(std::size_t), 1, out);

    /* Increment FSR ID counter */
    fsr_counter++;
  }

  /* Write cmfd_fsrs vector of vectors to file */
  if (cmfd != NULL) {
    std::vector< std::vector<int> > cell_fsrs = cmfd->getCellFSRs();
    std::vector<int>::iterator iter;
    int num_cells = cmfd->getNumCells();
    fwrite(&num_cells, sizeof(int), 1, out);

    /* Loop over CMFD cells */
    for (int cell=0; cell < num_cells; cell++) {
      num_FSRs = cell_fsrs.at(cell).size();
      fwrite(&num_FSRs, sizeof(int), 1, out);

      /* Loop over FSRs within cell */
      for (iter = cell_fsrs.at(cell).begin(); iter != cell_fsrs.at(cell).end();
           ++iter)
        fwrite(&(*iter), sizeof(int), 1, out);
    }
  }

  /* Delete key and value lists */
  delete [] fsr_key_list;
  delete [] fsr_data_list;

  /* Close the Track file */
  fclose(out);

  /* Inform other the TrackGenerator::generateTracks() method that it may
   * import ray tracing data from this file if it is called and the ray
   * tracing parameters have not changed */
  _use_input_file = true;

  return;
}


/**
 * @brief Reads Tracks in from a "*.tracks" binary file.
 * @details Storing Tracks in a binary file saves time by eliminating ray
 *          tracing for Track segmentation in commonly simulated geometries.
 * @return true if able to read Tracks in from a file; false otherwise
 */
bool TrackGenerator::read2DSegmentsFromFile() {

  int ret;
  FILE* in;
  in = fopen(_tracks_filename.c_str(), "r");

  int string_length;
  double z_coord;

  /* Import Geometry metadata from the Track file */
  ret = fread(&string_length, sizeof(int), 1, in);
  char* geometry_to_string = new char[string_length];
  ret = fread(geometry_to_string, sizeof(char)*string_length, 1, in);
  ret = fread(&z_coord, sizeof(double), 1, in);

  /* Check if our Geometry is exactly the same as the Geometry in the
   * Track file for this number of azimuthal angles and track spacing */
  if (_geometry->toString().compare(std::string(geometry_to_string)) != 0 ||
      _z_coord != z_coord)
    return false;

  delete [] geometry_to_string;

  log_printf(NORMAL, "Importing ray tracing data from file...");

  Track2D* curr_track;
  int num_segments;
  Cmfd* cmfd = _geometry->getCmfd();

  double length;
  int material_id;
  int region_id;

  int cmfd_surface_fwd;
  int cmfd_surface_bwd;

  std::map<int, Material*> materials = _geometry->getAllMaterials();

  int uid = 0;

  /* Loop over Tracks */
  for (int a=0; a < _num_azim/2; a++) {
    for (int i=0; i < getNumX(a) + getNumY(a); i++) {

      /* Import data for this Track from Track file */
      ret = fread(&num_segments, sizeof(int), 1, in);

      /* Initialize a Track with this data */
      curr_track = &_tracks_2D[a][i];

      /* Loop over all segments in this Track */
      for (int s=0; s < num_segments; s++) {

        /* Import data for this segment from Track file */
        ret = fread(&length, sizeof(double), 1, in);
        ret = fread(&material_id, sizeof(int), 1, in);
        ret = fread(&region_id, sizeof(int), 1, in);

        /* Initialize segment with the data */
        segment* curr_segment = new segment;
        curr_segment->_length = length;
        curr_segment->_material = materials[material_id];
        curr_segment->_region_id = region_id;

        /* Import CMFD-related data if needed */
        if (cmfd != NULL) {
          ret = fread(&cmfd_surface_fwd, sizeof(int), 1, in);
          ret = fread(&cmfd_surface_bwd, sizeof(int), 1, in);
          curr_segment->_cmfd_surface_fwd = cmfd_surface_fwd;
          curr_segment->_cmfd_surface_bwd = cmfd_surface_bwd;
        }

        /* Add this segment to the Track */
        curr_track->addSegment(curr_segment);
      }

      uid++;
    }
  }

  /* Create FSR vector maps */
  ParallelHashMap<std::size_t, fsr_data*>* FSR_keys_map =
      new ParallelHashMap<std::size_t, fsr_data*>;
  std::vector<int>* FSRs_to_material_IDs
    = new std::vector<int>;
  std::vector<std::size_t>* FSRs_to_keys
    = new std::vector<std::size_t>;
  int num_FSRs;
  std::size_t fsr_key;
  int fsr_key_id;
  double x, y, z;

  /* Get number of FSRs */
  ret = fread(&num_FSRs, sizeof(int), 1, in);

  /* Read FSR vector maps from file */
  for (int fsr_id=0; fsr_id < num_FSRs; fsr_id++) {

    /* Read data from file for FSR_keys_map */
    ret = fread(&fsr_key, sizeof(std::size_t), 1, in);
    ret = fread(&fsr_key_id, sizeof(int), 1, in);
    ret = fread(&x, sizeof(double), 1, in);
    ret = fread(&y, sizeof(double), 1, in);
    ret = fread(&z, sizeof(double), 1, in);
    fsr_data* fsr = new fsr_data;
    fsr->_fsr_id = fsr_key_id;
    Point* point = new Point();
    point->setCoords(x,y,z);
    fsr->_point = point;
    FSR_keys_map->insert(fsr_key, fsr);

    /* Read data from file for FSR_to_materials_IDs */
    ret = fread(&material_id, sizeof(int), 1, in);
    FSRs_to_material_IDs->push_back(material_id);

    /* Read data from file for FSR_to_keys */
    ret = fread(&fsr_key, sizeof(std::size_t), 1, in);
    FSRs_to_keys->push_back(fsr_key);
  }

  /* Set FSR vector maps */
  _geometry->setFSRKeysMap(FSR_keys_map);
  _geometry->setFSRsToMaterialIDs(FSRs_to_material_IDs);
  _geometry->setFSRsToKeys(FSRs_to_keys);

  /* Read cmfd cell_fsrs vector of vectors from file */
  if (cmfd != NULL) {
    std::vector< std::vector<int> > cell_fsrs;
    int num_cells, fsr_id;
    ret = fread(&num_cells, sizeof(int), 1, in);

    /* Loop over CMFD cells */
    for (int cell=0; cell < num_cells; cell++) {
      std::vector<int> *fsrs = new std::vector<int>;
      cell_fsrs.push_back(*fsrs);
      ret = fread(&num_FSRs, sizeof(int), 1, in);

      /* Loop over FRSs within cell */
      for (int fsr = 0; fsr < num_FSRs; fsr++) {
        ret = fread(&fsr_id, sizeof(int), 1, in);
        cell_fsrs.at(cell).push_back(fsr_id);
      }
    }

    /* Set CMFD cell_fsrs vector of vectors */
    cmfd->setCellFSRs(cell_fsrs);
  }

  /* Close the Track file */
  fclose(in);

  return true;
}


/**
 * @brief Reads Tracks in from a "*.tracks" binary file.
 * @details Storing Tracks in a binary file saves time by eliminating ray
 *          tracing for Track segmentation in commonly simulated geometries.
 * @return true if able to read Tracks in from a file; false otherwise
 */
bool TrackGenerator::read3DSegmentsFromFile() {

  int ret;
  FILE* in;
  in = fopen(_tracks_filename.c_str(), "r");

  int string_length;

  /* Import Geometry metadata from the Track file */
  ret = fread(&string_length, sizeof(int), 1, in);
  char* geometry_to_string = new char[string_length];
  ret = fread(geometry_to_string, sizeof(char)*string_length, 1, in);

  /* Check if our Geometry is exactly the same as the Geometry in the
   * Track file for this number of azimuthal angles and track spacing */
  if (_geometry->toString().compare(std::string(geometry_to_string)) != 0)
    return false;

  delete [] geometry_to_string;

  log_printf(NORMAL, "Importing ray tracing data from file...");

  Track3D* curr_track;
  int num_segments;
  Cmfd* cmfd = _geometry->getCmfd();

  double length;
  int material_id;
  int region_id;

  int cmfd_surface_fwd;
  int cmfd_surface_bwd;

  std::map<int, Material*> materials = _geometry->getAllMaterials();

  int uid = 0;

  /* Loop over Tracks */
  for (int a=0; a < _num_azim/2; a++) {
    for (int i=0; i < getNumX(a) + getNumY(a); i++) {
      for (int p=0; p < _num_polar; p++) {
        for (int z=0; z < _tracks_per_stack[a][i][p]; z++) {

          /* Import data for this Track from Track file */
          ret = fread(&num_segments, sizeof(int), 1, in);

          /* Get data for this Track */
          curr_track = &_tracks_3D[a][i][p][z];

          /* Loop over all segments in this Track */
          for (int s=0; s < num_segments; s++) {

            /* Import data for this segment from Track file */
            ret = fread(&length, sizeof(double), 1, in);
            ret = fread(&material_id, sizeof(int), 1, in);
            ret = fread(&region_id, sizeof(int), 1, in);

            /* Initialize segment with the data */
            segment* curr_segment = new segment;
            curr_segment->_length = length;
            curr_segment->_material = materials[material_id];
            curr_segment->_region_id = region_id;

            /* Import CMFD-related data if needed */
            if (cmfd != NULL) {
              ret = fread(&cmfd_surface_fwd, sizeof(int), 1, in);
              ret = fread(&cmfd_surface_bwd, sizeof(int), 1, in);
              curr_segment->_cmfd_surface_fwd = cmfd_surface_fwd;
              curr_segment->_cmfd_surface_bwd = cmfd_surface_bwd;
            }

            /* Add this segment to the Track */
            curr_track->addSegment(curr_segment);
          }

          uid++;
        }
      }
    }
  }

  /* Create FSR vector maps */
  ParallelHashMap<std::size_t, fsr_data*>* FSR_keys_map =
      new ParallelHashMap<std::size_t, fsr_data*>;
  std::vector<int>* FSRs_to_material_IDs
    = new std::vector<int>;
  std::vector<std::size_t>* FSRs_to_keys
    = new std::vector<std::size_t>;
  int num_FSRs;
  std::size_t fsr_key;
  int fsr_key_id;
  double x, y, z;

  /* Get number of FSRs */
  ret = fread(&num_FSRs, sizeof(int), 1, in);

  /* Read FSR vector maps from file */
  for (int fsr_id=0; fsr_id < num_FSRs; fsr_id++) {

    /* Read data from file for FSR_keys_map */
    ret = fread(&fsr_key, sizeof(std::size_t), 1, in);
    ret = fread(&fsr_key_id, sizeof(int), 1, in);
    ret = fread(&x, sizeof(double), 1, in);
    ret = fread(&y, sizeof(double), 1, in);
    ret = fread(&z, sizeof(double), 1, in);
    fsr_data* fsr = new fsr_data;
    fsr->_fsr_id = fsr_key_id;
    Point* point = new Point();
    point->setCoords(x,y,z);
    fsr->_point = point;
    FSR_keys_map->insert(fsr_key, fsr);

    /* Read data from file for FSR_to_materials_IDs */
    ret = fread(&material_id, sizeof(int), 1, in);
    FSRs_to_material_IDs->push_back(material_id);

    /* Read data from file for FSR_to_keys */
    ret = fread(&fsr_key, sizeof(std::size_t), 1, in);
    FSRs_to_keys->push_back(fsr_key);
  }

  /* Set FSR vector maps */
  _geometry->setFSRKeysMap(FSR_keys_map);
  _geometry->setFSRsToMaterialIDs(FSRs_to_material_IDs);
  _geometry->setFSRsToKeys(FSRs_to_keys);

  /* Read cmfd cell_fsrs vector of vectors from file */
  if (cmfd != NULL) {
    std::vector< std::vector<int> > cell_fsrs;
    int num_cells, fsr_id;
    ret = fread(&num_cells, sizeof(int), 1, in);

    /* Loop over CMFD cells */
    for (int cell=0; cell < num_cells; cell++) {
      std::vector<int>* fsrs = new std::vector<int>;
      cell_fsrs.push_back(*fsrs);
      ret = fread(&num_FSRs, sizeof(int), 1, in);

      /* Loop over FRSs within cell */
      for (int fsr = 0; fsr < num_FSRs; fsr++) {
        ret = fread(&fsr_id, sizeof(int), 1, in);
        cell_fsrs.at(cell).push_back(fsr_id);
      }
    }

    /* Set CMFD cell_fsrs vector of vectors */
    cmfd->setCellFSRs(cell_fsrs);
  }

  /* Close the Track file */
  fclose(in);

  return true;
}


/**
 * @brief Splits Track segments into sub-segments for a user-defined
 *        maximum optical length for the problem.
 * @details This routine is needed so that all segment lengths fit
 *          within the exponential interpolation table used in the MOC
 *          transport sweep.
 * @param max_optical_length the maximum optical length
 */
void TrackGenerator::splitSegments(FP_PRECISION max_optical_length) {

  if (!_contains_2D_segments && !_contains_3D_segments)
    log_printf(ERROR, "Unable to split segments since "
	       "segments have not yet been generated");

  if (_OTF)
    log_printf(ERROR, "Segments cannot be split for on-the-fly ray tracing");

  int num_cuts, min_num_cuts;
  segment* curr_segment;

  FP_PRECISION length, tau;
  int fsr_id;
  Material* material;
  FP_PRECISION* sigma_t;
  int num_groups;

  if (_solve_3D) {
    for (int a=0; a < _num_azim/2; a++) {
      for (int i=0; i < getNumX(a) + getNumY(a); i++) {
        for (int p=0; p < _num_polar; p++) {
          for (int z=0; z < _tracks_per_stack[a][i][p]; z++) {
            for (int s=0; s < _tracks_3D[a][i][p][z].getNumSegments(); s++) {

              /* Extract data from this segment to compute its optical
               * length */
              curr_segment = _tracks_3D[a][i][p][z].getSegment(s);
              material = curr_segment->_material;
              length = curr_segment->_length;
              fsr_id = curr_segment->_region_id;

              /* Compute number of segments to split this segment into */
              min_num_cuts = 1;
              num_groups = material->getNumEnergyGroups();
              sigma_t = material->getSigmaT();

              for (int g=0; g < num_groups; g++) {
                tau = length * sigma_t[g];
                num_cuts = ceil(tau / max_optical_length);
                min_num_cuts = std::max(num_cuts, min_num_cuts);
              }

              /* If the segment does not need subdivisions, go to next
               * segment */
              if (min_num_cuts == 1)
                continue;

              /* Record the CMFD surfaces */
              int cmfd_surface_fwd = curr_segment->_cmfd_surface_fwd;
              int cmfd_surface_bwd = curr_segment->_cmfd_surface_bwd;

              /* Split the segment into sub-segments */
              for (int k=0; k < min_num_cuts; k++) {

                /* Create a new Track segment */
                segment* new_segment = new segment;
                new_segment->_material = material;
                new_segment->_length = length / FP_PRECISION(min_num_cuts);
                new_segment->_region_id = fsr_id;

                /* Assign CMFD surface boundaries */
                if (k == 0)
                  new_segment->_cmfd_surface_bwd = cmfd_surface_bwd;

                if (k == min_num_cuts-1)
                  new_segment->_cmfd_surface_fwd = cmfd_surface_fwd;

                /* Insert the new segment to the Track */
                _tracks_3D[a][i][p][z].insertSegment(s+k+1, new_segment);
              }

              /* Remove the original segment from the Track */
              _tracks_3D[a][i][p][z].removeSegment(s);
            }
          }
        }
      }
    }
  }
  else{
    for (int a=0; a < _num_azim/2; a++) {
      for (int i=0; i < getNumX(a) + getNumY(a); i++) {
        for (int s=0; s < _tracks_2D[a][i].getNumSegments(); s++) {

          /* Extract data from this segment to compute it optical length */
          curr_segment = _tracks_2D[a][i].getSegment(s);
          material = curr_segment->_material;
          length = curr_segment->_length;
          fsr_id = curr_segment->_region_id;

          /* Compute number of segments to split this segment into */
          min_num_cuts = 1;
          num_groups = material->getNumEnergyGroups();
          sigma_t = material->getSigmaT();

          for (int g=0; g < num_groups; g++) {
            tau = length * sigma_t[g];
            num_cuts = ceil(tau / max_optical_length);
            min_num_cuts = std::max(num_cuts, min_num_cuts);
          }

          /* If the segment does not need subdivisions, go to next segment */
          if (min_num_cuts == 1)
            continue;

          /* Split the segment into sub-segments */
          for (int k=0; k < min_num_cuts; k++) {

            /* Create a new Track segment */
            segment* new_segment = new segment;
            new_segment->_material = material;
            new_segment->_length = length / FP_PRECISION(min_num_cuts);
            new_segment->_region_id = fsr_id;

            /* Assign CMFD surface boundaries */
            if (k == 0)
              new_segment->_cmfd_surface_bwd =
                curr_segment->_cmfd_surface_bwd;

            if (k == min_num_cuts-1)
              new_segment->_cmfd_surface_fwd =
                curr_segment->_cmfd_surface_fwd;

            /* Insert the new segment to the Track */
            _tracks_2D[a][i].insertSegment(s+k+1, new_segment);
          }

          /* Remove the original segment from the Track */
          _tracks_2D[a][i].removeSegment(s);
        }
      }
    }
  }
}


/**
 * @brief Generates the numerical centroids of the FSRs.
 * @details This routine generates the numerical centroids of the FSRs
 *          by weighting the average x and y values of each segment in the
 *          FSR by the segment's length and azimuthal weight. The numerical
 *          centroid fomula can be found in R. Ferrer et. al. "Linear Source
 *          Approximation in CASMO 5", PHYSOR 2012.
 */
void TrackGenerator::generateFSRCentroids(FP_PRECISION* FSR_volumes) {

  int num_FSRs = _geometry->getNumFSRs();

  /* Create temporary array of centroids and initialize to origin */
  Point** centroids = new Point*[num_FSRs];
  for (int r=0; r < num_FSRs; r++) {
    centroids[r] = new Point();
    centroids[r]->setCoords(0.0, 0.0, 0.0);
  }

  if (_solve_3D) {

    /* Allocate array for 3D segments for OTF computation */
    segment* segments;
    if (_OTF)
      segments = new segment[_max_num_segments];

    /* Create segmentation kernel */
    SegmentationKernel kernel;
    kernel.setSegments(segments);
    kernel.setMaxVal(_max_optical_length);

    int num_iterations = 0;
    for (int a=0; a < _num_azim/2; a++)
      num_iterations += getNumX(a) + getNumY(a);

    std::string msg = "generating centroids";
    Progress progress(num_iterations, msg);

    /* Loop over all tracks */
    for (int a=0; a < _num_azim/2; a++) {
      #pragma omp parallel for firstprivate(segments, kernel)
      for (int i=0; i < getNumX(a) + getNumY(a); i++) {
        progress.incrementCounter();
        for (int p=0; p < _num_polar; p++) {
          for (int z=0; z < _tracks_per_stack[a][i][p]; z++) {

            int num_segments = _tracks_3D[a][i][p][z].getNumSegments();
            double xx = _tracks_3D[a][i][p][z].getStart()->getX();
            double yy = _tracks_3D[a][i][p][z].getStart()->getY();
            double zz = _tracks_3D[a][i][p][z].getStart()->getZ();
            double phi = _tracks_3D[a][i][p][z].getPhi();
            double theta = _quadrature->getTheta(a, p);
            double wgt = _quadrature->getAzimWeight(a) *
              _quadrature->getPolarWeight(a, p) * getAzimSpacing(a)
              * getPolarSpacing(a,p);

            if (_OTF) {

              Point* start = _tracks_3D[a][i][p][z].getStart();
              double theta = _tracks_3D[a][i][p][z].getTheta();
              int ext_id = _tracks_2D[a][i].getUid();
              Track* flattened_track = _flattened_tracks[ext_id];

              kernel.resetCount();
              traceSegmentsOTF(flattened_track, start, theta, &kernel);
            }
            else
              segments = _tracks_3D[a][i][p][z].getSegments();

            for (int s=0; s < num_segments; s++) {
              segment* curr_segment = &segments[s];
              int fsr = curr_segment->_region_id;
              double volume = FSR_volumes[fsr];

              /* Set the lock for this FSR */
              omp_set_lock(&_FSR_locks[fsr]);

              centroids[fsr]->
                  setX(centroids[fsr]->getX() + wgt *
                  (xx + cos(phi) * sin(theta) * curr_segment->_length / 2.0)
                  * curr_segment->_length / FSR_volumes[fsr]);

              centroids[fsr]->
                  setY(centroids[fsr]->getY() + wgt *
                  (yy + sin(phi) * sin(theta) * curr_segment->_length / 2.0)
                  * curr_segment->_length / FSR_volumes[fsr]);

              centroids[fsr]->
                  setZ(centroids[fsr]->getZ() + wgt *
                  (zz + cos(theta) * curr_segment->_length / 2.0)
                  * curr_segment->_length / FSR_volumes[fsr]);

              /* Unset the lock for this FSR */
              omp_unset_lock(&_FSR_locks[fsr]);

              xx += cos(phi) * sin(theta) * curr_segment->_length;
              yy += sin(phi) * sin(theta) * curr_segment->_length;
              zz += cos(theta) * curr_segment->_length;
            }
          }
        }
      }
    }
    if (_OTF)
      delete[] segments;
  }
  else{

    FSR_volumes = get2DFSRVolumes();

    for (int a=0; a < _num_azim/2; a++) {
      #pragma omp parallel for
      for (int i=0; i < getNumX(a) + getNumY(a); i++) {

        int num_segments = _tracks_2D[a][i].getNumSegments();
        segment* segments = _tracks_2D[a][i].getSegments();
        double x = _tracks_2D[a][i].getStart()->getX();
        double y = _tracks_2D[a][i].getStart()->getY();
        double phi = _tracks_2D[a][i].getPhi();
        double wgt = _quadrature->getAzimWeight(a) *
          getAzimSpacing(a);

        for (int s=0; s < num_segments; s++) {
          segment* curr_segment = &segments[s];
          int fsr = curr_segment->_region_id;
          double volume = FSR_volumes[fsr];

          /* Set the lock for this FSR */
          omp_set_lock(&_FSR_locks[fsr]);

          centroids[fsr]->
            setX(centroids[fsr]->getX() + wgt *
                 (x + cos(phi) * curr_segment->_length / 2.0) *
                 curr_segment->_length / FSR_volumes[fsr]);

          centroids[fsr]->
            setY(centroids[fsr]->getY() + wgt *
                 (y + sin(phi) * curr_segment->_length / 2.0) *
                 curr_segment->_length / FSR_volumes[fsr]);

          /* Unset the lock for this FSR */
          omp_unset_lock(&_FSR_locks[fsr]);

          x += cos(phi) * curr_segment->_length;
          y += sin(phi) * curr_segment->_length;
        }
      }
    }
  }

  /* Set the centroid for the FSR */
  for (int r=0; r < num_FSRs; r++) {
    _geometry->setFSRCentroid(r, centroids[r]);
  }
}


/**
 * @brief Sets the track laydown method for generation of 3D Tracks
 * @details Options for the track laydown are GLOBAL_TRACKING,
 *          MODULAR_RAY_TRACING, and SIMPLIFIED_MODULAR_RAY_TRACING
 * @param method The track laydown method
 */
void TrackGenerator::setTrackGenerationMethod(int method) {

  if (method != GLOBAL_TRACKING && method != MODULAR_RAY_TRACING &&
      method != SIMPLIFIED_MODULAR_RAY_TRACING)
    log_printf(ERROR, "Unable to set Track Generation Method to %i. Valid"
               " methods include GLOBAL_TRACKING, MODULAR_RAY_TRACING, "
               "and SIMPLIFIED_MODULAR_RAY_TRACING", method);

  _track_generation_method = method;
}


/**
 * @brief Returns the track laydown method used for generating 3D Tracks
 * @return The track generation method: GLOBAL_TRACKING, MODULAR_RAY_TRACING,
 *         or SIMPLIFIED_MODULAR_RAY_TRACING
 */
int TrackGenerator::getTrackGenerationMethod() {
  return _track_generation_method;
}


/**
 * @brief Returns the direction in the cycle of the Track indexed by azimuthal
 *        index, cycle, and track index in the cycle
 * @details The 2D Track cycle indicated by the azimuthal angle and cycle
 *          number is traversed across track_index tracks, returning the
 *          direction of the Track at that position
 * @param azim The azimuthal index
 * @param cycle The 2D cycle number
 * @param track_index The track index into the cycle
 * @return the direction of the matching Track
 */
bool TrackGenerator::getCycleDirection(int azim, int cycle, int track_index) {

  return _tracks_2D_cycle[azim][cycle][track_index]->getDirectionInCycle();
}


/**
 * @brief Sets the max optical path length of 3D segments for use in
 *        on-the-fly computation
 * @param tau maximum optical path length
 */
void TrackGenerator::setMaxOpticalLength(FP_PRECISION tau) {
  _max_optical_length = tau;
}


/**
 * @brief Retrieves the max optical path length of 3D segments for use in
 *        on-the-fly computation
 * @return maximum optical path length
 */
FP_PRECISION TrackGenerator::retrieveMaxOpticalLength() {
  return _max_optical_length;
}


/**
 * @brief A function that searches for the index into a values mesh using a
 *        binary search.
 * @details A binary search is used to calculate the index into a mesh of where
 *          the value val resides. If a mesh boundary is hit, the upper region
 *          is selected for positive-z traversing rays and the lower region is
 *          selected for negative-z traversing rays.
 * @param values an array of monotonically increasing values
 * @param size the size of the values array
 * @param val the level to be searched for in the mesh
 * @param sign the direction of the ray in the z-direction
 */
int TrackGenerator::binarySearch(FP_PRECISION* values, int size,
                                 FP_PRECISION val, int sign) {

  /* Initialize indexes into the values array */
  int imin = 0;
  int imax = size-1;

  /* Check if val is outside the range */
  if (val < values[imin] or val > values[imax]) {
    log_printf(ERROR, "Value out of the mesh range in binary search");
    return -1;
  }

  /* Search for interval containing val */
  while (imax - imin > 1) {

    int imid = (imin + imax) / 2;

    if (val > values[imid])
      imin = imid;
    else if (val < values[imid])
      imax = imid;
    else {
      if (sign > 0)
        return imid;
      else
        return imid-1;
    }
  }
  return imin;
}


/**
 * @brief Fills an array with the x,y coordinates for a given track.
 * @details This class method is intended to be called by the OpenMOC
 *          Python "plotter" module as a utility to assist in plotting
 *          tracks. Although this method appears to require two arguments,
 *          in reality it only requires one due to SWIG and would be called
 *          from within Python as follows:
 *
 * @code
 *          coords = track_generator.retrieveTrackCoords(track_id)
 * @endcode
 *
 * @param coords an array of coords of length 6
 * @param track_id the ID of the requested track
 */
void TrackGenerator::retrieveSingle3DTrackCoords(double coords[6],
                                                 int track_id) {

  /* Find 3D track associated with track_id */
  for (int a=0; a < _num_azim/2; a++)
    for (int i=0; i < getNumX(a) + getNumY(a); i++)
      for (int p=0; p < _num_polar; p++)
        for (int z=0; z < _tracks_per_stack[a][i][p]; z++)
          if (_tracks_3D[a][i][p][z].getUid() == track_id) {

            coords[0] = _tracks_3D[a][i][p][z].getStart()->getX();
            coords[1] = _tracks_3D[a][i][p][z].getStart()->getY();
            coords[2] = _tracks_3D[a][i][p][z].getStart()->getZ();
            coords[3] = _tracks_3D[a][i][p][z].getEnd()->getX();
            coords[4] = _tracks_3D[a][i][p][z].getEnd()->getY();
            coords[5] = _tracks_3D[a][i][p][z].getEnd()->getZ();
            return;
          }
  log_printf(ERROR, "Unable to find a 3D track associated with the given track"
                    "ID during coordinate retrieval");
  return;
}


/**
 * @brief Computes and returns an array of volumes indexed by FSR for
          on-the-fly computation.
 * @details Segment lengths are computed on-the-fly and subsequently used to
            tally FSR volumes. Note: It is the function caller's responsibility
            to deallocate the memory reserved for the FSR volume array.
 * @return a pointer to the array of FSR volumes
 */
FP_PRECISION* TrackGenerator::get3DFSRVolumesOTF() {

  int num_FSRs = _geometry->getNumFSRs();
  FP_PRECISION* FSR_volumes = new FP_PRECISION[num_FSRs];
  memset(FSR_volumes, 0., num_FSRs*sizeof(FP_PRECISION));
  VolumeKernel kernel(_FSR_locks);
  kernel.setBuffer(FSR_volumes);

  std::string msg = "getting 3D FSR Volumes OTF";
  Progress progress(_num_2D_tracks, msg);

  /* Calculate each FSR's "volume" by accumulating the total length of
   * all Track segments multiplied by the Track "widths" for each FSR.  */
  #pragma omp parallel for firstprivate(kernel)
  for (int ext_id=0; ext_id < _num_2D_tracks; ext_id++) {

    progress.incrementCounter();

    /* Extract indices of 3D tracks associated with the extruded track */
    Track* flattened_track = _flattened_tracks[ext_id];
    int a = flattened_track->getAzimIndex();
    int azim_index = _quadrature->getFirstOctantAzim(a);
    int i = flattened_track->getXYIndex();

    /* Loop over polar angles */
    for (int p=0; p < _num_polar; p++) {

      /* Extract polar angle */
      int polar_index = _quadrature->getFirstOctantPolar(p);

      /* Calculate the weight of the track */
      FP_PRECISION weight = _quadrature->getAzimWeight(azim_index)
          * _quadrature->getPolarWeight(azim_index, polar_index)
          * getAzimSpacing(azim_index)
          * getPolarSpacing(azim_index, polar_index);

      kernel.setWeight(weight);

      /* Loop over z-stacked rays */
      for (int z=0; z < _tracks_per_stack[a][i][p]; z++) {

        /* Extract track and starting point */
        Track3D* curr_track = &_tracks_3D[a][i][p][z];
        Point* start = curr_track->getStart();
        double theta = curr_track->getTheta();

        traceSegmentsOTF(flattened_track, start, theta, &kernel);

      }
    }
  }

  for (int i=0; i < num_FSRs; i++) {
    if (FSR_volumes[i] == 0.0) {
      log_printf(NORMAL, "Zero volume calculated for FSR %d, point (%f, %f, %f)",
                 i, _geometry->getFSRPoint(i)->getX(), _geometry->getFSRPoint(i)->getY(),
                 _geometry->getFSRPoint(i)->getZ());
      log_printf(ERROR, "Zero volume calculated in an FSR region since no "
               "track traversed the FSR. Use a finer track laydown to ensure "
               "every FSR is traversed.");
    }
  }

  return FSR_volumes;
}


/**
 * @brief Computes 3D segment lengths for a given associated 2D Track with a
 *        starting point and an angle on-the-fly and stores the lengths in the
 *        kernel passed by the user.
 * @details Segment lengths are computed on-the-fly using 2D segment lengths
 *          stored in a 2D Track object and 1D meshes from the extruded
 *          FSRs. Note: before calling this funciton with a SegmentationKernel,
 *          the memory for the segments should be allocated and referenced by
 *          the kernel using the setSegments routine in the kernels.
 * @param flattened_track the 2D track associated with the 3D track for which
 *        3D segments are computed
 * @param start the starting coordinates of the 3D track
 * @param theta the polar angle of the 3D track
 * @param kernel An MOCKernel object to apply to the calculated 3D segments
 */
void TrackGenerator::traceSegmentsOTF(Track* flattened_track, Point* start,
                                      double theta, MOCKernel* kernel) {

  /* Create unit vector */
  double phi = flattened_track->getPhi();
  double cos_theta = cos(theta);
  double sin_theta = sin(theta);
  int sign = (cos_theta > 0) - (cos_theta < 0);

  /* Extract starting coordinates */
  double x_start_3D = start->getX();
  double x_start_2D = flattened_track->getStart()->getX();
  double z_coord = start->getZ();

  /* Find 2D distance from 2D edge to start of track */
  double start_dist_2D = (x_start_3D - x_start_2D) / cos(phi);

  /* Find starting 2D segment */
  int seg_start = 0;
  segment* segments_2D = flattened_track->getSegments();
  for (int s=0; s < flattened_track->getNumSegments(); s++) {

    /* Determine if start point of track is beyond current 2D segment */
    double seg_len_2D = segments_2D[s]._length;
    if (start_dist_2D > seg_len_2D) {
      start_dist_2D -= seg_len_2D;
      seg_start++;
    }
    else {
      break;
    }
  }

  Cmfd* cmfd = _geometry->getCmfd();

  /* Extract the appropriate starting mesh */
  int num_fsrs;
  FP_PRECISION* axial_mesh;
  if (_contains_global_z_mesh) {
    num_fsrs = _global_z_mesh.size() - 1;
    axial_mesh = &_global_z_mesh[0];
  }
  else {
    int extruded_fsr_id = segments_2D[seg_start]._region_id;
    ExtrudedFSR* extruded_FSR = _geometry->getExtrudedFSR(extruded_fsr_id);
    num_fsrs = extruded_FSR->_num_fsrs;
    axial_mesh = extruded_FSR->_mesh;
  }

  /* Get the starting z index */
  int z_ind = binarySearch(axial_mesh, num_fsrs+1, z_coord, sign);

  /* Loop over 2D segments */
  bool first_segment = true;
  bool segments_complete = false;
  for (int s=seg_start; s < flattened_track->getNumSegments(); s++) {

    /* Extract extruded FSR */
    int extruded_fsr_id = segments_2D[s]._region_id;
    ExtrudedFSR* extruded_FSR = _geometry->getExtrudedFSR(extruded_fsr_id);

    /* Determine new mesh and z index */
    if (first_segment || _contains_global_z_mesh) {
      first_segment = false;
    }
    else {
      /* Determine the axial region */
      num_fsrs = extruded_FSR->_num_fsrs;
      axial_mesh = extruded_FSR->_mesh;
      z_ind = binarySearch(axial_mesh, num_fsrs+1, z_coord, sign);
    }

    /* Extract 2D segment length */
    double remaining_length_2D = segments_2D[s]._length - start_dist_2D;
    start_dist_2D = 0;

    /* Transport along the 2D segment until it is completed */
    while (remaining_length_2D > 0) {

      /* Calculate 3D distance to z intersection */
      double z_dist_3D;
      if (sign > 0)
        z_dist_3D = (axial_mesh[z_ind+1] - z_coord) / cos_theta;
      else
        z_dist_3D = (axial_mesh[z_ind] - z_coord) / cos_theta;

      /* Calculate 3D distance to end of segment */
      double seg_dist_3D = remaining_length_2D / sin_theta;

      /* Calcualte shortest distance to intersection */
      double dist_2D;
      double dist_3D;
      int z_move;
      if (z_dist_3D <= seg_dist_3D) {
        dist_2D = z_dist_3D * sin_theta;
        dist_3D = z_dist_3D;
        z_move = sign;
      }
      else {
        dist_2D = remaining_length_2D;
        dist_3D = seg_dist_3D;
        z_move = 0;
      }

      /* Get the 3D FSR */
      int fsr_id = extruded_FSR->_fsr_ids[z_ind];

      /* Calculate CMFD surface */
      int cmfd_surface_bwd = -1;
      int cmfd_surface_fwd = -1;
      if (cmfd != NULL && dist_3D > TINY_MOVE) {

        /* Determine if this is the first 3D segment handled for the flattened
           2D segment. If so, get the 2D cmfd surface. */
        if (segments_2D[s]._length - remaining_length_2D <= TINY_MOVE)
          cmfd_surface_bwd = segments_2D[s]._cmfd_surface_bwd;

        /* Determine if this is the last 3D segment handled for the flattened
           2D segment. If so, get the 2D cmfd surface. */
        double next_dist_3D = (remaining_length_2D - dist_2D) / sin_theta;
        if (z_move == 0 || next_dist_3D <= TINY_MOVE)
          cmfd_surface_fwd = segments_2D[s]._cmfd_surface_fwd;

        /* Get CMFD cell */
        int cmfd_cell = _geometry->getCmfdCell(fsr_id);

        /* Find the backwards surface */
        cmfd_surface_bwd = cmfd->findCmfdSurfaceOTF(cmfd_cell, z_coord,
                                                    cmfd_surface_bwd);

        /* Move axial height to end of segment */
        z_coord += cos_theta * dist_3D;

        /* Find forward surface */
        cmfd_surface_fwd = cmfd->findCmfdSurfaceOTF(cmfd_cell, z_coord,
                                                    cmfd_surface_fwd);
      }
      else {
        /* Move axial height to end of segment */
        z_coord += dist_3D * cos_theta;
      }

      /* Operate on segment */
      if (dist_3D > TINY_MOVE)
        kernel->execute(dist_3D, extruded_FSR->_materials[z_ind], fsr_id,
                        cmfd_surface_fwd, cmfd_surface_bwd);

      /* Shorten remaining 2D segment length and move axial level */
      remaining_length_2D -= dist_2D;
      z_ind += z_move;

      /* Check if the track has crossed a Z boundary */
      if (z_ind < 0 or z_ind >= num_fsrs) {

        /* Reset z index */
        if (z_ind < 0)
          z_ind = 0;
        else
          z_ind = num_fsrs - 1;

        /* Mark the 2D segment as complete */
        segments_complete = true;
        break;
      }
    }

    /* Check if the track is completed due to an axial boundary */
    if (segments_complete)
      break;
  }
}


// TODO FIXME
/**
 * @brief Computes 3D segment lengths for a given associated 2D Track with a
 *        starting point and an angle on-the-fly and stores the lengths in the
 *        kernel passed by the user.
 * @details Segment lengths are computed on-the-fly using 2D segment lengths
 *          stored in a 2D Track object and 1D meshes from the extruded
 *          FSRs. Note: before calling this funciton with a SegmentationKernel,
 *          the memory for the segments should be allocated and referenced by
 *          the kernel using the setSegments routine in the kernels.
 * @param flattened_track the 2D track associated with the 3D track for which
 *        3D segments are computed
 * @param start the starting coordinates of the 3D track
 * @param theta the polar angle of the 3D track
 * @param kernel An MOCKernel object to apply to the calculated 3D segments
 */
// TODO FIXME
void TrackGenerator::traceStackOTF(Track* flattened_track, int polar_index,
                                    MOCKernel** kernels) {

  /* Extract information about the z-stack */
  int azim_index = flattened_track->getAzimIndex();
  int ai = _quadrature->getFirstOctantAzim(azim_index);
  int pi = _quadrature->getFirstOctantPolar(polar_index);
  double z_spacing = _dz_eff[ai][pi];
  double theta = _quadrature->getTheta(azim_index, polar_index);
  int track_index = flattened_track->getXYIndex();
  int num_z_stack = _tracks_per_stack[azim_index][track_index][polar_index];

  /* Create unit vector */
  double phi = flattened_track->getPhi();
  double cos_theta = cos(theta);
  double sin_theta = sin(theta);
  double tan_theta = sin_theta / cos_theta;
  int sign = (cos_theta > 0) - (cos_theta < 0);

  /* Find 2D distance from 2D edge to start of track */
  Track3D* first = &_tracks_3D_stack[azim_index][track_index][polar_index][0];
  double x_start_3D = first->getStart()->getX();
  double x_start_2D = flattened_track->getStart()->getX();
  double start_dist_2D = (x_start_3D - x_start_2D) / cos(phi);

  /* Calculate starting intersection of lowest track with z-axis */
  double z0 = first->getStart()->getZ();
  double start_z = z0 - start_dist_2D / tan_theta;

  Cmfd* cmfd = _geometry->getCmfd();

  /* Extract the appropriate starting mesh */
  int num_fsrs;
  FP_PRECISION* axial_mesh;
  if (_contains_global_z_mesh) {
    num_fsrs = _global_z_mesh.size() - 1;
    axial_mesh = &_global_z_mesh[0];
  }

  /* Loop over 2D segments */
  double first_start_z = start_z;
  segment* segments_2D = flattened_track->getSegments();
  for (int s=0; s < flattened_track->getNumSegments(); s++) {
  
    /* Get segment length and extruded FSR */
    FP_PRECISION seg_length_2D = segments_2D[s]._length;
    int extruded_fsr_id = segments_2D[s]._region_id;
    ExtrudedFSR* extruded_FSR = _geometry->getExtrudedFSR(extruded_fsr_id);

    /* Determine new mesh and z index */
    if (!_contains_global_z_mesh) {
      num_fsrs = extruded_FSR->_num_fsrs;
      axial_mesh = extruded_FSR->_mesh;
    }

    /* Calculate the end z coordinate of the first track */
    double first_end_z = first_start_z + seg_length_2D / tan_theta;

    /* Find the upper and lower z coordinates of the first track */
    double first_track_lower_z;
    double first_track_upper_z;
    if (sign > 0) {
      first_track_lower_z = first_start_z;
      first_track_upper_z = first_end_z;
    }
    else {
      first_track_lower_z = first_end_z;
      first_track_upper_z = first_start_z;
    }
    
    /* Loop over all 3D FSRs in the Extruded FSR to find intersections */
    for (int z_iter = 0; z_iter < num_fsrs; z_iter++) {

      /* If traveling in negative-z direction, loop through FSRs from top */
      int z_ind = z_iter;
      if (sign < 0)
        z_ind = num_fsrs - z_iter - 1;

      /* Extract the FSR ID and Material ID of this 3D FSR */
      int fsr_id = extruded_FSR->_fsr_ids[z_ind];
      Material* material = extruded_FSR->_materials[z_ind];

      /* Find CMFD cell if necessary */
      int cmfd_cell;
      if (cmfd != NULL)
        cmfd_cell = _geometry->getCmfdCell(fsr_id);

      /* Get boundaries of the current mesh cell */
      double z_min = axial_mesh[z_ind];
      double z_max = axial_mesh[z_ind+1];

      /* Calculate z-stack track indexes that cross the 3D FSR */
      int start_track = std::ceil((z_min - first_track_upper_z) / z_spacing);
      int start_full = std::ceil((z_min - first_track_lower_z) / z_spacing);
      int end_full = std::ceil((z_max - first_track_upper_z) / z_spacing);
      int end_track = std::ceil((z_max - first_track_lower_z) / z_spacing);

      /* Check track bounds */
      start_track = std::max(start_track, 0);
      end_track = std::min(end_track, num_z_stack);

      /* Treat lower tracks that do not cross the entire 2D length */
      int min_lower = std::min(start_full, end_full);
      for (int i = start_track; i < min_lower; i++) {

        /* Calculate distance traveled in 3D FSR */
        double end_z = first_track_upper_z + i * z_spacing;
        double seg_len_3D = (end_z - z_min) / std::abs(cos_theta);

        /* Determine if segment length is large enough to operate on */
        if (seg_len_3D > TINY_MOVE) {

          /* Initialize CMFD surfaces to none (-1) */
          int cmfd_surface_fwd = -1;
          int cmfd_surface_bwd = -1;

          /* Get CMFD surface if necessary */
          if (cmfd != NULL) {
            double start_z = first_track_lower_z + i * z_spacing;
            double dist_to_corner = std::abs((z_min - start_z) / cos_theta);
            if (sign > 0) {
              cmfd_surface_fwd = segments_2D[s]._cmfd_surface_fwd;
              cmfd_surface_fwd = cmfd->findCmfdSurfaceOTF(cmfd_cell, end_z,
                                                          cmfd_surface_fwd);
              if (dist_to_corner <= TINY_MOVE)
                cmfd_surface_bwd = segments_2D[s]._cmfd_surface_bwd;
              cmfd_surface_bwd = cmfd->findCmfdSurfaceOTF(cmfd_cell, z_min,
                                                          cmfd_surface_bwd);
            }
            else {
              if (dist_to_corner <= TINY_MOVE)
                cmfd_surface_fwd = segments_2D[s]._cmfd_surface_fwd;
              cmfd_surface_fwd = cmfd->findCmfdSurfaceOTF(cmfd_cell, z_min,
                                                          cmfd_surface_fwd);
              cmfd_surface_bwd = segments_2D[s]._cmfd_surface_bwd;
              cmfd_surface_bwd = cmfd->findCmfdSurfaceOTF(cmfd_cell, end_z,
                                                          cmfd_surface_bwd);
            }
          }

          /* Operate on segment */
          kernels[i]->execute(seg_len_3D, material, fsr_id, cmfd_surface_fwd,
                              cmfd_surface_bwd);
        }
      }

      /* Find if there are tracks the traverse the entire 2D length */
      if (end_full > start_full) {

        /* Calculate distance traveled in 3D FSR */
        double seg_len_3D = seg_length_2D / sin_theta;

        /* Determine if segment length is large enough to operate on */
        if (seg_len_3D > TINY_MOVE) {

          /* Treat tracks that do cross the entire 2D length */
          for (int i = start_full; i < end_full; i++) {

            /* Initialize CMFD surfaces to 2D CMFD surfaces */
            int cmfd_surface_fwd = segments_2D[s]._cmfd_surface_fwd;
            int cmfd_surface_bwd = segments_2D[s]._cmfd_surface_bwd;

            /* Get CMFD surfaces if necessary */
            if (cmfd != NULL) {

              /* Calculate start and end z */
              double start_z = first_start_z + i * z_spacing;
              double end_z = first_end_z + i * z_spacing;
              cmfd_surface_fwd = cmfd->findCmfdSurfaceOTF(cmfd_cell, end_z,
                                                          cmfd_surface_fwd);
              cmfd_surface_bwd = cmfd->findCmfdSurfaceOTF(cmfd_cell, start_z,
                                                          cmfd_surface_bwd);
            }

            /* Operate on segment */
            kernels[i]->execute(seg_len_3D, material, fsr_id, cmfd_surface_fwd,
                                cmfd_surface_bwd);
          }
        }
      }

      /* Find if there are tracks that cross both upper and lower boundaries
         NOTE: this will only be true if there are no tracks that cross the
         entire 2D length in the FSR */
      else if (start_full > end_full) {
        
        /* Calculate distance traveled in 3D FSR */
        double seg_len_3D = (z_max - z_min) / std::abs(cos_theta);

        /* Determine if segment length is large enough to operate on */
        if (seg_len_3D > TINY_MOVE) {

          /* Treat tracks that cross through both the upper and lower axial
             boundaries */
          for (int i = end_full; i < start_full; i++) {

            /* Initialize CMFD surfaces to none (-1) */
            int cmfd_surface_bwd = -1;
            int cmfd_surface_fwd = -1;

            /* Get CMFD surfaces if necessary */
            if (cmfd != NULL) {

              /* Determine start and end z */
              double enter_z;
              double exit_z;
              if (sign > 0) {
                enter_z = z_min;
                exit_z = z_max;
              }
              else {
                enter_z = z_max;
                exit_z = z_min;
              }

              /* Determine if any corners in the s-z plane are hit */
              double dist_to_corner;
              double track_end_z = first_end_z + i * z_spacing;
              dist_to_corner = (track_end_z - exit_z) / cos_theta;
              if (dist_to_corner <= TINY_MOVE)
                cmfd_surface_fwd = segments_2D[s]._cmfd_surface_fwd;

              double track_start_z = first_start_z + i * z_spacing;
              dist_to_corner = (enter_z - track_start_z) / cos_theta;
              if (dist_to_corner <= TINY_MOVE)
                cmfd_surface_bwd = segments_2D[s]._cmfd_surface_bwd;

              /* Find CMFD surfaces */
              cmfd_surface_fwd = cmfd->findCmfdSurfaceOTF(cmfd_cell, exit_z,
                                                          cmfd_surface_fwd);
              cmfd_surface_bwd = cmfd->findCmfdSurfaceOTF(cmfd_cell, enter_z,
                                                          cmfd_surface_bwd);
            }

            /* Operate on segment */
            kernels[i]->execute(seg_len_3D, material, fsr_id, cmfd_surface_fwd,
                                cmfd_surface_bwd);
          }
        }
      }

      /* Treat upper tracks that do not cross the entire 2D length */
      int min_upper = std::max(start_full, end_full);
      for (int i = min_upper; i < end_track; i++) {

        /* Calculate distance traveled in 3D FSR */
        double start_z = first_track_lower_z + i * z_spacing;
        double seg_len_3D = (z_max - start_z) / std::abs(cos_theta);

        /* Determine if segment length is large enough to operate on */
        if (seg_len_3D > TINY_MOVE) {

          /* Initialize CMFD surfaces to none (-1) */
          int cmfd_surface_fwd = -1;
          int cmfd_surface_bwd = -1;

          /* Get CMFD surface if necessary */
          if (cmfd != NULL) {
            double end_z = first_track_upper_z + i * z_spacing;
            double dist_to_corner = (end_z - z_max) / std::abs(cos_theta);
            if (sign > 0) {
              if (dist_to_corner <= TINY_MOVE)
                cmfd_surface_fwd = segments_2D[s]._cmfd_surface_fwd;
              cmfd_surface_fwd = cmfd->findCmfdSurfaceOTF(cmfd_cell, z_max,
                                                          cmfd_surface_fwd);
              cmfd_surface_bwd = segments_2D[s]._cmfd_surface_bwd;
              cmfd_surface_bwd = cmfd->findCmfdSurfaceOTF(cmfd_cell, start_z,
                                                          cmfd_surface_bwd);
            }
            else {
              cmfd_surface_fwd = segments_2D[s]._cmfd_surface_fwd;
              cmfd_surface_fwd = cmfd->findCmfdSurfaceOTF(cmfd_cell, start_z,
                                                          cmfd_surface_fwd);
              if (dist_to_corner <= TINY_MOVE)
                cmfd_surface_bwd = segments_2D[s]._cmfd_surface_bwd;
              cmfd_surface_bwd = cmfd->findCmfdSurfaceOTF(cmfd_cell, z_max,
                                                          cmfd_surface_bwd);
            }
          }

          /* Operate on segment */
          kernels[i]->execute(seg_len_3D, material, fsr_id, cmfd_surface_fwd,
                              cmfd_surface_bwd);
        }
      }
    }
    /* Traverse segment on first track */
    first_start_z = first_end_z;
  }
}


/**
 * @brief Counts the number of 3D segments in the Geomtry
 * @details All 3D segments are computed on-the-fly subject to the max optical
 *          path length to determine the number of 3D segments in the Geometry
 */
void TrackGenerator::countSegments() {

  std::string msg = "counting segments";
  Progress progress(_num_2D_tracks, msg);
  int max_num_segments = 0;

  /* Create counter kernels */
  CounterKernel counter;
  counter.setMaxVal(_max_optical_length);
  CounterKernel counters_array[_max_num_tracks_per_stack];
  MOCKernel* counters[_max_num_tracks_per_stack];

  /* Calculate each FSR's "volume" by accumulating the total length of
   * all Track segments multiplied by the Track "widths" for each FSR.  */
<<<<<<< HEAD
  #pragma omp parallel for firstprivate(counter, counters_array, counters)
  for (int ext_id=0; ext_id < _num_2D_tracks; ext_id++) {

    /* Link counters if calculating stacks on-the-fly */
    if (_OTF_stacks) {
      for (int z = 0; z < _max_num_tracks_per_stack; z++) {
        counters[z] = &counters_array[z];
        counters[z]->setMaxVal(_max_optical_length);
        counters[z]->resetCount();
      }
    }
    else {
      counter.resetCount();
    }
=======
  #pragma omp parallel for reduction(max:max_num_segments)
  for (int ext_id=0; ext_id < _num_2D_tracks; ext_id++) {

    progress.incrementCounter();

    /* Create counter kernel for the current thread */
    CounterKernel counter;
    counter.setMaxVal(_max_optical_length);
>>>>>>> f0794e6d

    /* Extract indices of 3D tracks associated with the extruded track */
    Track* flattened_track = _flattened_tracks[ext_id];
    int a = flattened_track->getAzimIndex();
    int azim_index = _quadrature->getFirstOctantAzim(a);
    int i = flattened_track->getXYIndex();

    /* Loop over polar angles */
    for (int p=0; p < _num_polar; p++) {

      /* Extract polar angle */
      int polar_index = _quadrature->getFirstOctantPolar(p);

      /* Trace stack if calculating stack on-the-fly */
      if (_OTF_stacks) {
        for (int z = 0; z < _max_num_tracks_per_stack; z++)
          counters[z]->resetCount();
        traceStackOTF(flattened_track, p, counters);
      }

      /* Loop over z-stacked rays */
      for (int z=0; z < _tracks_per_stack[a][i][p]; z++) {

        /* Extract track and starting point */
        Track3D* curr_track = &_tracks_3D[a][i][p][z];
        double theta = curr_track->getTheta();
        Point* start = curr_track->getStart();

        /* Trace 3D segments */
        int num_segments;
        if (_OTF_stacks) {
          num_segments = counters[z]->getCount();
        }
        else {
          traceSegmentsOTF(flattened_track, start, theta, &counter);
          num_segments = counter.getCount();
        }

        /* Set the number of segments for the track */
        curr_track->setNumSegments(num_segments);
        max_num_segments = std::max(max_num_segments, num_segments);
        counter.resetCount();
      }
    }
  }
  _max_num_segments = max_num_segments;
}


/**
 * @brief Sets the track periodic indices of all 2D Tracks
 * @details Periodic cylces are traversed until all 2D Tracks are visited and
 *          their periodic indices are set
 */
void TrackGenerator::initialize2DTrackPeriodicIndices() {

  log_printf(NORMAL, "Initializing track periodic indices...");

  if (!_periodic)
    return;

  Track* track;
  int track_index;

  /* Set the track periodic cycle indices for 2D tracks */
  for (int a=0; a < _num_azim/2; a++) {
    for (int i=0; i < getNumX(a) + getNumY(a); i++) {

      /* Get the current track */
      track = &_tracks_2D[a][i];

      /* Check if periodic track index has been set */
      if (track->getPeriodicTrackIndex() == -1) {

        /* Initialize the track index counter */
        track_index = 0;

        /* Set the periodic track indexes for all tracks in periodic cycle */
        while (track->getPeriodicTrackIndex() == -1) {

          /* Set the track periodic cycle */
          track->setPeriodicTrackIndex(track_index);

          /* Get the next track in cycle */
          track = track->getTrackPrdcFwd();

          /* Increment index counter */
          track_index++;
        }
      }
    }
  }
}


/**
 * @brief Sets the track periodic indices of all 3D Tracks
 * @details Periodic cylces are traversed until all 3D Tracks are visited and
 *          their periodic indices are set
 */
void TrackGenerator::initialize3DTrackPeriodicIndices() {

  if (!_periodic)
    return;

  Track* track;
  int track_index;

  /* Set the track periodic cycle indices for 3D tracks */
  for (int a=0; a < _num_azim/2; a++) {
    for (int i=0; i < getNumX(a) + getNumY(a); i++) {
      for (int p=0; p < _num_polar; p++) {
        for (int z=0; z < _tracks_per_stack[a][i][p]; z++) {
          track = &_tracks_3D[a][i][p][z];

          /* Check if periodic track index has been set */
          if (track->getPeriodicTrackIndex() == -1) {

            /* Initialize the track index counter */
            track_index = 0;

            /* Set the periodic track indexes for all tracks in periodic cycle */
            while (track->getPeriodicTrackIndex() == -1) {

              /* Set the track periodic cycle */
              track->setPeriodicTrackIndex(track_index);

              /* Get the next track in cycle */
              track = track->getTrackPrdcFwd();

              /* Increment index counter */
              track_index++;
            }
          }
        }
      }
    }
  }
}


/**
 * @brief Creates a Track array by increasing uid
 * @details An array is created which indexes Tracks by increasing uid.
 *          Parallel groups are also initialized -- groups of Tracks that can
 *          be computed in parallel without the potential of overwriting
 *          angular fluxes of connecting tracks prematurely.
 */
void TrackGenerator::initializeTracksArray() {

  log_printf(NORMAL, "Initializing tracks array...");

  Track* track;
  int uid = 0;
  int num_tracks;
  int azim_group_id, periodic_group_id, polar_group_id;
  int track_azim_group_id, track_periodic_group_id, track_polar_group_id;
  int track_periodic_index;

  /* Set the number of parallel track groups */
  if (_solve_3D) {
    if (_periodic)
      _num_parallel_track_groups = 12;
    else
      _num_parallel_track_groups = 4;
  }
  else {
    if (_periodic)
      _num_parallel_track_groups = 6;
    else
      _num_parallel_track_groups = 2;
  }

  /* Create the array of track ids separating the parallel groups */
  _num_tracks_by_parallel_group = new int[_num_parallel_track_groups + 1];

  /* Set the first index in the num tracks by parallel group array to 0 */
  _num_tracks_by_parallel_group[0] = 0;

  /* Set the number of tracks to allocate pointers for in tracks array */
  if (_solve_3D)
    num_tracks = getNum3DTracks();
  else
    num_tracks = getNum2DTracks();

  /* Allocate memory for tracks array */
  _tracks = new Track*[num_tracks];

  /* Recalibrate the tracks to the origin and set the uid. Note that the
   * loop structure is unconventional in order to preserve a monotonically
   * increasing track uid value in the Solver's tracks array. The tracks array
   * is oriented such the tracks can be broken up into 4 sub arrays that are
   * guaranteed to contain tracks that do not transport into other tracks both
   * reflectively and periodically. This is done to guarantee reproducability
   * in parallel runs. */
  if (!_solve_3D || _OTF) {
    for (int g = 0; g < _num_parallel_track_groups; g++) {

      /* Set the azimuthal and periodic group ids */
      azim_group_id = g % 2;
      periodic_group_id = g / 2;

      /* Loop over all 2D tracks */
      for (int a = 0; a < _num_azim / 2; a++) {
        for (int i=0; i < getNumX(a) + getNumY(a); i++) {

          /* Get current track and azim group ids */
          track = &_tracks_2D[a][i];

          /* Get the track azim group id */
          track_azim_group_id = a / (_num_azim / 4);

          /* Get the track periodic group id */
          if (_periodic) {
            track_periodic_index = track->getPeriodicTrackIndex();

            if (track_periodic_index == 0)
              track_periodic_group_id = 0;
            else if (track_periodic_index % 2 == 1)
              track_periodic_group_id = 1;
            else
              track_periodic_group_id = 2;
          }
          else
            track_periodic_group_id = 0;

          /* Check if track has current azim_group_id and periodic_group_id */
          if (azim_group_id == track_azim_group_id &&
              periodic_group_id == track_periodic_group_id) {
            track->setUid(uid);
            _tracks[uid] = track;
            uid++;
          }
        }
      }

      /* Set the track index boundary for this parallel group */
      _num_tracks_by_parallel_group[g + 1] = uid;
    }
  }
  if(_solve_3D) {

    /* Reset UID in case 2D tracks were intiialized */
    uid = 0;

    for (int g = 0; g < _num_parallel_track_groups; g++) {

      /* Set the azimuthal, polar, and periodic group ids */
      azim_group_id = g % 2;
      polar_group_id = g % 4 / 2;
      periodic_group_id = g / 4;

      for (int a = 0; a < _num_azim / 2; a++) {
        for (int i = 0; i < getNumX(a) + getNumY(a); i++) {
          for (int p = 0; p < _num_polar; p++) {
            for (int z = 0; z < _tracks_per_stack[a][i][p]; z++) {

              /* Get current track and azim group ids */
              track = &_tracks_3D[a][i][p][z];

              /* Get the track azim group id */
              track_azim_group_id = a / (_num_azim / 4);

              /* Get the track polar group id */
              track_polar_group_id = p / (_num_polar / 2);

              /* Get the track periodic group id */
              if (_periodic) {
                track_periodic_index = track->getPeriodicTrackIndex();

                if (track_periodic_index == 0)
                  track_periodic_group_id = 0;
                else if (track_periodic_index % 2 == 1)
                  track_periodic_group_id = 1;
                else
                  track_periodic_group_id = 2;
              }
              else
                track_periodic_group_id = 0;

              /* Check if track has current azim_group_id
                 and periodic_group_id */
              if (azim_group_id == track_azim_group_id &&
                  polar_group_id == track_polar_group_id &&
                  periodic_group_id == track_periodic_group_id) {
                track->setUid(uid);
                _tracks[uid] = track;
                uid++;
              }
            }
          }
        }
      }

      /* Set the track index boundary for this parallel group */
      _num_tracks_by_parallel_group[g + 1] = uid;
    }
  }
}


/**
 * @brief Return an array with the Track uid separating the azimuthal and
 * periodic halfspaces
 * @return array with the Track uid separating the azimuthal and periodic
 *         halfspaces
 */
int* TrackGenerator::getNumTracksByParallelGroupArray() {
  if (!_contains_2D_tracks && !_contains_3D_tracks)
    log_printf(ERROR, "Unable to return the array with the Track uid "
               "separating the azimuthal and periodic halspaces since "
               "Tracks have not yet been generated.");

  return _num_tracks_by_parallel_group;
}


/**
 * @brief Returns the number of Track groups which can be executed in parallel
 *        without conflicts
 * @return the number of parallel grooups
 */
int TrackGenerator::getNumParallelTrackGroups() {
  return _num_parallel_track_groups;
}


/**
 * @brief returns whether periodic boundaries are present in Track generation
 * @return a boolean value - true if periodic; false otherwise
 */
bool TrackGenerator::getPeriodic() {
  return _periodic;
}


/**
 * @brief allocates memory for 3D Tracks
 * @details Before calling this function, the number of tracks per z-stack
 *          should be known and initialized in the _tracks_per_stack 3D array
 */
void TrackGenerator::create3DTracksArrays() {

  _tracks_3D = new Track3D***[_num_azim/2];
  for (int a=0; a < _num_azim/2; a++) {
    _tracks_3D[a] = new Track3D**[getNumX(a) + getNumY(a)];
    for (int i=0; i < getNumX(a) + getNumY(a); i++) {
      _tracks_3D[a][i] = new Track3D*[_num_polar];
      for (int p=0; p < _num_polar; p++) {
        _tracks_3D[a][i][p] = new Track3D[_tracks_per_stack[a][i][p]];
        _num_3D_tracks += _tracks_per_stack[a][i][p];
        _tracks_per_stack[a][i][p] = 0;
      }
    }
  }

  /* Allocate memory for 3D tracks cycles */
  for (int a = 0; a < _num_azim/4; a++) {
    _tracks_3D_cycle[a] = new Track3D****[_cycles_per_azim[a]];
    for (int c = 0; c < _cycles_per_azim[a]; c++) {
      _tracks_3D_cycle[a][c] = new Track3D***[_num_polar];
      for (int p=0; p < _num_polar; p++) {
        _tracks_3D_cycle[a][c][p] =
          new Track3D**[getNumZ(a,p) + getNumL(a,p)];
        for (int i=0; i < getNumZ(a,p) + getNumL(a,p); i++)
          _tracks_3D_cycle[a][c][p][i] =
            new Track3D*[_tracks_per_train[a][c][p][i]];
      }
    }
  }
}

/**
 * @brief Sets a flag to record all segment information in the tracking file
 * @param A boolean value to determine whether or not to record segment
 *        information in the tracking file: true to record, false not to record
 */
void TrackGenerator::setDumpSegments(bool dump_segments) {
  _dump_segments = dump_segments;
}<|MERGE_RESOLUTION|>--- conflicted
+++ resolved
@@ -416,43 +416,51 @@
 
   if (_solve_3D) {
 
-    /* Allocate array for 3D segments for OTF computation */
-    segment* segments_3D;
-    segment** segments_3D_matrix;
-    if (_OTF) {
+    #pragma omp parallel reduction(max:max_optical_length)\
+      private(curr_segment, length, material, sigma_t)
+    {
+      /* Allocate array for 3D segments for OTF computation */
+      segment* segments_3D;
+      segment** segments_3D_matrix;
+      if (_OTF) {
+        if (_OTF_stacks) {
+          segments_3D_matrix = new segment*[_max_num_tracks_per_stack];
+          for (int z=0; z < _max_num_tracks_per_stack; z++) {
+            segments_3D_matrix[z] = new segment[_max_num_segments];
+          }
+        }
+        else {
+          segments_3D = new segment[_max_num_segments];
+        }
+      }
+
+      /* Create segmentation kernels */
+      SegmentationKernel kernel;
+      kernel.setSegments(segments_3D);
+      MOCKernel* kernels[_max_num_tracks_per_stack];
+      SegmentationKernel kernel_data[_max_num_tracks_per_stack];
       if (_OTF_stacks) {
-        segments_3D_matrix = new segment*[_max_num_tracks_per_stack];
         for (int z=0; z < _max_num_tracks_per_stack; z++) {
-          segments_3D_matrix[z] = new segment[_max_num_segments];
+          kernel_data[z].setSegments(segments_3D_matrix[z]);
+          kernels[z] = &kernel_data[z];
         }
       }
-      else {
-        segments_3D = new segment[_max_num_segments];
-      }
-    }
-
-    /* Create segmentation kernels */
-    SegmentationKernel kernel;
-    kernel.setSegments(segments_3D);
-    MOCKernel* kernels[_max_num_tracks_per_stack];
-    SegmentationKernel kernel_data[_max_num_tracks_per_stack];
-    if (_OTF_stacks) {
-      for (int z=0; z < _max_num_tracks_per_stack; z++) {
-        kernel_data[z].setSegments(segments_3D_matrix[z]);
-        kernels[z] = &kernel_data[z];
-      }
-    }
-
-    for (int a=0; a < _num_azim/2; a++) {
-      #pragma omp parallel for reduction(max:max_optical_length)\
-        private(curr_segment, length, material, sigma_t)\
-        firstprivate(segments_3D, kernel)
-      for (int i=0; i < getNumX(a) + getNumY(a); i++) {
+
+      /* Calculate the maximum optical path length over all segments with axial
+       * on-the-fly ray tracing */
+      #pragma omp for
+      for (int ext_id=0; ext_id < _num_2D_tracks; ext_id++) {
+        
+        /* Extract indices of 3D tracks associated with the flattened track */
+        Track* flattened_track = _flattened_tracks[ext_id];
+        int a = flattened_track->getAzimIndex();
+        int azim_index = _quadrature->getFirstOctantAzim(a);
+        int i = flattened_track->getXYIndex();
+
         for (int p=0; p < _num_polar; p++) {
 
           /* Trace stack on-the-fly if requested */
           if (_OTF_stacks) {
-            Track2D* flattened_track = &_tracks_2D[a][i];
             for (int z = 0; z < _max_num_tracks_per_stack; z++)
               kernels[z]->resetCount();
             traceStackOTF(flattened_track, p, kernels);
@@ -466,24 +474,16 @@
 
             /* Get the segments corresponding to the 3D track */
             if (_OTF) {
-<<<<<<< HEAD
               if (_OTF_stacks) {
                 segments_3D = segments_3D_matrix[z];
               }
               else {
-                Point* start = _tracks_3D_stack[a][i][p][z].getStart();
-                double theta = _tracks_3D_stack[a][i][p][z].getTheta();
+                Point* start = _tracks_3D[a][i][p][z].getStart();
+                double theta = _tracks_3D[a][i][p][z].getTheta();
                 Track2D* flattened_track = &_tracks_2D[a][i];
                 kernel.resetCount();
                 traceSegmentsOTF(flattened_track, start, theta, &kernel);
               }
-=======
-              Point* start = _tracks_3D[a][i][p][z].getStart();
-              double theta = _tracks_3D[a][i][p][z].getTheta();
-              Track2D* flattened_track = &_tracks_2D[a][i];
-              kernel.resetCount();
-              traceSegmentsOTF(flattened_track, start, theta, &kernel);
->>>>>>> f0794e6d
             }
             else {
               segments_3D = track_3D->getSegments();
@@ -503,9 +503,17 @@
           }
         }
       }
-    }
-    if (_OTF && !_OTF_stacks)
-      delete[] segments_3D;
+      if (_OTF) {
+        if(_OTF_stacks) {
+          for (int z=0; z < _max_num_tracks_per_stack; z++)
+            delete [] segments_3D_matrix[z];
+          delete [] segments_3D_matrix;
+        }
+        else {
+          delete[] segments_3D;
+        }
+      }
+    }
   }
   else {
     for (int a=0; a < _num_azim/2; a++) {
@@ -523,7 +531,6 @@
       }
     }
   }
-  _z_coord = -1;
   return max_optical_length;
 }
 
@@ -4949,9 +4956,9 @@
 
 
 /**
- * @brief Computes 3D segment lengths for a given associated 2D Track with a
- *        starting point and an angle on-the-fly and stores the lengths in the
- *        kernel passed by the user.
+ * @brief Computes 3D segment lengths on-the-fly for a single 3D track given an
+ *        associated 2D Track with a starting point and a polar angle. The
+ *        computed segments are passed to the provided kernel.
  * @details Segment lengths are computed on-the-fly using 2D segment lengths
  *          stored in a 2D Track object and 1D meshes from the extruded
  *          FSRs. Note: before calling this funciton with a SegmentationKernel,
@@ -5136,23 +5143,22 @@
 }
 
 
-// TODO FIXME
-/**
- * @brief Computes 3D segment lengths for a given associated 2D Track with a
- *        starting point and an angle on-the-fly and stores the lengths in the
- *        kernel passed by the user.
+/**
+ * @brief Computes 3D segment lengths on-the-fly for all tracks in a z-stack
+ *        for a given associated 2D Track and a polar index on-the-fly and
+ *        passes the computed segments to the provided kernels.
  * @details Segment lengths are computed on-the-fly using 2D segment lengths
  *          stored in a 2D Track object and 1D meshes from the extruded
- *          FSRs. Note: before calling this funciton with a SegmentationKernel,
+ *          FSRs. Note: before calling this funciton with SegmentationKernels,
  *          the memory for the segments should be allocated and referenced by
- *          the kernel using the setSegments routine in the kernels.
- * @param flattened_track the 2D track associated with the 3D track for which
+ *          the kernels using the setSegments routine in the kernels.
+ * @param flattened_track the 2D track associated with the z-stack for which
  *        3D segments are computed
- * @param start the starting coordinates of the 3D track
- * @param theta the polar angle of the 3D track
- * @param kernel An MOCKernel object to apply to the calculated 3D segments
- */
-// TODO FIXME
+ * @param polar_index the index into the polar angles which is associated with
+ *        the polar angle of the z-stack
+ * @param kernels An array of MOCKernel objects to apply to the calculated 3D
+ *        segments
+ */
 void TrackGenerator::traceStackOTF(Track* flattened_track, int polar_index,
                                     MOCKernel** kernels) {
 
@@ -5173,7 +5179,7 @@
   int sign = (cos_theta > 0) - (cos_theta < 0);
 
   /* Find 2D distance from 2D edge to start of track */
-  Track3D* first = &_tracks_3D_stack[azim_index][track_index][polar_index][0];
+  Track3D* first = &_tracks_3D[azim_index][track_index][polar_index][0];
   double x_start_3D = first->getStart()->getX();
   double x_start_2D = flattened_track->getStart()->getX();
   double start_dist_2D = (x_start_3D - x_start_2D) / cos(phi);
@@ -5456,81 +5462,70 @@
   Progress progress(_num_2D_tracks, msg);
   int max_num_segments = 0;
 
-  /* Create counter kernels */
-  CounterKernel counter;
-  counter.setMaxVal(_max_optical_length);
-  CounterKernel counters_array[_max_num_tracks_per_stack];
-  MOCKernel* counters[_max_num_tracks_per_stack];
-
-  /* Calculate each FSR's "volume" by accumulating the total length of
-   * all Track segments multiplied by the Track "widths" for each FSR.  */
-<<<<<<< HEAD
-  #pragma omp parallel for firstprivate(counter, counters_array, counters)
-  for (int ext_id=0; ext_id < _num_2D_tracks; ext_id++) {
-
-    /* Link counters if calculating stacks on-the-fly */
+
+  #pragma omp parallel reduction(max:max_num_segments)
+  {
+    /* Create counter kernels */
+    CounterKernel counter;
+    counter.setMaxVal(_max_optical_length);
+    CounterKernel counters_array[_max_num_tracks_per_stack];
+    MOCKernel* counters[_max_num_tracks_per_stack];
+
+   /* Link counters */
     if (_OTF_stacks) {
       for (int z = 0; z < _max_num_tracks_per_stack; z++) {
         counters[z] = &counters_array[z];
         counters[z]->setMaxVal(_max_optical_length);
-        counters[z]->resetCount();
-      }
-    }
-    else {
-      counter.resetCount();
-    }
-=======
-  #pragma omp parallel for reduction(max:max_num_segments)
-  for (int ext_id=0; ext_id < _num_2D_tracks; ext_id++) {
-
-    progress.incrementCounter();
-
-    /* Create counter kernel for the current thread */
-    CounterKernel counter;
-    counter.setMaxVal(_max_optical_length);
->>>>>>> f0794e6d
-
-    /* Extract indices of 3D tracks associated with the extruded track */
-    Track* flattened_track = _flattened_tracks[ext_id];
-    int a = flattened_track->getAzimIndex();
-    int azim_index = _quadrature->getFirstOctantAzim(a);
-    int i = flattened_track->getXYIndex();
-
-    /* Loop over polar angles */
-    for (int p=0; p < _num_polar; p++) {
-
-      /* Extract polar angle */
-      int polar_index = _quadrature->getFirstOctantPolar(p);
-
-      /* Trace stack if calculating stack on-the-fly */
-      if (_OTF_stacks) {
-        for (int z = 0; z < _max_num_tracks_per_stack; z++)
-          counters[z]->resetCount();
-        traceStackOTF(flattened_track, p, counters);
-      }
-
-      /* Loop over z-stacked rays */
-      for (int z=0; z < _tracks_per_stack[a][i][p]; z++) {
-
-        /* Extract track and starting point */
-        Track3D* curr_track = &_tracks_3D[a][i][p][z];
-        double theta = curr_track->getTheta();
-        Point* start = curr_track->getStart();
-
-        /* Trace 3D segments */
-        int num_segments;
-        if (_OTF_stacks) {
-          num_segments = counters[z]->getCount();
+      }
+    }
+ 
+    /* Calculate the number of segments in each track with axial on-the-fly ray
+     * tracing */
+    #pragma omp for
+    for (int ext_id=0; ext_id < _num_2D_tracks; ext_id++) {
+
+      progress.incrementCounter();
+
+      /* Extract indices of 3D tracks associated with the flattened track */
+      Track* flattened_track = _flattened_tracks[ext_id];
+      int a = flattened_track->getAzimIndex();
+      int azim_index = _quadrature->getFirstOctantAzim(a);
+      int i = flattened_track->getXYIndex();
+
+      /* Loop over polar angles */
+      for (int p=0; p < _num_polar; p++) {
+
+        /* Extract polar angle */
+        int polar_index = _quadrature->getFirstOctantPolar(p);
+
+        /* Trace stack if calculating stack on-the-fly */
+        if (_OTF_stacks)
+          traceStackOTF(flattened_track, p, counters);
+
+        /* Loop over z-stacked rays */
+        for (int z=0; z < _tracks_per_stack[a][i][p]; z++) {
+
+          /* Extract track and starting point */
+          Track3D* curr_track = &_tracks_3D[a][i][p][z];
+          double theta = curr_track->getTheta();
+          Point* start = curr_track->getStart();
+
+          /* Trace 3D segments */
+          int num_segments;
+          if (_OTF_stacks) {
+            num_segments = counters[z]->getCount();
+            counters[z]->resetCount();
+          }
+          else {
+            traceSegmentsOTF(flattened_track, start, theta, &counter);
+            num_segments = counter.getCount();
+            counter.resetCount();
+          }
+
+          /* Set the number of segments for the track */
+          curr_track->setNumSegments(num_segments);
+          max_num_segments = std::max(max_num_segments, num_segments);
         }
-        else {
-          traceSegmentsOTF(flattened_track, start, theta, &counter);
-          num_segments = counter.getCount();
-        }
-
-        /* Set the number of segments for the track */
-        curr_track->setNumSegments(num_segments);
-        max_num_segments = std::max(max_num_segments, num_segments);
-        counter.resetCount();
       }
     }
   }
