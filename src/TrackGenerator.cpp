#include "TrackGenerator.h"
#include "TrackTraversingAlgorithms.h"
#include <iomanip>

/**
 * @brief Constructor for the TrackGenerator assigns default values.
 * @param geometry a pointer to a Geometry object
 * @param num_azim number of azimuthal angles in \f$ [0, 2\pi] \f$
 * @param spacing track spacing (cm)
 */
TrackGenerator::TrackGenerator(Geometry* geometry, int num_azim, int num_polar,
                               double azim_spacing) {

  setNumThreads(1);
  _geometry = geometry;
  setNumAzim(num_azim);
  setNumPolar(num_polar);
  setDesiredAzimSpacing(azim_spacing);
  _contains_2D_tracks = false;
  _contains_2D_segments = false;
  _quadrature = NULL;
  _z_coord = 0.0;
  _segment_formation = EXPLICIT_2D;
  _max_optical_length = std::numeric_limits<FP_PRECISION>::max();
  _max_num_segments = 0;
  _FSR_volumes = NULL;
  _dump_segments = true;
  _FSR_locks = NULL;
  _tracks_2D_array = NULL;
  _tracks_per_azim = NULL;
}


/**
 * @brief Destructor frees memory for all Tracks.
 */
TrackGenerator::~TrackGenerator() {

  if (_contains_2D_tracks) {

    /* Delete 2D tracks */
    for (int a=0; a < _num_azim/2; a++)
      delete [] _tracks_2D[a];
    delete [] _tracks_2D;

    /* Delete track laydown information */
    delete [] _num_x;
    delete [] _num_y;
  }

  if (_tracks_per_azim != NULL)
    delete [] _tracks_per_azim;

  if (_FSR_locks != NULL)
    delete [] _FSR_locks;

  if (_FSR_volumes != NULL)
    delete [] _FSR_volumes;
}


//FIXME
long* TrackGenerator::getTracksPerAzim() {
  return _tracks_per_azim;
}


/**
 * @brief Return the number of azimuthal angles in \f$ [0, 2\pi] \f$
 * @return the number of azimuthal angles in \f$ 2\pi \f$
 */
int TrackGenerator::getNumAzim() {
  return _num_azim;
}


/**
 * @brief Return the number of polar angles in \f$ [0, \pi] \f$
 * @return the number of polar angles in \f$ \pi \f$
 */
int TrackGenerator::getNumPolar() {
  return _num_polar;
}


/**
 * @brief Return the track azimuthal spacing (cm).
 * @ditails This will return the user-specified track spacing and NOT the
 *          effective track spacing which is computed and used to generate
 *          cyclic tracks.
 * @return the track azimuthal spacing (cm)
 */
double TrackGenerator::getDesiredAzimSpacing() {
  return _azim_spacing;
}


/**
 * @brief Return the Geometry for this TrackGenerator if one has been set.
 * @return a pointer to the Geometry
 */
Geometry* TrackGenerator::getGeometry() {
  if (_geometry == NULL)
    log_printf(ERROR, "Unable to return the TrackGenerator's Geometry "
               "since it has not yet been set");

  return _geometry;
}


/**
 * @brief Return the array of FSR locks for atomic FSR operations.
 * @return an array of FSR locks
 */
omp_lock_t* TrackGenerator::getFSRLocks() {
  if (_FSR_locks == NULL)
    log_printf(ERROR, "Unable to return the TrackGenerator's FSR locks "
               "since they have not yet been created");

  return _FSR_locks;
}


/**
 * @brief Return the array used to store the FSR volumes
 * @return _FSR_volumes the FSR volumes array indexed by FSR ID
 */
FP_PRECISION* TrackGenerator::getFSRVolumesBuffer() {
#pragma omp critical
  {
    if (_FSR_volumes == NULL) {
      int num_FSRs = _geometry->getNumFSRs();
      _FSR_volumes = new FP_PRECISION[num_FSRs];
      memset(_FSR_volumes, 0., num_FSRs*sizeof(FP_PRECISION));
    }
  }

  return _FSR_volumes;
}


/**
 * @brief Return the total number of Tracks across the Geometry.
 * @return the total number of Tracks
 */
int TrackGenerator::getNumTracks() {
  return getNum2DTracks();
}


/**
 * @brief Return the total number of 2D Tracks across the Geometry.
 * @return the total number of 2D Tracks
 */
int TrackGenerator::getNum2DTracks() {

  int num_2D_tracks = 0;

  for (int a=0; a < _num_azim/2; a++)
    num_2D_tracks += _num_x[a] + _num_y[a];

  return num_2D_tracks;
}


/**
 * @brief Return the total number of Track segments across the Geometry.
 * @return the total number of Track segments
 */
int TrackGenerator::getNumSegments() {
  return getNum2DSegments();
}


/**
 * @brief Return the total number of 2D Track segments across the Geometry.
 * @return the total number of 2D Track segments
 */
int TrackGenerator::getNum2DSegments() {

  if (!TrackGenerator::containsSegments())
    log_printf(ERROR, "Cannot get the number of 2D segments since they "
               "have not been generated.");

  int num_2D_segments = 0;

  for (int a=0; a < _num_azim/2; a++) {
    for (int i=0; i < _num_x[a] + _num_y[a]; i++) {
      num_2D_segments += _tracks_2D[a][i].getNumSegments();
    }
  }

  return num_2D_segments;
}


/**
 * @brief Returns an array of the Track pointers by increasing UID
 * @details An array of pointers to all 2D Track objects in the Geometry is
 *          returned, arranged by increasing unique identifier (UID).
 * @return the array of Track pointers
 */
Track** TrackGenerator::get2DTracksArray() {

  if (!TrackGenerator::containsTracks())
    log_printf(ERROR, "Unable to return the 1D array of Tracks "
               "since Tracks have not yet been generated.");

  return _tracks_2D_array;
}


/**
 * @brief Returns an array of the Track pointers by increasing UID.
 * @details Calls TrackGenerator::get2DTracksArray to return all 2D Tracks
 * @return the array of Track pointers
 */
Track** TrackGenerator::getTracksArray() {
  return get2DTracksArray();
}


/**
 * @brief Returns a 2D jagged array of the 2D Tracks.
 * @details The first index into the array is the azimuthal angle and the
 *          second index is the Track number.
 * @return the 2D jagged array of 2D Tracks
 */
Track** TrackGenerator::get2DTracks() {

  if (!TrackGenerator::containsTracks())
    log_printf(ERROR, "Unable to return the 3D ragged array of the 2D Tracks "
               "since Tracks have not yet been generated.");

  return _tracks_2D;
}


/**
 * @breif Calculates and returns the maximum optcial length for any segment
 *        in the Geomtry.
 * @details The _max_optical_length value is recomputed, updated, and returned.
 *          This value determines the when segments must be split during ray
 *          tracing.
 * @return _max_optical_length the maximum optical length of any segment in the
 *         Geometry
 */
FP_PRECISION TrackGenerator::getMaxOpticalLength() {
  MaxOpticalLength update_max_optical_length(this);
  update_max_optical_length.execute();
  return _max_optical_length;
}


/**
 * @brief Returns the maximum number of segments along a single track
 * @details The TrackGenerator::countSegments routine must be called before
 *          this function will return a correct value
 * @return the maximum number of segments
 */
int TrackGenerator::getMaxNumSegments() {
  return _max_num_segments;
}


/**
 * @brief Returns the number of shared memory OpenMP threads in use.
 * @return the number of threads
 */
int TrackGenerator::getNumThreads() {
  return _num_threads;
}


/**
 * @brief Returns the number of 2D Tracks in the x-direction for a given
 *        azimuthal angle index
 * @param azim the azimuthal angle index
 * @return the number of 2D Tracks in the x-direction of the Geometry
 */
int TrackGenerator::getNumX(int azim) {
  return _num_x[azim];
}


/**
 * @brief Returns the number of 2D Tracks in the y-direction for a given
 *        azimuthal angle index
 * @param azim the azimuthal angle index
 * @return the number of 2D Tracks in the y-direction of the Geometry
 */
int TrackGenerator::getNumY(int azim) {
  return _num_y[azim];
}


/**
 * @brief FSR volumes are coppied to an array input by the user
 * @param out_volumes The array to which FSR volumes are coppied
 * @param num_fsrs The number of FSR volumes to copy. The first num_fsrs
 *        volumes stored in the FSR volumes array are coppied.
 */
void TrackGenerator::exportFSRVolumes(double* out_volumes, int num_fsrs) {

  for (int i=0; i < num_fsrs; i++)
    out_volumes[i] = _FSR_volumes[i];

}


/**
 * @brief Computes and returns an array of volumes indexed by FSR.
 * @details Note: The memory is stored in the FSR volumes buffer of the
 *          TrackGenerator and is freed during deconstruction.
 * @return a pointer to the array of FSR volumes
 */
FP_PRECISION* TrackGenerator::getFSRVolumes() {

  /* Reset FSR volumes to zero */
  int num_FSRs = _geometry->getNumFSRs();
  if (_FSR_volumes != NULL)
    memset(_FSR_volumes, 0., num_FSRs*sizeof(FP_PRECISION));

  /* Create volume calculator and calculate new FSR volumes */
  VolumeCalculator volume_calculator(this);
  volume_calculator.execute();

  /* Check to ensure all FSRs are crossed by at least one track */
  for (int i=0; i < num_FSRs; i++) {
    if (_FSR_volumes[i] == 0.0) {
      log_printf(NORMAL, "Zero volume calculated for FSR %d, point (%f, %f, %f)",
                 i, _geometry->getFSRPoint(i)->getX(),
                 _geometry->getFSRPoint(i)->getY(),
                 _geometry->getFSRPoint(i)->getZ());
      log_printf(ERROR, "Zero volume calculated in an FSR region since no "
               "track traversed the FSR. Use a finer track laydown to ensure "
               "every FSR is traversed.");
    }
  }

  return _FSR_volumes;
}


/**
 * @brief Returns the volume of an FSR.
 * @param fsr_id the ID for the FSR of interest
 * @return the FSR volume
 */
FP_PRECISION TrackGenerator::getFSRVolume(int fsr_id) {

  if (_FSR_volumes == NULL)
    log_printf(ERROR, "Unable to get the FSR volume since FSR volumes "
               "have not yet been generated");

  else if (fsr_id < 0 || fsr_id > _geometry->getNumFSRs())
    log_printf(ERROR, "Unable to get the volume for FSR %d since the FSR IDs "
               "lie in the range (0, %d)", fsr_id, _geometry->getNumFSRs());
  return _FSR_volumes[fsr_id];
}


/**
 * @brief Returns the z-coord of the radial plane used in 2D calcualtions
 * @return the z-coord of the 2D calculation
 */
double TrackGenerator::getZCoord() {
  return _z_coord;
}


/**
 * @brief Returns the Quadrature object
 * @return the Quadrature object
 */
Quadrature* TrackGenerator::getQuadrature() {
  return _quadrature;
}


/**
 * @brief Sets the number of shared memory OpenMP threads to use (>0).
 * @param num_threads the number of threads
 */
void TrackGenerator::setNumThreads(int num_threads) {

  if (num_threads <= 0)
    log_printf(ERROR, "Unable to set the number of threads for the "
               "TrackGenerator to %d since it is less than or equal to 0"
               , num_threads);

  _num_threads = num_threads;

  /* Set the number of threads for OpenMP */
  omp_set_num_threads(_num_threads);
}


/**
 * @brief Set the number of azimuthal angles in \f$ [0, 2\pi] \f$.
 * @param num_azim the number of azimuthal angles in \f$ 2\pi \f$
 */
void TrackGenerator::setNumAzim(int num_azim) {

  if (num_azim < 0)
    log_printf(ERROR, "Unable to set a negative number of azimuthal angles "
               "%d for the TrackGenerator.", num_azim);

  if (num_azim % 4 != 0)
    log_printf(ERROR, "Unable to set the number of azimuthal angles to %d for "
               "the TrackGenerator since it is not a multiple of 4", num_azim);

  _num_azim = num_azim;
  resetStatus();
}


/**
 * @brief Set the number of polar angles in \f$ [0, \pi] \f$.
 * @param num_polar the number of polar angles in \f$ \pi \f$
 */
void TrackGenerator::setNumPolar(int num_polar) {

  if (num_polar < 0)
    log_printf(ERROR, "Unable to set a negative number of polar angles "
               "%d for the TrackGenerator.", num_polar);

  if (num_polar % 2 != 0)
    log_printf(ERROR, "Unable to set the number of polar angles to %d for the "
               "TrackGenerator since it is not a multiple of 2", num_polar);

  _num_polar = num_polar;
  resetStatus();
}


/**
 * @brief Set the suggested azimuthal track spacing (cm).
 * @param spacing the suggested track azimuthal spacing
 */
void TrackGenerator::setDesiredAzimSpacing(double spacing) {
  if (spacing < 0)
    log_printf(ERROR, "Unable to set a negative track azimuthal spacing "
               "%f for the TrackGenerator.", spacing);

  _azim_spacing = spacing;
  resetStatus();
}


/**
 * @brief Set a pointer to the Geometry to use for track generation.
 * @param geometry a pointer to the Geometry
 */
void TrackGenerator::setGeometry(Geometry* geometry) {
  _geometry = geometry;
  resetStatus();
}


/**
 * @brief Sets the z-coord of the raidal plane used in 2D calculations
 * @param z_coord the z-coord of the radial plane
 */
void TrackGenerator::setZCoord(double z_coord) {
  _z_coord = z_coord;
}


/**
 * @brief sets the Quadrature used for integrating the MOC equations
 * @param quadrature a pointer to the Quadrature object used in calculation
 */
void TrackGenerator::setQuadrature(Quadrature* quadrature) {
  _quadrature = quadrature;
}


/**
 * @brief Returns whether or not the TrackGenerator contains Tracks
 *        for its current number of azimuthal angles, track spacing and
 *        geometry.
 * @return true if the TrackGenerator conatains Tracks; false otherwise
 */
bool TrackGenerator::containsTracks() {
  return _contains_2D_tracks;
}


/**
 * @brief Returns whether or not the TrackGenerator contains segments
 *        for its current number of azimuthal angles, track spacing and
 *        geometry for it's current segmentation type.
 * @return true if the TrackGenerator conatains segments; false otherwise
 */
bool TrackGenerator::containsSegments() {
  return _contains_2D_segments;
}


/**
 * @brief Fills an array with the x,y coordinates for each Track.
 * @details This class method is intended to be called by the OpenMOC
 *          Python "plotter" module as a utility to assist in plotting
 *          tracks. Although this method appears to require two arguments,
 *          in reality it only requires one due to SWIG and would be called
 *          from within Python as follows:
 *
 * @code
 *          num_tracks = track_generator.getNumTracks()
 *          coords = track_generator.retrieveTrackCoords(num_tracks*4)
 * @endcode
 *
 * @param coords an array of coords of length 4 times the number of Tracks
 * @param num_tracks the total number of Tracks
 */
void TrackGenerator::retrieveTrackCoords(double* coords, int num_tracks) {
  retrieve2DTrackCoords(coords, num_tracks);
}


/**
 * @brief Fills an array with the x,y coordinates for each Track.
 * @details This class method is intended to be called by the OpenMOC
 *          Python "plotter" module as a utility to assist in plotting
 *          tracks. Although this method appears to require two arguments,
 *          in reality it only requires one due to SWIG and would be called
 *          from within Python as follows:
 *
 * @code
 *          num_tracks = track_generator.getNum2DTracks()
 *          coords = track_generator.retrieve2DTrackCoords(num_tracks*4)
 * @endcode
 *
 * @param coords an array of coords of length 4 times the number of Tracks
 * @param num_tracks the total number of Tracks
 */
void TrackGenerator::retrieve2DTrackCoords(double* coords, int num_tracks) {

  if (num_tracks != NUM_VALUES_PER_RETRIEVED_TRACK * getNum2DTracks())
    log_printf(ERROR, "Unable to retrieve the Track coordinates since the "
               "TrackGenerator contains %d Tracks with %d coordinates but an "
               "array of length %d was input",
               getNum2DTracks(), NUM_VALUES_PER_RETRIEVED_TRACK *
               getNum2DTracks(), num_tracks);

  /* Fill the array of coordinates with the Track start and end points */
  int counter = 0;
  for (int a=0; a < _num_azim/2; a++) {
    for (int i=0; i < _num_x[a] + _num_y[a]; i++) {
      coords[counter]   = _tracks_2D[a][i].getStart()->getX();
      coords[counter+1] = _tracks_2D[a][i].getStart()->getY();
      coords[counter+2] = _tracks_2D[a][i].getStart()->getZ();
      coords[counter+3] = _tracks_2D[a][i].getEnd()->getX();
      coords[counter+4] = _tracks_2D[a][i].getEnd()->getY();
      coords[counter+5] = _tracks_2D[a][i].getEnd()->getZ();

      counter += NUM_VALUES_PER_RETRIEVED_TRACK;
    }
  }
}


/**
 * @brief Fills an array with the x,y coordinates for each Track segment.
 * @details This class method is intended to be called by the OpenMOC
 *          Python "plotter" module as a utility to assist in plotting
 *          segments. Although this method appears to require two arguments,
 *          in reality it only requires one due to SWIG and would be called
 *          from within Python as follows:
 *
 * @code
 *          num_segments = track_generator.getNumSegments()
 *          coords = track_generator.retrieveSegmentCoords(num_segments*5)
 * @endcode
 *
 * @param coords an array of coords of length 5 times the number of segments
 * @param num_segments the total number of Track segments
 */
void TrackGenerator::retrieveSegmentCoords(double* coords, int num_segments) {
  retrieve2DSegmentCoords(coords, num_segments);
}


/**
 * @brief Fills an array with the x,y coordinates for each Track segment.
 * @details This class method is intended to be called by the OpenMOC
 *          Python "plotter" module as a utility to assist in plotting
 *          segments. Although this method appears to require two arguments,
 *          in reality it only requires one due to SWIG and would be called
 *          from within Python as follows:
 *
 * @code
 *          num_segments = track_generator.getNum2DSegments()
 *          coords = track_generator.retrieve2DSegmentCoords(num_segments*5)
 * @endcode
 *
 * @param coords an array of coords of length 5 times the number of segments
 * @param num_segments the total number of Track segments
 */
void TrackGenerator::retrieve2DSegmentCoords(double* coords, int num_segments) {

  if (num_segments != NUM_VALUES_PER_RETRIEVED_SEGMENT * getNum2DSegments())
    log_printf(ERROR, "Unable to retrieve the Track segment coordinates since "
               "the TrackGenerator contains %d segments with %d coordinates "
               "but an array of length %d was input",
               getNum2DSegments(), NUM_VALUES_PER_RETRIEVED_SEGMENT *
               getNum2DSegments(), num_segments);

  segment* curr_segment = NULL;
  double x0, x1, y0, y1, z0, z1;
  double phi;
  segment* segments;

  int counter = 0;

  /* Loop over Track segments and populate array with their FSR ID and *
   * start/end points */
  for (int a=0; a < _num_azim/2; a++) {
    for (int i=0; i < _num_x[a] + _num_y[a]; i++) {

      x0    = _tracks_2D[a][i].getStart()->getX();
      y0    = _tracks_2D[a][i].getStart()->getY();
      z0    = _tracks_2D[a][i].getStart()->getZ();
      phi   = _tracks_2D[a][i].getPhi();

      segments = _tracks_2D[a][i].getSegments();

      for (int s=0; s < _tracks_2D[a][i].getNumSegments(); s++) {
        curr_segment = &segments[s];

        coords[counter] = curr_segment->_region_id;

        coords[counter+1] = x0;
        coords[counter+2] = y0;
        coords[counter+3] = z0;

        x1 = x0 + cos(phi) * curr_segment->_length;
        y1 = y0 + sin(phi) * curr_segment->_length;

        coords[counter+4] = x1;
        coords[counter+5] = y1;
        coords[counter+6] = z1;

        x0 = x1;
        y0 = y1;
        z0 = z1;

        counter += NUM_VALUES_PER_RETRIEVED_SEGMENT;
      }
    }
  }
}


/**
 * @brief Checks the boundary conditions for all 2D surfaces for inconsistent
 *        periodic boundary conditions
 */
void TrackGenerator::checkBoundaryConditions() {

  /* Check X and Y boundaries for consistency */
  if ((_geometry->getMinXBoundaryType() == PERIODIC &&
       _geometry->getMaxXBoundaryType() != PERIODIC) ||
      (_geometry->getMinXBoundaryType() != PERIODIC &&
       _geometry->getMaxXBoundaryType() == PERIODIC))
    log_printf(ERROR, "Cannot create tracks with only one x boundary"
               " set to PERIODIC");
  else if ((_geometry->getMinYBoundaryType() == PERIODIC &&
            _geometry->getMaxYBoundaryType() != PERIODIC) ||
           (_geometry->getMinYBoundaryType() != PERIODIC &&
            _geometry->getMaxYBoundaryType() == PERIODIC))
    log_printf(ERROR, "Cannot create tracks with only one y boundary"
               " set to PERIODIC");

  /* Check for correct track method if a PERIODIC bc is present */
  boundaryType min_x_boundary = _geometry->getMinXBoundaryType();
  boundaryType min_y_boundary = _geometry->getMinYBoundaryType();
  boundaryType max_x_boundary = _geometry->getMaxXBoundaryType();
  boundaryType max_y_boundary = _geometry->getMaxYBoundaryType();
  if (min_x_boundary == PERIODIC || min_x_boundary == INTERFACE ||
      min_y_boundary == PERIODIC || min_y_boundary == INTERFACE ||
      max_x_boundary == INTERFACE || max_y_boundary == INTERFACE)

    _periodic = true;

  else
    _periodic = false;
}


/**
 * @brief Generates tracks for some number of azimuthal angles and track spacing
 * @details Computes the effective angles and track spacing. Computes the
 *          number of Tracks for each azimuthal angle, allocates memory for
 *          all Tracks at each angle and sets each Track's starting and ending
 *          Points, azimuthal angle, and azimuthal angle quadrature weight.
 */
void TrackGenerator::generateTracks() {

  /* Generate Tracks, perform ray tracing across the geometry, and store
   * the data to a Track file */
  try {

    /* Create default quadrature set if user one has not been set */
    if (_quadrature == NULL)
      initializeDefaultQuadrature();

    /* Initialize the quadrature set */
    _quadrature->setNumPolarAngles(_num_polar);
    _quadrature->setNumAzimAngles(_num_azim);
    _quadrature->initialize();

    /* Check periodic BCs for symmetry */
    checkBoundaryConditions();

    /* Lay down Tracks accross the Geometry */
    if (_geometry == NULL)
      log_printf(ERROR, "Unable to lay down Tracks since no Geometry "
                 "has been set for the TrackGenerator");

    /* Initialize the Tracks */
    initializeTracks();

    /* Initialize the track file directory and read in tracks if they exist */
    initializeTrackFileDirectory();

    /* If track file not present, generate segments */
    if (_use_input_file == false) {

      /* Segmentize the tracks */
      segmentize();
      if (_segment_formation == EXPLICIT_2D ||
          _segment_formation == EXPLICIT_3D)
        dumpSegmentsToFile();
    }

    /* Allocate array of mutex locks for each FSR */
    int num_FSRs = _geometry->getNumFSRs();
    _FSR_locks = new omp_lock_t[num_FSRs];

    /* Loop over all FSRs to initialize OpenMP locks */
#pragma omp parallel for schedule(guided)
    for (int r=0; r < num_FSRs; r++)
      omp_init_lock(&_FSR_locks[r]);

    /* Precompute the quadrature weights */
    _quadrature->precomputeWeights(_segment_formation != EXPLICIT_2D);

  }
  catch (std::exception &e) {
    log_printf(ERROR, "Unable to allocate memory needed to generate "
               "Tracks. Backtrace:\n%s", e.what());
  }
}


/**
 * @brief Allocates a new Quadrature with the default Quadrature
 * @details The defualt quadrature for 2D calculations is the TY quadrature
 */
void TrackGenerator::initializeDefaultQuadrature() {
  if (_quadrature != NULL)
    delete _quadrature;
  _quadrature = new TYPolarQuad();
}


/**
 * @brief calcualtes the least common multiple of two numbers a and b
 * @param first number a
 * @param second nuber b (order does not matter)
 * @return the least common multiple of a and b
 */
double TrackGenerator::leastCommonMultiple(double a, double b) {

  bool _found = false;
  int lcm_a = 1;
  int lcm_b;
  double residual;

  /* For efficiency, make a the longer length */
  if (a < b) {
    double a_temp = a;
    a = b;
    b = a_temp;
  }

  while (!_found) {

    lcm_b = (int) round((lcm_a * a) / b);
    residual = fabs(lcm_a * a - lcm_b * b);

    if (residual < LCM_TOLERANCE)
      _found = true;
    else
      lcm_a++;
  }

  return lcm_a * a;
}


/**
 * @brief Returns the type of ray tracing used for segment formation
 * @return the segmentation type
 */
segmentationType TrackGenerator::getSegmentFormation() {
  return _segment_formation;
}


/**
 * @brief Initializes Track azimuthal angles, start and end Points.
 * @details This method computes the azimuthal angles and effective track
 *          spacing to use to guarantee cyclic Track wrapping. Based on the
 *          angles and spacing, the number of Tracks per angle and the start
 *          and end Points for each Track are computed.
 */
void TrackGenerator::initializeTracks() {

  /* Make sure that the width and height of the Geometry are nonzero */
  if (_geometry->getWidthX() <= 0 || _geometry->getWidthY() <= 0)
    log_printf(ERROR, "The total height and width of the Geometry must"
               " be nonzero for Track generation. Create a CellFill which "
               "is filled by the entire geometry and bounded by XPlanes "
               "and YPlanes to enable the Geometry to determine the "
               "total width and height of the model.");

  log_printf(NORMAL, "Initializing 2D tracks...");

  /* Allocate memory for arrays */
  _tracks_2D        = new Track*[_num_azim/2];
  _num_x            = new int[_num_azim/2];
  _num_y            = new int[_num_azim/2];
  _tracks_per_azim  = new long[_num_azim/2];
  _num_2D_tracks    = 0;

  double x1, x2, y1, y2;
  double phi;
  double width  = _geometry->getWidthX();
  double height = _geometry->getWidthY();
  double dx_eff[_num_azim/2];
  double dy_eff[_num_azim/2];
  double x_min = _geometry->getMinX();
  double y_min = _geometry->getMinY();

  /* Determine angular quadrature and track spacing */
  for (int a = 0; a < _num_azim/4; a++) {

    /* Get the desired azimuthal angle */
    phi = _quadrature->getPhi(a);

    /* The number of intersections with x,y-axes */
    _num_x[a] = (int) (fabs(width / _azim_spacing * sin(phi))) + 1;
    _num_y[a] = (int) (fabs(height / _azim_spacing * cos(phi))) + 1;

    /* Save number of intersections for supplementary angles */
    _num_x[_num_azim/2 - a - 1] = _num_x[a];
    _num_y[_num_azim/2 - a - 1] = _num_y[a];

    /* Effective/actual angle (not the angle we desire, but close) */
    double phi = atan((height * _num_x[a]) / (width * _num_y[a]));
    _quadrature->setPhi(phi, a);

    /* Effective Track spacing (not spacing we desire, but close) */
    dx_eff[a]   = (width / _num_x[a]);
    dy_eff[a]   = (height / _num_y[a]);
    double azim_spacing = dx_eff[a] * sin(phi);
    _quadrature->setAzimSpacing(azim_spacing, a);

    /* Save spacings for supplementary angles */
    dx_eff[_num_azim/2 - a - 1] = dx_eff[a];
    dy_eff[_num_azim/2 - a - 1] = dy_eff[a];
<<<<<<< HEAD

    /* The length of all tracks in a 2D cycle */
    _cycle_length[a] = dx_eff[a] / cos(phi) *
      leastCommonMultiple(2 * _num_x[a], 2 * height / (tan(phi) * dx_eff[a]));

    /* Get the number of tracks per cycle */
    _tracks_per_cycle[a] = (int)
      (round(_cycle_length[a] * sin(phi) / height) +
       round(_cycle_length[a] * cos(phi) / width));

    /* Compute the number of cycles */
    _cycles_per_azim[a] = (_num_x[a] + _num_y[a]) * 2 / _tracks_per_cycle[a];
=======
>>>>>>> 6d69e99b
  }

  /* Generate 2D tracks */
  for (int a=0; a < _num_azim/2; a++) {

    /* Allocate memory for the 2D tracks array */
    _tracks_2D[a] = new Track[_num_x[a] + _num_y[a]];
    _num_2D_tracks += _num_x[a] + _num_y[a];

    /* Get the azimuthal angle for all tracks with this azimuthal angle */
    phi = _quadrature->getPhi(a);

    for (int i=0; i < _num_x[a] + _num_y[a]; i++) {

      /* Get track and set angle and track indices */
      Track* track = &_tracks_2D[a][i];
      track->setPhi(phi);
      track->setAzimIndex(a);
      track->setXYIndex(i);

      /* Set start point */
      if (a < _num_azim/4) {
        if (i < _num_x[a])
          track->getStart()->setCoords(x_min + width - dx_eff[a] * (i + 0.5),
                                       y_min);
        else
          track->getStart()->setCoords(x_min, y_min + dy_eff[a] *
                                       (i - _num_x[a] + 0.5));
      }
      else {
        if (i < _num_x[a])
          track->getStart()->setCoords(x_min + dx_eff[a] * (i + 0.5), y_min);
        else
          track->getStart()->setCoords(x_min + width, y_min + dy_eff[a] *
                                       (i-_num_x[a] + 0.5));
      }

      /* Set end point */
      if (a < _num_azim/4) {
        if (i < _num_y[a])
          track->getEnd()->setCoords(x_min + width, y_min + dy_eff[a] *
                                     (i + 0.5));
        else
          track->getEnd()->setCoords(x_min + width - dx_eff[a] * ((i-_num_y[a])
                                     + 0.5), y_min + height);
      }
      else {
        if (i < _num_y[a])
          track->getEnd()->setCoords(x_min, y_min + dy_eff[a] * (i + 0.5));
        else
          track->getEnd()->setCoords(x_min + dx_eff[a] * (i-_num_y[a] + 0.5),
                                     y_min + height);
      }
    }
  }

  /* Set the flag indicating 2D tracks have been generated */
  _contains_2D_tracks = true;

  /* Initialize the track reflections */
  TrackGenerator::initializeTrackReflections();

  /* Initialize the 1D array of Tracks for all Tracks */
  initializeTracksArray();
}


/**
 * @brief Initializes 2D Track reflections
 * @details This method computes the connecting Tracks for all 2D Tracks in
 *          the TrackGenerator analytically, handling both reflective and
 *          periodic boundaries.
 */
void TrackGenerator::initializeTrackReflections() {

  log_printf(NORMAL, "Initializing 2D tracks reflections...");

  /* Generate the 2D track cycles */
  for (int a=0; a < _num_azim/2; a++) {
    int ac = _num_azim/2 - a - 1;
    for (int i=0; i < _num_x[a] + _num_y[a]; i++) {

      /* Get current track */
      Track* track = &_tracks_2D[a][i];

      /* Set the foward boundary conditions */
      if (a < _num_azim/4) {
        if (i < _num_y[a]) {
          track->setBCFwd(_geometry->getMaxXBoundaryType());
          track->setSurfaceOut(SURFACE_X_MAX);
        }
        else {
          track->setBCFwd(_geometry->getMaxYBoundaryType());
          track->setSurfaceOut(SURFACE_Y_MAX);
        }

        if (i < _num_x[a]) {
          track->setBCBwd(_geometry->getMinYBoundaryType());
          track->setSurfaceIn(SURFACE_Y_MIN);
        }
        else {
          track->setBCBwd(_geometry->getMinXBoundaryType());
          track->setSurfaceIn(SURFACE_X_MIN);
        }
      }

      /* Set the backward boundary conditions */
      else {
        if (i < _num_y[a]) {
          track->setBCFwd(_geometry->getMinXBoundaryType());
          track->setSurfaceOut(SURFACE_X_MIN);
        }
        else {
          track->setBCFwd(_geometry->getMaxYBoundaryType());
          track->setSurfaceOut(SURFACE_Y_MAX);
        }

        if (i < _num_x[a]) {
          track->setBCBwd(_geometry->getMinYBoundaryType());
          track->setSurfaceIn(SURFACE_Y_MIN);
        }
        else {
          track->setBCBwd(_geometry->getMaxXBoundaryType());
          track->setSurfaceIn(SURFACE_X_MAX);
        }
      }

      /* Set connecting tracks in forward direction */
      if (i < _num_y[a]) {
        track->setNextFwdFwd(true);
        track->setTrackPrdcFwd(get2DTrackID(a, i + _num_x[a]));
        track->setTrackReflFwd(get2DTrackID(ac, i + _num_x[a]));

        if (track->getBCFwd() == PERIODIC || track->getBCFwd() == INTERFACE)
          track->setTrackNextFwd(get2DTrackID(a, i + _num_x[a]));
        else
          track->setTrackNextFwd(get2DTrackID(ac, i + _num_x[a]));
      }
      else {
        track->setTrackPrdcFwd(get2DTrackID(a, i - _num_y[a]));
        track->setTrackReflFwd
            (get2DTrackID(ac, (_num_x[a] + _num_y[a]) - (i - _num_y[a]) - 1));

        if (_geometry->getMaxYBoundaryType() == PERIODIC ||
            _geometry->getMaxYBoundaryType() == INTERFACE) {
          track->setNextFwdFwd(true);
          track->setTrackNextFwd(get2DTrackID(a, i - _num_y[a]));
        }
        else {
          track->setNextFwdFwd(false);
          track->setTrackNextFwd
              (get2DTrackID(ac, (_num_x[a] + _num_y[a]) - (i - _num_y[a]) - 1));
        }
      }

      /* Set connecting tracks in backward direction */
      if (i < _num_x[a]) {
        track->setTrackPrdcBwd(get2DTrackID(a, i + _num_y[a]));
        track->setTrackReflBwd(get2DTrackID(ac, _num_x[a] - i - 1));

        if (_geometry->getMinYBoundaryType() == PERIODIC ||
            _geometry->getMinYBoundaryType() == INTERFACE) {
          track->setNextBwdFwd(false);
          track->setTrackNextBwd(get2DTrackID(a, i + _num_y[a]));
        }
        else {
          track->setTrackNextBwd(get2DTrackID(ac, _num_x[a] - i - 1));
          track->setNextBwdFwd(true);
        }
      }
      else {
        track->setNextBwdFwd(false);
        track->setTrackPrdcBwd(get2DTrackID(a, i - _num_x[a]));
        track->setTrackReflBwd(get2DTrackID(ac, i - _num_x[a]));

        if (track->getBCBwd() == PERIODIC || track->getBCBwd() == INTERFACE)
          track->setTrackNextBwd(get2DTrackID(a, i - _num_x[a]));
        else
          track->setTrackNextBwd(get2DTrackID(ac, i - _num_x[a]));
      }
    }
  }
}


/**
 * @brief Generate segments for each Track across the Geometry.
 */
void TrackGenerator::segmentize() {

  log_printf(NORMAL, "Ray tracing for 2D track segmentation...");

  int tracks_segmented = 0;
  int num_2D_tracks = getNum2DTracks();

  /* Loop over all Tracks */
  for (int a=0; a < _num_azim/2; a++) {
    log_printf(NORMAL, "segmenting 2D tracks - Percent complete: %5.2f %%",
               double(tracks_segmented) / num_2D_tracks * 100.0);
#pragma omp parallel for
    for (int i=0; i < _num_x[a] + _num_y[a]; i++)
      _geometry->segmentize2D(&_tracks_2D[a][i], _z_coord);

    tracks_segmented += _num_x[a] + _num_y[a];
  }

  _geometry->initializeFSRVectors();
  _contains_2D_segments = true;

  return;
}


/**
 * @brief This method creates a directory to store Track files, and reads
 *        in ray tracing data for Tracks and segments from a Track file
 *        if one exists.
 * @details This method is called by the TrackGenerator::generateTracks()
 *          class method. If a Track file exists for this Geometry, number
 *          of azimuthal angles, and track spacing, then this method will
 *          import the ray tracing Track and segment data to fill the
 *          appropriate data structures.
 */
void TrackGenerator::initializeTrackFileDirectory() {

  struct stat buffer;
  std::stringstream directory;

  /** Create directory to store Track files with pre-generated ray tracing data
   *  if the directory does not yet exist */
  directory << get_output_directory() << "/tracks";
  struct stat st;
  if (!stat(directory.str().c_str(), &st) == 0)
    mkdir(directory.str().c_str(), S_IRWXU);

  /* Check to see if a Track file exists for this geometry, number of azimuthal
   * angles, and track spacing, and if so, import the ray tracing data */
  _tracks_filename = getTestFilename(directory.str());
  if (!stat(_tracks_filename.c_str(), &buffer)) {
    if (_segment_formation == EXPLICIT_3D || _segment_formation == EXPLICIT_2D) {
      if (readSegmentsFromFile()) {
        _use_input_file = true;
        setContainsSegments(true);
      }
    }
  }
}


/**
 * @brief Returns the filename for writing tracking data
 */
std::string TrackGenerator::getTestFilename(std::string directory) {

  std::stringstream test_filename;

  if (_geometry->getCmfd() != NULL)
    test_filename << directory << "/2D_"
                  << _num_azim << "_azim_"
                  << _azim_spacing << "_cm_spacing_cmfd_"
                  << _geometry->getCmfd()->getNumX()
                  << "x" << _geometry->getCmfd()->getNumY()
                  << ".data";
  else
    test_filename << directory << "/2D_"
                  << _num_azim << "_angles_"
                  << _azim_spacing << "_cm_spacing.data";

  return test_filename.str();
}


/**
 * @brief Updates whether the TrackGenerator contains segments
 * @param contains_segments whether the TrackGenerator contains segments
 */
void TrackGenerator::setContainsSegments(bool contains_segments) {
  _contains_2D_segments = contains_segments;
}


/**
 * @brief Writes all Track and segment data to a "*.tracks" binary file.
 * @details Storing Tracks in a binary file saves time by eliminating ray
 *          tracing for Track segmentation in commonly simulated geometries.
 */
void TrackGenerator::dumpSegmentsToFile() {

  /* Check whether the segments should be dumped */
  if (!_dump_segments)
    return;

  log_printf(NORMAL, "Dumping segments to file...");

  if (!containsSegments())
    log_printf(ERROR, "Unable to dump Segments to a file since no Segments "
               "have been generated for %d azimuthal angles and %f track "
               "spacing", _num_azim, _azim_spacing);

  FILE* out;
  out = fopen(_tracks_filename.c_str(), "w");

  /* Get a string representation of the Geometry's attributes. This is used to
   * check whether or not ray tracing has been performed for this Geometry */
  std::string geometry_to_string = _geometry->toString();
  int string_length = geometry_to_string.length() + 1;

  /* Write geometry metadata to the Track file */
  fwrite(&string_length, sizeof(int), 1, out);
  fwrite(geometry_to_string.c_str(), sizeof(char)*string_length, 1, out);

  /* Write segment data to Track file */
  DumpSegments dump_segments(this);
  dump_segments.setOutputFile(out);
  dump_segments.execute();

  /* Get FSR vector maps */
  ParallelHashMap<std::string, fsr_data*>& FSR_keys_map =
      _geometry->getFSRKeysMap();
  std::vector<std::string>& FSRs_to_keys = _geometry->getFSRsToKeys();
  std::vector<int>& FSRs_to_material_IDs = _geometry->getFSRsToMaterialIDs();
  std::string fsr_key;
  int fsr_id;
  double x, y, z;

  /* Write number of FSRs */
  int num_FSRs = _geometry->getNumFSRs();
  fwrite(&num_FSRs, sizeof(int), 1, out);

  /* Write FSR vector maps to file */
  std::string* fsr_key_list = FSR_keys_map.keys();
  fsr_data** fsr_data_list = FSR_keys_map.values();
  Cmfd* cmfd = _geometry->getCmfd();
  for (int i=0; i < num_FSRs; i++) {

    /* Write data to file from FSR_keys_map */
    fsr_key = fsr_key_list[i];
    string_length = fsr_key.length() + 1;
    fwrite(&string_length, sizeof(int), 1, out);
    fwrite(fsr_key.c_str(), sizeof(char)*string_length, 1, out);

    fsr_id = fsr_data_list[i]->_fsr_id;
    x = fsr_data_list[i]->_point->getX();
    y = fsr_data_list[i]->_point->getY();
    z = fsr_data_list[i]->_point->getZ();
    fwrite(&fsr_id, sizeof(int), 1, out);
    fwrite(&x, sizeof(double), 1, out);
    fwrite(&y, sizeof(double), 1, out);
    fwrite(&z, sizeof(double), 1, out);

    /* Write data to file from FSRs_to_material_IDs */
    fwrite(&(FSRs_to_material_IDs.at(i)), sizeof(int), 1, out);

    /* Write data to file from FSRs_to_keys */
    fsr_key = FSRs_to_keys.at(i);
    string_length = fsr_key.length() + 1;
    fwrite(&string_length, sizeof(int), 1, out);
    fwrite(fsr_key.c_str(), sizeof(char)*string_length, 1, out);
  }

  /* Write cmfd_fsrs vector of vectors to file */
  if (cmfd != NULL) {
    std::vector< std::vector<int> >* cell_fsrs = cmfd->getCellFSRs();
    std::vector<int>::iterator iter;
    int num_cells = cmfd->getNumCells();
    fwrite(&num_cells, sizeof(int), 1, out);

    /* Loop over CMFD cells */
    for (int cell=0; cell < num_cells; cell++) {
      num_FSRs = cell_fsrs->at(cell).size();
      fwrite(&num_FSRs, sizeof(int), 1, out);

      /* Loop over FSRs within cell */
      for (iter = cell_fsrs->at(cell).begin();
           iter != cell_fsrs->at(cell).end(); ++iter)
        fwrite(&(*iter), sizeof(int), 1, out);
    }
  }

  /* Delete key and value lists */
  delete [] fsr_key_list;
  delete [] fsr_data_list;

  /* Close the Track file */
  fclose(out);

  /* Inform other the TrackGenerator::generateTracks() method that it may
   * import ray tracing data from this file if it is called and the ray
   * tracing parameters have not changed */
  _use_input_file = true;
}


/**
 * @brief Reads Tracks in from a "*.tracks" binary file.
 * @details Storing Tracks in a binary file saves time by eliminating ray
 *          tracing for Track segmentation in commonly simulated geometries.
 * @return true if able to read Tracks in from a file; false otherwise
 */
bool TrackGenerator::readSegmentsFromFile() {

  int ret;
  FILE* in = fopen(_tracks_filename.c_str(), "r");

  int string_length;

  /* Import Geometry metadata from the Track file */
  ret = fread(&string_length, sizeof(int), 1, in);
  char* geometry_to_string = new char[string_length];
  ret = fread(geometry_to_string, sizeof(char)*string_length, 1, in);

  /* Check if our Geometry is exactly the same as the Geometry in the
   * Track file for this number of azimuthal angles and track spacing */
  if (_geometry->toString().compare(std::string(geometry_to_string)) != 0)
    return false;

  delete [] geometry_to_string;

  log_printf(NORMAL, "Importing ray tracing data from file...");

  /* Load all segment data into Tracks */
  ReadSegments read_segments(this);
  read_segments.setInputFile(in);
  read_segments.execute();

  /* Create FSR vector maps */
  ParallelHashMap<std::string, fsr_data*>& FSR_keys_map =
    _geometry->getFSRKeysMap();
  std::vector<int>& FSRs_to_material_IDs = _geometry->getFSRsToMaterialIDs();
  std::vector<std::string>& FSRs_to_keys = _geometry->getFSRsToKeys();
  int num_FSRs;
  std::string fsr_key;
  int fsr_key_id;
  double x, y, z;

  /* Get number of FSRs */
  ret = fread(&num_FSRs, sizeof(int), 1, in);

  /* Read FSR vector maps from file */
  for (int fsr_id=0; fsr_id < num_FSRs; fsr_id++) {

    /* Read key for FSR_keys_map */
    ret = fread(&string_length, sizeof(int), 1, in);
    char* char_buffer1 = new char[string_length];
    ret = fread(&char_buffer1, sizeof(char)*string_length, 1, in);
    fsr_key = std::string(char_buffer1);

    /* Read data from file for FSR_keys_map */
    ret = fread(&fsr_key_id, sizeof(int), 1, in);
    ret = fread(&x, sizeof(double), 1, in);
    ret = fread(&y, sizeof(double), 1, in);
    ret = fread(&z, sizeof(double), 1, in);
    fsr_data* fsr = new fsr_data;
    fsr->_fsr_id = fsr_key_id;
    Point* point = new Point();
    point->setCoords(x,y,z);
    fsr->_point = point;
    FSR_keys_map.insert(fsr_key, fsr);

    /* Read data from file for FSR_to_materials_IDs */
    int material_id;
    ret = fread(&material_id, sizeof(int), 1, in);
    FSRs_to_material_IDs.push_back(material_id);

    /* Read data from file for FSR_to_keys */
    ret = fread(&string_length, sizeof(int), 1, in);
    char* char_buffer2 = new char[string_length];
    ret = fread(&char_buffer2, sizeof(char)*string_length, 1, in);
    fsr_key = std::string(char_buffer2);
    FSRs_to_keys.push_back(fsr_key);
  }

  /* Read cmfd cell_fsrs vector of vectors from file */
  Cmfd* cmfd = _geometry->getCmfd();
  if (cmfd != NULL) {
    std::vector< std::vector<int> > cell_fsrs;
    int num_cells, fsr_id;
    ret = fread(&num_cells, sizeof(int), 1, in);

    /* Loop over CMFD cells */
    for (int cell=0; cell < num_cells; cell++) {
      std::vector<int>* fsrs = new std::vector<int>;
      cell_fsrs.push_back(*fsrs);
      ret = fread(&num_FSRs, sizeof(int), 1, in);

      /* Loop over FRSs within cell */
      for (int fsr = 0; fsr < num_FSRs; fsr++) {
        ret = fread(&fsr_id, sizeof(int), 1, in);
        cell_fsrs.at(cell).push_back(fsr_id);
      }
    }

    /* Set CMFD cell_fsrs vector of vectors */
    cmfd->setCellFSRs(&cell_fsrs);
  }

  /* Close the Track file */
  fclose(in);

  return true;
}


/**
 * @brief Splits Track segments into sub-segments for a user-defined
 *        maximum optical length for the problem.
 * @details This routine is needed so that all segment lengths fit
 *          within the exponential interpolation table used in the MOC
 *          transport sweep.
 * @param max_optical_length the maximum optical length
 */
void TrackGenerator::splitSegments(FP_PRECISION max_optical_length) {

  if (!containsSegments())
    log_printf(ERROR, "Unable to split segments since segments have not yet "
                      "been generated");

  if (_segment_formation != EXPLICIT_3D && _segment_formation != EXPLICIT_2D)
    log_printf(ERROR, "Segments cannot be split for on-the-fly ray tracing");

  /* Split all segments along all Tracks */
  _max_optical_length = max_optical_length;
  SegmentSplitter segment_splitter(this);
  segment_splitter.execute();

}


/**
 * @brief Generates the numerical centroids of the FSRs.
 * @details This routine generates the numerical centroids of the FSRs
 *          by weighting the average x and y values of each segment in the
 *          FSR by the segment's length and azimuthal weight. The numerical
 *          centroid fomula can be found in R. Ferrer et. al. "Linear Source
 *          Approximation in CASMO 5", PHYSOR 2012.
 * @param FSR_volumes An array of FSR volumes.
 */
void TrackGenerator::generateFSRCentroids(FP_PRECISION* FSR_volumes) {

  int num_FSRs = _geometry->getNumFSRs();

  /* Create temporary array of centroids and initialize to origin */
  Point** centroids = new Point*[num_FSRs];
  for (int r=0; r < num_FSRs; r++) {
    centroids[r] = new Point();
    centroids[r]->setCoords(0.0, 0.0, 0.0);
  }

  /* Generate FSR centroids by looping over all Tracks */
  CentroidGenerator centroid_generator(this);
  centroid_generator.setCentroids(centroids);
  centroid_generator.execute();

  /* Set the centroid for the FSR */
  for (int r=0; r < num_FSRs; r++)
    _geometry->setFSRCentroid(r, centroids[r]);

  delete [] centroids;
}


/**
 * @brief Sets the max optical path length of 3D segments for use in
 *        on-the-fly computation
 * @param tau maximum optical path length
 */
void TrackGenerator::setMaxOpticalLength(FP_PRECISION tau) {
  _max_optical_length = tau;
}


/**
 * @breif Sets the maximum number of segments per Track
 * @param max_num_segments the maximum number of segments per Track
 */
void TrackGenerator::setMaxNumSegments(int max_num_segments) {
  _max_num_segments = max_num_segments;
}


/**
 * @brief Retrieves the max optical path length of 3D segments for use in
 *        on-the-fly computation
 * @return maximum optical path length
 */
FP_PRECISION TrackGenerator::retrieveMaxOpticalLength() {
  return _max_optical_length;
}


/**
 * @brief Counts the number of segments for each Track in the Geomtery
 * @details All segments are subject to the max optical path length to
 *          determine the number of segments for each track as well as the
 *          maximum number of segments per Track in the Geometry. For
 *          on-the-fly calculations, the temporary segment buffer is expanded
 *          to fit the calculated maximum number of segments per Track.
 */
void TrackGenerator::countSegments() {

  std::string msg = "Counting segments";
  Progress progress(_num_2D_tracks, msg);

  /* Count the number of segments on each track and update the maximium */
  SegmentCounter counter(this);
  counter.execute();

  /* Allocate new temporary segments if necessary */
  if (_segment_formation != EXPLICIT_3D && _segment_formation != EXPLICIT_2D)
    allocateTemporarySegments();
}


/**
 * @brief Creates a Track array by increasing uid
 * @details An array is created which indexes Tracks by increasing uid.
 *          Parallel groups are also initialized -- groups of Tracks that can
 *          be computed in parallel without the potential of overwriting
 *          angular fluxes of connecting tracks prematurely.
 */
void TrackGenerator::initializeTracksArray() {

  log_printf(NORMAL, "Initializing 2D tracks array...");

  /* Allocate memory for tracks array */
  if (_tracks_2D_array != NULL)
    delete [] _tracks_2D_array;
  int num_2D_tracks = getNum2DTracks();
  _tracks_2D_array = new Track*[num_2D_tracks];

  /* Loop over all 2D tracks */
  long uid = 0;
  for (int a = 0; a < _num_azim / 2; a++) {
    for (int i=0; i < _num_x[a] + _num_y[a]; i++) {

      /* Get current track and azim group ids */
      Track* track = &_tracks_2D[a][i];

      track->setUid(uid);
      _tracks_2D_array[uid] = track;
      uid++;
    }
  }
}


/**
 * @brief returns whether periodic boundaries are present in Track generation
 * @return a boolean value - true if periodic; false otherwise
 */
bool TrackGenerator::getPeriodic() {
  return _periodic;
}


/**
 * @brief Sets a flag to record all segment information in the tracking file
 * @param A boolean value to determine whether or not to record segment
 *        information in the tracking file: true to record, false not to record
 */
void TrackGenerator::setDumpSegments(bool dump_segments) {
  _dump_segments = dump_segments;
}


/**
 * @brief Resets the TrackGenerator to not contain tracks or segments
 */
void TrackGenerator::resetStatus() {
  _contains_2D_tracks = false;
  _contains_2D_segments = false;
  _use_input_file = false;
  _tracks_filename = "";
}


/**
 * @brief Allocates memory for temporary segment storage if necessary
 * @details Temporary segments are not allocated for 2D calculations
 */
void TrackGenerator::allocateTemporarySegments() {}


//FIXME: description
int TrackGenerator::get2DTrackID(int a, int x) {

  int uid = 0;

  for (int ai = 0; ai < a; ai++)
    uid += getNumX(ai) + getNumY(ai);

  uid += x;
  return uid;
}<|MERGE_RESOLUTION|>--- conflicted
+++ resolved
@@ -872,21 +872,6 @@
     /* Save spacings for supplementary angles */
     dx_eff[_num_azim/2 - a - 1] = dx_eff[a];
     dy_eff[_num_azim/2 - a - 1] = dy_eff[a];
-<<<<<<< HEAD
-
-    /* The length of all tracks in a 2D cycle */
-    _cycle_length[a] = dx_eff[a] / cos(phi) *
-      leastCommonMultiple(2 * _num_x[a], 2 * height / (tan(phi) * dx_eff[a]));
-
-    /* Get the number of tracks per cycle */
-    _tracks_per_cycle[a] = (int)
-      (round(_cycle_length[a] * sin(phi) / height) +
-       round(_cycle_length[a] * cos(phi) / width));
-
-    /* Compute the number of cycles */
-    _cycles_per_azim[a] = (_num_x[a] + _num_y[a]) * 2 / _tracks_per_cycle[a];
-=======
->>>>>>> 6d69e99b
   }
 
   /* Generate 2D tracks */
