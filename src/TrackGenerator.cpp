#include "TrackGenerator.h"
#include <iomanip>

/**
 * @brief Constructor for the TrackGenerator assigns default values.
 * @param geometry a pointer to a Geometry object
 * @param num_azim number of azimuthal angles in \f$ [0, 2\pi] \f$
 * @param spacing track spacing (cm)
 */
TrackGenerator::TrackGenerator(Geometry* geometry, const int num_azim,
                               const int num_polar,
                               const double azim_spacing,
                               const double polar_spacing) {

  setNumThreads(1);

  _geometry = geometry;
  setNumAzim(num_azim);
  setNumPolar(num_polar);
  setDesiredAzimSpacing(azim_spacing);
  setDesiredPolarSpacing(polar_spacing);
  _contains_2D_tracks = false;
  _contains_2D_segments = false;
  _contains_3D_tracks = false;
  _contains_3D_segments = false;
  _contains_global_z_mesh = false;
  _contains_segmentation_heights = false;
  _quadrature = NULL;
  _z_coord = 0.0;
  _solve_3D = true;
  _OTF = false;
  _max_optical_length = std::numeric_limits<FP_PRECISION>::max();
  _max_num_segments = 0;
  _track_generation_method = GLOBAL_TRACKING;
  _dump_segments = true;
}


/**
 * @brief Destructor frees memory for all Tracks.
 */
TrackGenerator::~TrackGenerator() {

  /* Deletes Tracks arrays if Tracks have been generated */
  if (_contains_3D_tracks) {

    /* Delete 3D tracks */
    for (int a=0; a < _num_azim/2; a++) {
      for (int i=0; i < getNumX(a) + getNumY(a); i++) {
        for (int p=0; p < _num_polar; p++) {
          delete [] _tracks_3D[a][i][p];
        }
        delete [] _tracks_3D[a][i];
        delete [] _tracks_per_stack[a][i];
      }
      delete [] _tracks_3D[a];
      delete [] _tracks_per_stack[a];
    }
    delete [] _tracks_3D;
    delete [] _tracks_per_stack;

    /* Delete book keeping for 3D tracks */
    for (int a = 0; a < _num_azim/4; a++) {
      for (int c = 0; c < _cycles_per_azim[a]; c++) {
        for (int p=0; p < _num_polar; p++)
          delete [] _tracks_per_train[a][c][p];
        delete [] _tracks_per_train[a][c];
      }
      delete [] _tracks_per_train[a];
    }
    delete [] _tracks_per_train;

    /* Delete book keeping for 3D tracks */
    if (_tracks_3D_cycle != NULL) {
      for (int a = 0; a < _num_azim/4; a++) {
        for (int c = 0; c < _cycles_per_azim[a]; c++) {
          for (int p=0; p < _num_polar; p++) {
            for (int i=0; i < getNumZ(a,p) + getNumL(a,p); i++)
              delete [] _tracks_3D_cycle[a][c][p][i];
            delete [] _tracks_3D_cycle[a][c][p];
          }
          delete [] _tracks_3D_cycle[a][c];
        }
        delete [] _tracks_3D_cycle[a];
      }
      delete [] _tracks_3D_cycle;
    }

    /* Delete book keeping for 3D tracks */
    for (int a=0; a < _num_azim/4; a++) {
      delete [] _num_l[a];
      delete [] _num_z[a];
      delete [] _dl_eff[a];
      delete [] _dz_eff[a];
      delete [] _polar_spacings[a];
    }
    delete [] _num_l;
    delete [] _num_z;
    delete [] _dl_eff;
    delete [] _dz_eff;
    delete [] _polar_spacings;
  }

  if (_contains_2D_tracks) {

    /* Delete 2D tracks */
    for (int a=0; a < _num_azim/2; a++)
      delete [] _tracks_2D[a];
    delete [] _tracks_2D;

    /* Delete track laydown information */
    delete [] _num_x;
    delete [] _num_y;
    delete [] _dx_eff;
    delete [] _dy_eff;
    delete [] _azim_spacings;
    delete [] _cycles_per_azim;
    delete [] _tracks_per_cycle;
    delete [] _cycle_length;
  }

  /* Delete flattened tracks used in OTF calculations */
  if (_contains_flattened_tracks)
    delete [] _flattened_tracks;
}


/**
 * @brief Return the number of azimuthal angles in \f$ [0, 2\pi] \f$
 * @return the number of azimuthal angles in \f$ 2\pi \f$
 */
int TrackGenerator::getNumAzim() {
  return _num_azim;
}


/**
 * @brief Return the number of polar angles in \f$ [0, \pi] \f$
 * @return the number of polar angles in \f$ \pi \f$
 */
int TrackGenerator::getNumPolar() {
  return _num_polar;
}


/**
 * @brief Return the track azimuthal spacing (cm).
 * @ditails This will return the user-specified track spacing and NOT the
 *          effective track spacing which is computed and used to generate
 *          cyclic tracks.
 * @return the track azimuthal spacing (cm)
 */
double TrackGenerator::getDesiredAzimSpacing() {
  return _azim_spacing;
}


/**
 * @brief Return the track polar spacing (cm).
 * @details This will return the user-specified track spacing and NOT the
 *          effective track spacing which is computed and used to generate
 *          cyclic tracks.
 * @return the track polar spacing (cm)
 */
double TrackGenerator::getDesiredPolarSpacing() {
  return _polar_spacing;
}


/**
 * @brief Return the Geometry for this TrackGenerator if one has been set.
 * @return a pointer to the Geometry
 */
Geometry* TrackGenerator::getGeometry() {
  if (_geometry == NULL)
    log_printf(ERROR, "Unable to return the TrackGenerator's Geometry "
               "since it has not yet been set");

  return _geometry;
}


/**
 * @brief Return the total number of 2D Tracks across the Geometry.
 * @return the total number of 2D Tracks
 */
int TrackGenerator::getNum2DTracks() {

  int num_2D_tracks = 0;

  for (int a=0; a < _num_azim/2; a++)
    num_2D_tracks += getNumX(a) + getNumY(a);

  return num_2D_tracks;
}


/**
 * @brief Return the total number of 3D Tracks across the Geometry.
 * @return the total number of 3D Tracks
 */
int TrackGenerator::getNum3DTracks() {

  int num_3D_tracks = 0;

  for (int a=0; a < _num_azim/2; a++) {
    for (int i=0; i < getNumX(a) + getNumY(a); i++) {
      for (int p=0; p < _num_polar; p++)
        num_3D_tracks += _tracks_per_stack[a][i][p];
    }
  }

  return num_3D_tracks;
}


/**
 * @brief Return the total number of Track segments across the Geometry.
 * @return the total number of Track segments
 */
int TrackGenerator::getNum2DSegments() {

  if (!contains2DSegments())
    log_printf(ERROR, "Cannot get the number of 2D segments since they "
               "have not been generated.");

  int num_2D_segments = 0;

  for (int a=0; a < _num_azim/2; a++) {
    for (int i=0; i < getNumX(a) + getNumY(a); i++) {
      num_2D_segments += _tracks_2D[a][i].getNumSegments();
    }
  }

  return num_2D_segments;
}


/**
 * @brief Return the total number of Track segments across the Geometry.
 * @return the total number of Track segments
 */
int TrackGenerator::getNum3DSegments() {

  if ((!_OTF && !contains3DSegments()) ||
      (_OTF && !contains2DSegments()))
    log_printf(ERROR, "Cannot get the number of 3D segments since they "
               "have not been generated.");

  int num_3D_segments = 0;

  /* Loop over all Tracks */
  for (int a=0; a < _num_azim/2; a++) {
    for (int i=0; i < getNumX(a) + getNumY(a); i++) {
      for (int p=0; p < _num_polar; p++) {
        for (int z=0; z < _tracks_per_stack[a][i][p]; z++)
          num_3D_segments += _tracks_3D[a][i][p][z].getNumSegments();
      }
    }
  }

  return num_3D_segments;
}


/**
 * @brief Returns an array of the Track pointers by increasing UID.
 * @details An array of pointers to all Track objects in the Geometry is
 *          returned, arranged by increasing unique identifier (UID).
 * @return the array of Track pointers
 */
Track** TrackGenerator::getTracksArray() {

  if (!contains2DTracks() && !contains3DTracks())
    log_printf(ERROR, "Unable to return the 1D array of Tracks "
               "since Tracks have not yet been generated.");

  return _tracks;
}


/**
 * @brief Returns an array of the flattend Track pointers by increasing UID.
 * @details An array of pointers to all 2D Track objects for 3D on-the-fly
 *          calculation in the Geometry is returned, arranged by increasing
 *          2D Track unique identifier (UID).
 * @return the array of flattened Track pointers
 */
Track** TrackGenerator::getFlattenedTracksArray() {

  if (!containsFlattenedTracks())
    log_printf(ERROR, "Unable to return the 1D array of Tracks "
               "since Tracks have not yet been generated.");

  return _flattened_tracks;
}


/**
 * @brief Returns a 2D jagged array of the 2D Tracks.
 * @details The first index into the array is the azimuthal angle and the
 *          second index is the Track number.
 * @return the 2D jagged array of 2D Tracks
 */
Track2D** TrackGenerator::get2DTracks() {

  if (!contains2DTracks())
    log_printf(ERROR, "Unable to return the 3D ragged array of the 2D Tracks "
               "since Tracks have not yet been generated.");

  return _tracks_2D;
}


/**
 * @brief Returns a 4D jagged array of the 3D Tracks.
 * @details The first index into the array is the azimuthal angle, the second
 *          index is the 2D Track number, the third index is the polar angle,
 *          and the fourth index is the z-stack number.
 * @return the 4D jagged array of 3D Tracks
 */
Track3D**** TrackGenerator::get3DTracks() {

  if (!contains3DTracks())
    log_printf(ERROR, "Unable to return the 3D ragged array of the 3D Tracks "
               "since Tracks have not yet been generated.");

  return _tracks_3D;
}


/**
 * @brief Returns an array of adjusted azimuthal spacings
 * @details An array of azimuthal spacings after adjustment is returned,
 *          indexed by azimuthal angle
 * @return the array of azimuthal spacings
 */
double* TrackGenerator::getAzimSpacings() {
  return _azim_spacings;
}


/**
 * @brief Returns the adjusted azimuthal spacing at the requested azimuthal
 *        angle index
 * @details The aziumthal spacing depends on the azimuthal angle. This function
 *          returns the azimuthal spacing used at the desired azimuthal angle
 *          index.
 * @param azim the requested azimuthal angle index
 * @return the requested azimuthal spacing
 */
double TrackGenerator::getAzimSpacing(int azim) {
  azim = _quadrature->getFirstOctantAzim(azim);
  return _azim_spacings[azim];
}


/**
 * @brief Returns a 2D array of adjusted polar spacings
 * @details An array of polar spacings after adjustment is returned,
 *          indexed first by azimuthal angle and then by polar angle
 * @return the 2D array of polar spacings
 */
double** TrackGenerator::getPolarSpacings() {
  return _polar_spacings;
}


/**
 * @brief Returns the adjusted polar spacing at the requested azimuthal
 *        angle index and polar angle index
 * @details The polar spacing depends on the azimuthal angle and the polar
 *          angle. This function returns the azimuthal spacing used at the
 *          desired azimuthal angle and polar angle indexes.
 * @param azim the requested azimuthal angle index
 * @param polar the requested polar angle index
 * @return the requested polar spacing
 */
double TrackGenerator::getPolarSpacing(int azim, int polar) {
  azim = _quadrature->getFirstOctantAzim(azim);
  polar = _quadrature->getFirstOctantPolar(polar);
  return _polar_spacings[azim][polar];
}


/**
 * @brief Get the maximum allowable optical length for a track segment
 * @return The max optical length
 */
FP_PRECISION TrackGenerator::getMaxOpticalLength() {

  segment* curr_segment;
  FP_PRECISION length;
  Material* material;
  FP_PRECISION* sigma_t;
  FP_PRECISION max_optical_length = 0.;

  if (_solve_3D) {

    /* Allocate array for 3D segments for OTF computation */
    segment* segments_3D;
    if (_OTF)
      segments_3D = new segment[_max_num_segments];

    /* Create segmentation kernel */
    SegmentationKernel kernel;
    kernel.setSegments(segments_3D);

    for (int a=0; a < _num_azim/2; a++) {
      #pragma omp parallel for reduction(max:max_optical_length)      \
        private(curr_segment, length, material, sigma_t)              \
        firstprivate(segments_3D, kernel)
      for (int i=0; i < getNumX(a) + getNumY(a); i++) {
        for (int p=0; p < _num_polar; p++) {
          for (int z=0; z < _tracks_per_stack[a][i][p]; z++) {

            /* Extract 3D track and initialize segments pointer */
            Track* track_3D = &_tracks_3D[a][i][p][z];
            int num_segments = track_3D->getNumSegments();

            /* Get the segments corresponding to the 3D track */
            if (_OTF) {
              Point* start = _tracks_3D[a][i][p][z].getStart();
              double theta = _tracks_3D[a][i][p][z].getTheta();
              Track2D* flattened_track = &_tracks_2D[a][i];
              kernel.resetCount();
              traceSegmentsOTF(flattened_track, start, theta, &kernel);
            }
            else
              segments_3D = track_3D->getSegments();

            /* Look through all segments for max optical path length */
            for (int s=0; s < num_segments; s++) {
              curr_segment = &segments_3D[s];
              length = curr_segment->_length;
              material = curr_segment->_material;
              sigma_t = material->getSigmaT();

              for (int e=0; e < material->getNumEnergyGroups(); e++)
                max_optical_length = std::max(max_optical_length,
                                              length*sigma_t[e]);
            }
          }
        }
      }
    }
    if (_OTF)
      delete[] segments_3D;
  }
  else{
    for (int a=0; a < _num_azim/2; a++) {
      for (int i=0; i < getNumX(a) + getNumY(a); i++) {
        for (int s=0; s < _tracks_2D[a][i].getNumSegments(); s++) {
          curr_segment = _tracks_2D[a][i].getSegment(s);
          length = curr_segment->_length;
          material = curr_segment->_material;
          sigma_t = material->getSigmaT();

          for (int e=0; e < material->getNumEnergyGroups(); e++)
            max_optical_length = std::max(max_optical_length,
                                          length*sigma_t[e]);
        }
      }
    }
  }
  return max_optical_length;
}


/**
 * @brief Returns the maximum number of segments along a single track
 * @details The TrackGenerator::countSegments routine must be called before
 *          this function will return a correct value
 * @return the maximum number of segments
 */
int TrackGenerator::getMaxNumSegments() {
  return _max_num_segments;
}


/**
 * @brief Returns the number of shared memory OpenMP threads in use.
 * @return the number of threads
 */
int TrackGenerator::getNumThreads() {
  return _num_threads;
}


/**
 * @brief Returns an array of the number of 2D Tracks in a cycle
 * @details The number of Tracks in a 2D cycle depends on the azimuthal angle
 *          index. This function returns an array of the number of 2D Tracks in
 *          each cycle, indexed by azimuthal anlge index. NOTE: all 2D cycles
 *          with the same azimuthal angle have the same number of Tracks.
 * @return the array of cycle lengths
 */
int* TrackGenerator::getTracksPerCycle() {
  return _tracks_per_cycle;
}


/**
 * @brief Returns a 3D array of the number of 3D Tracks in each z-stack
 * @details A 3D array is returned indexed first by azimuthal angle, second by
 *          2D track number, and third by polar angle. This array describes
 *          the number of tracks in each z-stack.
 * @return A 3D array of the number of tracks in each z-stack
 */
int*** TrackGenerator::getTracksPerStack() {
  return _tracks_per_stack;
}


/**
 * @brief Returns an array describing the number of cycles per azimuthal angle
 * @details An array of the number of cycles per azimuthal angle is returned,
 *          indexed by azimuthal index.
 * @return the number of cycles per azimuthal angle
 */
int* TrackGenerator::getCyclesPerAzim() {
  return _cycles_per_azim;
}


/**
 * @brief Returns the number of 2D Tracks in a cycle for a given azimuthal
 *        angle index
 * @details The number of Tracks in a 2D cycle depends on the azimuthal angle
 *          index. This function returns the number of 2D Tracks in for a cycle
 *          with a given azimuthal angle index.
 * @param azim the azimuthal angle index
 * @return the number of 2D Tracks in the cycle
 */
double TrackGenerator::getCycleLength(int azim) {
  azim = _quadrature->getFirstOctantAzim(azim);
  return _cycle_length[azim];
}


/**
 * @brief Returns the number of 2D Tracks in the x-direction for a given
 *        azimuthal angle index
 * @param azim the azimuthal angle index
 * @return the number of 2D Tracks in the x-direction of the Geometry
 */
int TrackGenerator::getNumX(int azim) {
  azim = _quadrature->getFirstOctantAzim(azim);
  return _num_x[azim];
}


/**
 * @brief Returns the number of 2D Tracks in the y-direction for a given
 *        azimuthal angle index
 * @param azim the azimuthal angle index
 * @return the number of 2D Tracks in the y-direction of the Geometry
 */
int TrackGenerator::getNumY(int azim) {
  azim = _quadrature->getFirstOctantAzim(azim);
  return _num_y[azim];
}


/**
 * @brief Returns the number of 3D Tracks in the z-direction for a given
 *        azimuthal angle index and polar angle index
 * @param azim the azimuthal angle index
 * @param polar the polar angle index
 * @return the number of 3D Tracks in the z-direction of the Geometry
 */
int TrackGenerator::getNumZ(int azim, int polar) {
  azim = _quadrature->getFirstOctantAzim(azim);
  polar = _quadrature->getFirstOctantPolar(polar);
  return _num_z[azim][polar];
}


/**
 * @brief Returns the number of 3D Tracks in the radial direction for a given
 *        azimuthal angle index and polar angle index
 * @param azim the azimuthal angle index
 * @param polar the polar angle index
 * @return the number of 3D Tracks in the radial direction of the Geometry
 */
int TrackGenerator::getNumL(int azim, int polar) {
  azim = _quadrature->getFirstOctantAzim(azim);
  polar = _quadrature->getFirstOctantPolar(polar);
  return _num_l[azim][polar];
}


/**
 * @brief Returns the spacing between Tracks in the x-direction for a given
 *        azimuthal angle index
 * @param azim the azimuthal angle index
 * @return the spacing between Tracks in the x-direction
 */
double TrackGenerator::getDxEff(int azim) {
  azim = _quadrature->getFirstOctantAzim(azim);
  return _dx_eff[azim];
}


/**
 * @brief Returns the spacing between Tracks in the y-direction for a given
 *        azimuthal angle index
 * @param azim the azimuthal angle index
 * @return the spacing between Tracks in the y-direction
 */
double TrackGenerator::getDyEff(int azim) {
  azim = _quadrature->getFirstOctantAzim(azim);
  return _dy_eff[azim];
}


/**
 * @brief Computes and returns an array of volumes indexed by FSR.
 * @details Note: It is the function caller's responsibility to deallocate
 *          the memory reserved for the FSR volume array.
 * @return a pointer to the array of FSR volumes
 */
FP_PRECISION* TrackGenerator::get2DFSRVolumes() {

  if (!contains2DSegments())
    log_printf(ERROR, "Unable to get the FSR volumes since 2D tracks "
               "have not yet been generated");

  int num_FSRs = _geometry->getNumFSRs();
  FP_PRECISION *FSR_volumes = new FP_PRECISION[num_FSRs];
  memset(FSR_volumes, 0., num_FSRs*sizeof(FP_PRECISION));

  segment* segment;
  FP_PRECISION volume;

  /* Calculate each FSR's "volume" by accumulating the total length of *
   * all Track segments multiplied by the Track "widths" for each FSR.  */
  for (int a=0; a < _num_azim/2; a++) {
    for (int i=0; i < getNumX(a) + getNumY(a); i++) {
      for (int s=0; s < _tracks_2D[a][i].getNumSegments(); s++) {
        segment = _tracks_2D[a][i].getSegment(s);
        volume = segment->_length * _quadrature->getAzimWeight(a)
          * getAzimSpacing(a);
        FSR_volumes[segment->_region_id] += volume;
      }
    }
  }

  return FSR_volumes;
}


void TrackGenerator::export3DFSRVolumes(double* out_volumes, int num_fsrs) {

  FP_PRECISION* fsr_volumes = get3DFSRVolumes();

  for (int i=0; i < num_fsrs; i++)
    out_volumes[i] = fsr_volumes[i];

  delete [] fsr_volumes;
}

/**
 * @brief Computes and returns an array of volumes indexed by FSR.
 * @details Note: It is the function caller's responsibility to deallocate
 *          the memory reserved for the FSR volume array.
 * @return a pointer to the array of FSR volumes
 */
FP_PRECISION* TrackGenerator::get3DFSRVolumes() {

  /* Determine whether to calculate on-the-fly */
  if (_OTF)
    return get3DFSRVolumesOTF();

  if (!contains3DSegments())
    log_printf(ERROR, "Unable to get the FSR volumes since 3D tracks "
               "have not yet been generated");

  int num_FSRs = _geometry->getNumFSRs();
  FP_PRECISION *FSR_volumes = new FP_PRECISION[num_FSRs];
  memset(FSR_volumes, 0., num_FSRs*sizeof(FP_PRECISION));

  segment* segment;
  FP_PRECISION volume;

  /* Calculate each FSR's "volume" by accumulating the total length of *
   * all Track segments multiplied by the Track "widths" for each FSR.  */
  for (int a=0; a < _num_azim/2; a++) {
    for (int i=0; i < getNumX(a) + getNumY(a); i++) {
      for (int p=0; p < _num_polar; p++) {
        for (int z=0; z < _tracks_per_stack[a][i][p]; z++) {
          for (int s=0; s < _tracks_3D[a][i][p][z].getNumSegments();
              s++) {

            segment = _tracks_3D[a][i][p][z].getSegment(s);
            volume = segment->_length * _quadrature->getAzimWeight(a)
              * _quadrature->getPolarWeight(a, p) * getAzimSpacing(a)
              * getPolarSpacing(a,p);
            FSR_volumes[segment->_region_id] += volume;

          }
        }
      }
    }
  }

  return FSR_volumes;
}


/**
 * @brief Computes and returns the volume of an FSR.
 * @param fsr_id the ID for the FSR of interest
 * @return the FSR volume
 */
FP_PRECISION TrackGenerator::get2DFSRVolume(int fsr_id) {

  if (!contains2DSegments())
    log_printf(ERROR, "Unable to get the FSR volume since 2D tracks "
               "have not yet been generated");

  else if (fsr_id < 0 || fsr_id > _geometry->getNumFSRs())
    log_printf(ERROR, "Unable to get the volume for FSR %d since the FSR IDs "
               "lie in the range (0, %d)", fsr_id, _geometry->getNumFSRs());

  segment* segment;
  FP_PRECISION volume = 0.0;

  /* Calculate each FSR's "volume" by accumulating the total length of *
   * all Track segments multiplied by the Track "widths" for each FSR.  */
  for (int a=0; a < _num_azim/2; a++) {
    for (int i=0; i < getNumX(a) + getNumY(a); i++) {
      for (int s=0; s < _tracks_2D[a][i].getNumSegments(); s++) {
        segment = _tracks_2D[a][i].getSegment(s);
        if (segment->_region_id == fsr_id)
          volume += segment->_length * _quadrature->getAzimWeight(a)
            * getAzimSpacing(a);
      }
    }
  }

  return volume;
}


/**
 * @brief Computes and returns the volume of an FSR.
 * @param fsr_id the ID for the FSR of interest
 * @return the FSR volume
 */
FP_PRECISION TrackGenerator::get3DFSRVolume(int fsr_id) {

  if (!contains3DSegments())
    log_printf(ERROR, "Unable to get the FSR volume since 3D tracks "
               "have not yet been generated");

  else if (fsr_id < 0 || fsr_id > _geometry->getNumFSRs())
    log_printf(ERROR, "Unable to get the volume for FSR %d since the FSR IDs "
               "lie in the range (0, %d)", fsr_id, _geometry->getNumFSRs());

  segment* segment;
  FP_PRECISION volume = 0.0;

  /* Calculate each FSR's "volume" by accumulating the total length of *
   * all Track segments multiplied by the Track "widths" for each FSR.  */
  for (int a=0; a < _num_azim/2; a++) {
    for (int i=0; i < getNumX(a) + getNumY(a); i++) {
      for (int p=0; p < _num_polar; p++) {
        for (int z=0; z < _tracks_per_stack[a][i][p]; z++) {
          for (int s=0; s < _tracks_3D[a][i][p][z].getNumSegments();
              s++) {
            segment = _tracks_3D[a][i][p][z].getSegment(s);
            if (segment->_region_id == fsr_id)
              volume += segment->_length * _quadrature->getAzimWeight(a)
                * _quadrature->getPolarWeight(a, p) * getAzimSpacing(a)
                * getPolarSpacing(a,p);
          }
        }
      }
    }
  }

  return volume;
}


/**
 * @brief Returns the z-coord of the radial plane used in 2D calcualtions
 * @return the z-coord of the 2D calculation
 */
double TrackGenerator::getZCoord() {
  return _z_coord;
}


/**
 * @brief Returns the Quadrature object
 * @return the Quadrature object
 */
Quadrature* TrackGenerator::getQuadrature() {
  return _quadrature;
}


/**
 * @brief Sets the number of shared memory OpenMP threads to use (>0).
 * @param num_threads the number of threads
 */
void TrackGenerator::setNumThreads(int num_threads) {

  if (num_threads <= 0)
    log_printf(ERROR, "Unable to set the number of threads for the "
               "TrackGenerator to %d since it is less than or equal to 0"
               , num_threads);

  _num_threads = num_threads;

  /* Set the number of threads for OpenMP */
  omp_set_num_threads(_num_threads);
}


/**
 * @brief Set the number of azimuthal angles in \f$ [0, 2\pi] \f$.
 * @param num_azim the number of azimuthal angles in \f$ 2\pi \f$
 */
void TrackGenerator::setNumAzim(int num_azim) {

  if (num_azim < 0)
    log_printf(ERROR, "Unable to set a negative number of azimuthal angles "
               "%d for the TrackGenerator.", num_azim);

  if (num_azim % 4 != 0)
    log_printf(ERROR, "Unable to set the number of azimuthal angles to %d for "
               "the TrackGenerator since it is not a multiple of 4", num_azim);

  _num_azim = num_azim;
  _contains_2D_tracks = false;
  _contains_flattened_tracks = false;
  _contains_3D_tracks = false;
  _contains_2D_segments = false;
  _contains_3D_segments = false;
  _use_input_file = false;
  _tracks_filename = "";
}


/**
 * @brief Set the number of polar angles in \f$ [0, \pi] \f$.
 * @param num_polar the number of polar angles in \f$ \pi \f$
 */
void TrackGenerator::setNumPolar(int num_polar) {

  if (num_polar < 0)
    log_printf(ERROR, "Unable to set a negative number of polar angles "
               "%d for the TrackGenerator.", num_polar);

  if (num_polar % 2 != 0)
    log_printf(ERROR, "Unable to set the number of polar angles to %d for the "
               "TrackGenerator since it is not a multiple of 2", num_polar);

  _num_polar = num_polar;
  _contains_2D_tracks = false;
  _contains_flattened_tracks = false;
  _contains_3D_tracks = false;
  _contains_2D_segments = false;
  _contains_3D_segments = false;
  _use_input_file = false;
  _tracks_filename = "";
}


/**
 * @brief Set the suggested azimuthal track spacing (cm).
 * @param spacing the suggested track azimuthal spacing
 */
void TrackGenerator::setDesiredAzimSpacing(double spacing) {
  if (spacing < 0)
    log_printf(ERROR, "Unable to set a negative track azimuthal spacing "
               "%f for the TrackGenerator.", spacing);

  _azim_spacing = spacing;
  _contains_2D_tracks = false;
  _contains_flattened_tracks = false;
  _contains_3D_tracks = false;
  _contains_2D_segments = false;
  _contains_3D_segments = false;
  _use_input_file = false;
  _tracks_filename = "";
}


/**
 * @brief Set the suggested track polar spacing (cm).
 * @param spacing the suggested track polar spacing
 */
void TrackGenerator::setDesiredPolarSpacing(double spacing) {
  if (spacing < 0)
    log_printf(ERROR, "Unable to set a negative track polar spacing "
               "%f for the TrackGenerator.", spacing);

  _polar_spacing = spacing;
  _contains_2D_tracks = false;
  _contains_flattened_tracks = false;
  _contains_3D_tracks = false;
  _contains_2D_segments = false;
  _contains_3D_segments = false;
  _use_input_file = false;
  _tracks_filename = "";
}


/**
 * @brief Set a pointer to the Geometry to use for track generation.
 * @param geometry a pointer to the Geometry
 */
void TrackGenerator::setGeometry(Geometry* geometry) {
  _geometry = geometry;
  _contains_2D_tracks = false;
  _contains_flattened_tracks = false;
  _contains_3D_tracks = false;
  _contains_2D_segments = false;
  _contains_3D_segments = false;
  _contains_global_z_mesh = false;
  _use_input_file = false;
  _tracks_filename = "";
}


/**
 * @brief sets a flag to solve the problem in two dimensions
 */
void TrackGenerator::setSolve2D() {
  _solve_3D = false;
}


/**
 * @brief sets a flag to solve the problem in three dimensions
 */
void TrackGenerator::setSolve3D() {
  _solve_3D = true;
}


/**
 * @brief sets a flag to calculate 3D segments on-the-fly in the axial
 *        direction
 */
void TrackGenerator::setOTF() {
  _OTF = true;
}


/**
 * @brief Sets the z-coord of the raidal plane used in 2D calculations
 * @param z_coord the z-coord of the radial plane
 */
void TrackGenerator::setZCoord(double z_coord) {
  _z_coord = z_coord;
}

/**
 * @brief Sets the z-planes over which 2D segmentation is performed for
 *        on-the-fly calculations
 * @param z_mesh the z-coordinates defining the height of the radial
 *        segmentation planes
 */
void TrackGenerator::setSegmentationHeights(std::vector<double> z_mesh) {
  _contains_segmentation_heights = true;
  _segmentation_heights = z_mesh;
}


/**
 * @brief Sets a global z-mesh to use during axial on-the-fly ray tracing
 * @details In axial on-the-fly ray tracing, normally each extruded FSR
 *          contians a z-mesh. During on-the-fly segmentation when a new
 *          extruded FSR is entered, a binary search must be conducted to
 *          determine the axial cell. Alternatively, this function can be
 *          called which creates a global z-mesh from the geometry so that
 *          binary searches must only be conducted at the beginning of the
 *          track.
 */
void TrackGenerator::setGlobalZMesh() {
  _contains_global_z_mesh = true;
  _global_z_mesh = _geometry->getUniqueZHeights();
}


/**
 * @brief sets the Quadrature used for integrating the MOC equations
 * @param quadrature a pointer to the Quadrature object used in calculation
 */
void TrackGenerator::setQuadrature(Quadrature* quadrature) {
  _quadrature = quadrature;
}


/**
 * @brief Returns whether or not the TrackGenerator contains 2D Tracks
 *        for its current number of azimuthal angles, track spacing and
 *        geometry.
 * @return true if the TrackGenerator conatains 2D Tracks; false otherwise
 */
bool TrackGenerator::contains2DTracks() {
  return _contains_2D_tracks;
}


/**
 * @brief Returns whether or not the TrackGenerator contains flattened Tracks
 *        for its current number of azimuthal angles, track spacing and
 *        geometry.
 * @return true if the TrackGenerator conatains flattened Tracks
 *         false otherwise
 */
bool TrackGenerator::containsFlattenedTracks() {
  return _contains_flattened_tracks;
}


/**
 * @brief Returns whether or not the TrackGenerator contains 3D Tracks
 *        for its current number of azimuthal angles, track spacing and
 *        geometry.
 * @return true if the TrackGenerator conatains 3D Tracks; false otherwise
 */
bool TrackGenerator::contains3DTracks() {
  return _contains_3D_tracks;
}


/**
 * @brief Returns whether or not the TrackGenerator contains 2D segments
 *        for its current number of azimuthal angles, track spacing and
 *        geometry.
 * @return true if the TrackGenerator conatains 2D segments; false otherwise
 */
bool TrackGenerator::contains2DSegments() {
  return _contains_2D_segments;
}


/**
 * @brief Returns whether or not the TrackGenerator contains 3D segments
 *        for its current number of azimuthal angles, track spacing and
 *        geometry.
 * @return true if the TrackGenerator conatains 3D segments; false otherwise
 */
bool TrackGenerator::contains3DSegments() {
  return _contains_3D_segments;
}


/**
 * @brief Fills an array with the x,y coordinates for each Track.
 * @details This class method is intended to be called by the OpenMOC
 *          Python "plotter" module as a utility to assist in plotting
 *          tracks. Although this method appears to require two arguments,
 *          in reality it only requires one due to SWIG and would be called
 *          from within Python as follows:
 *
 * @code
 *          num_tracks = track_generator.getNumTracks()
 *          coords = track_generator.retrieveTrackCoords(num_tracks*4)
 * @endcode
 *
 * @param coords an array of coords of length 4 times the number of Tracks
 * @param num_tracks the total number of Tracks
 */
void TrackGenerator::retrieve2DTrackCoords(double* coords, int num_tracks) {

  if (num_tracks != 4*getNum2DTracks())
    log_printf(ERROR, "Unable to retrieve the Track coordinates since the "
               "TrackGenerator contains %d Tracks with %d coordinates but an "
               "array of length %d was input",
               getNum2DTracks(), 4*getNum2DTracks(), num_tracks);

  /* Fill the array of coordinates with the Track start and end points */
  int counter = 0;
  for (int a=0; a < _num_azim/2; a++) {
    for (int i=0; i < getNumX(a) + getNumY(a); i++) {
      coords[counter]   = _tracks_2D[a][i].getStart()->getX();
      coords[counter+1] = _tracks_2D[a][i].getStart()->getY();
      coords[counter+2] = _tracks_2D[a][i].getEnd()->getX();
      coords[counter+3] = _tracks_2D[a][i].getEnd()->getY();

      counter += 4;
    }
  }

  return;
}


/**
 * @brief Fills an array with the x,y coordinates and the periodic cycle ID
 *        for each Track.
 * @details This class method is intended to be called by the OpenMOC
 *          Python "plotter" module as a utility to assist in plotting
 *          tracks. Although this method appears to require two arguments,
 *          in reality it only requires one due to SWIG and would be called
 *          from within Python as follows:
 *
 * @code
 *          num_tracks = track_generator.getNumTracks()
 *          coords = track_generator.retrieveTrackCoords(num_tracks*5)
 * @endcode
 *
 * @param coords an array of coords of length 5 times the number of Tracks
 * @param num_tracks the total number of Tracks
 */
void TrackGenerator::retrieve2DPeriodicCycleCoords(double* coords,
                                                   int num_tracks) {

  if (num_tracks != 5*getNum2DTracks())
    log_printf(ERROR, "Unable to retrieve the 2D Track periodic cycle "
               "coordinates since the TrackGenerator contains %d Tracks with "
               "%d coordinates but an array of length %d was input",
               getNum2DTracks(), 5*getNum2DTracks(), num_tracks);

  /* Fill the array of coordinates with the Track start and end points */
  int counter = 0;

  for (int a=0; a < _num_azim/2; a++) {
    for (int i=0; i < getNumX(a) + getNumY(a); i++) {
      coords[counter]   = _tracks_2D[a][i].getStart()->getX();
      coords[counter+1] = _tracks_2D[a][i].getStart()->getY();
      coords[counter+2] = _tracks_2D[a][i].getEnd()->getX();
      coords[counter+3] = _tracks_2D[a][i].getEnd()->getY();
      coords[counter+4] = _tracks_2D[a][i].getPeriodicCycleId();

      counter += 5;
    }
  }

  return;
}


/**
 * @brief Fills an array with the x,y coordinates and the reflective cycle ID
 *        for each Track.
 * @details This class method is intended to be called by the OpenMOC
 *          Python "plotter" module as a utility to assist in plotting
 *          tracks. Although this method appears to require two arguments,
 *          in reality it only requires one due to SWIG and would be called
 *          from within Python as follows:
 *
 * @code
 *          num_tracks = track_generator.getNumTracks()
 *          coords = track_generator.retrieveTrackCoords(num_tracks*5)
 * @endcode
 *
 * @param coords an array of coords of length 5 times the number of Tracks
 * @param num_tracks the total number of Tracks
 */
void TrackGenerator::retrieve2DReflectiveCycleCoords(double* coords,
                                                     int num_tracks) {

  if (num_tracks != 5*getNum2DTracks())
    log_printf(ERROR, "Unable to retrieve the 2D Track reflective cycle "
               "coordinates since the TrackGenerator contains %d Tracks with "
               "%d coordinates but an array of length %d was input",
               getNum2DTracks(), 5*getNum2DTracks(), num_tracks);

  /* Fill the array of coordinates with the Track start and end points */
  int counter = 0;

  for (int a=0; a < _num_azim/2; a++) {
    for (int i=0; i < getNumX(a) + getNumY(a); i++) {
      coords[counter]   = _tracks_2D[a][i].getStart()->getX();
      coords[counter+1] = _tracks_2D[a][i].getStart()->getY();
      coords[counter+2] = _tracks_2D[a][i].getEnd()->getX();
      coords[counter+3] = _tracks_2D[a][i].getEnd()->getY();
      coords[counter+4] = _tracks_2D[a][i].getReflectiveCycleId();

      counter += 5;
    }
  }

  return;
}


/**
 * @brief Fills an array with the x,y,z coordinates and the periodic cycle ID
 *        for each Track.
 * @details This class method is intended to be called by the OpenMOC
 *          Python "plotter" module as a utility to assist in plotting
 *          tracks. Although this method appears to require two arguments,
 *          in reality it only requires one due to SWIG and would be called
 *          from within Python as follows:
 *
 * @code
 *          num_tracks = track_generator.getNumTracks()
 *          coords = track_generator.retrieveTrackCoords(num_tracks*7)
 * @endcode
 *
 * @param coords an array of coords of length 7 times the number of Tracks
 * @param num_tracks the total number of Tracks
 */
void TrackGenerator::retrieve3DPeriodicCycleCoords(double* coords,
                                                   int num_tracks) {

  if (num_tracks != 7*getNum3DTracks())
    log_printf(ERROR, "Unable to retrieve the 3D Track periodic cycle "
               "coordinates since the TrackGenerator contains %d Tracks with "
               "%d coordinates but an array of length %d was input",
               getNum3DTracks(), 7*getNum3DTracks(), num_tracks);

  /* Fill the array of coordinates with the Track start and end points */
  int counter = 0;

  for (int a=0; a < _num_azim/2; a++) {
    for (int i=0; i < getNumX(a) + getNumY(a); i++) {
      for (int p=0; p < _num_polar; p++) {
        for (int z=0; z < _tracks_per_stack[a][i][p]; z++) {
          coords[counter]   = _tracks_3D[a][i][p][z].getStart()->getX();
          coords[counter+1] = _tracks_3D[a][i][p][z].getStart()->getY();
          coords[counter+2] = _tracks_3D[a][i][p][z].getStart()->getZ();
          coords[counter+3] = _tracks_3D[a][i][p][z].getEnd()->getX();
          coords[counter+4] = _tracks_3D[a][i][p][z].getEnd()->getY();
          coords[counter+5] = _tracks_3D[a][i][p][z].getEnd()->getZ();
          coords[counter+6] =
            _tracks_3D[a][i][p][z].getPeriodicCycleId();
          counter += 7;
        }
      }
    }
  }

  return;
}


/**
 * @brief Fills an array with the x,y,z coordinates and the reflective cycle ID
 *        for each Track.
 * @details This class method is intended to be called by the OpenMOC
 *          Python "plotter" module as a utility to assist in plotting
 *          tracks. Although this method appears to require two arguments,
 *          in reality it only requires one due to SWIG and would be called
 *          from within Python as follows:
 *
 * @code
 *          num_tracks = track_generator.getNumTracks()
 *          coords = track_generator.retrieveTrackCoords(num_tracks*7)
 * @endcode
 *
 * @param coords an array of coords of length 7 times the number of Tracks
 * @param num_tracks the total number of Tracks
 */
void TrackGenerator::retrieve3DReflectiveCycleCoords(double* coords,
                                                     int num_tracks) {

  if (num_tracks != 7*getNum3DTracks())
    log_printf(ERROR, "Unable to retrieve the 3D Track reflective cycle "
               "coordinates since the TrackGenerator contains %d Tracks with "
               "%d coordinates but an array of length %d was input",
               getNum3DTracks(), 7*getNum3DTracks(), num_tracks);

  /* Fill the array of coordinates with the Track start and end points */
  int counter = 0;

  for (int a=0; a < _num_azim/2; a++) {
    for (int i=0; i < getNumX(a) + getNumY(a); i++) {
      for (int p=0; p < _num_polar; p++) {
        for (int z=0; z < _tracks_per_stack[a][i][p]; z++) {
          coords[counter]   = _tracks_3D[a][i][p][z].getStart()->getX();
          coords[counter+1] = _tracks_3D[a][i][p][z].getStart()->getY();
          coords[counter+2] = _tracks_3D[a][i][p][z].getStart()->getZ();
          coords[counter+3] = _tracks_3D[a][i][p][z].getEnd()->getX();
          coords[counter+4] = _tracks_3D[a][i][p][z].getEnd()->getY();
          coords[counter+5] = _tracks_3D[a][i][p][z].getEnd()->getZ();
          coords[counter+6] =
            _tracks_3D[a][i][p][z].getReflectiveCycleId();
          counter += 7;
        }
      }
    }
  }

  return;
}


/**
 * @brief Fills an array with the x,y coordinates for each Track.
 * @details This class method is intended to be called by the OpenMOC
 *          Python "plotter" module as a utility to assist in plotting
 *          tracks. Although this method appears to require two arguments,
 *          in reality it only requires one due to SWIG and would be called
 *          from within Python as follows:
 *
 * @code
 *          num_tracks = track_generator.getNumTracks()
 *          coords = track_generator.retrieveTrackCoords(num_tracks*6)
 * @endcode
 *
 * @param coords an array of coords of length 6 times the number of Tracks
 * @param num_tracks the total number of Tracks
 */
void TrackGenerator::retrieve3DTrackCoords(double* coords, int num_tracks) {

  if (num_tracks != 6*getNum3DTracks())
    log_printf(ERROR, "Unable to retrieve the Track coordinates since the "
               "TrackGenerator contains %d Tracks with %d coordinates but an "
               "array of length %d was input",
               getNum3DTracks(), 6*getNum3DTracks(), num_tracks);

  /* Fill the array of coordinates with the Track start and end points */
  int counter = 0;
  for (int a=0; a < _num_azim/2; a++) {
    for (int i=0; i < getNumX(a) + getNumY(a); i++) {
      for (int p=0; p < _num_polar; p++) {
        for (int z=0; z < _tracks_per_stack[a][i][p]; z++) {
          coords[counter]   = _tracks_3D[a][i][p][z].getStart()->getX();
          coords[counter+1] = _tracks_3D[a][i][p][z].getStart()->getY();
          coords[counter+2] = _tracks_3D[a][i][p][z].getStart()->getZ();
          coords[counter+3] = _tracks_3D[a][i][p][z].getEnd()->getX();
          coords[counter+4] = _tracks_3D[a][i][p][z].getEnd()->getY();
          coords[counter+5] = _tracks_3D[a][i][p][z].getEnd()->getZ();
          counter += 6;
        }
      }
    }
  }

  return;
}


/**
 * @brief Fills an array with the x,y coordinates for each Track segment.
 * @details This class method is intended to be called by the OpenMOC
 *          Python "plotter" module as a utility to assist in plotting
 *          segments. Although this method appears to require two arguments,
 *          in reality it only requires one due to SWIG and would be called
 *          from within Python as follows:
 *
 * @code
 *          num_segments = track_generator.getNumSegments()
 *          coords = track_generator.retrieveSegmentCoords(num_segments*7)
 * @endcode
 *
 * @param coords an array of coords of length 7 times the number of segments
 * @param num_segments the total number of Track segments
 */
void TrackGenerator::retrieve3DSegmentCoords(double* coords, int num_segments) {

  if (num_segments != 7*getNum3DSegments())
    log_printf(ERROR, "Unable to retrieve the Track segment coordinates since "
               "the TrackGenerator contains %d segments with %d coordinates "
               "but an array of length %d was input",
               getNum3DSegments(), 7*getNum3DSegments(), num_segments);

  segment* curr_segment = NULL;
  double x0, x1, y0, y1, z0, z1;
  double phi, theta;
  segment* segments;

  int counter = 0;

  /* Loop over Track segments and populate array with their FSR ID and *
   * start/end points */
  for (int a=0; a < _num_azim/2; a++) {
    for (int i=0; i < getNumX(a) + getNumY(a); i++) {
      for (int p=0; p < _num_polar; p++) {
        for (int z=0; z < _tracks_per_stack[a][i][p]; z++) {

          x0    = _tracks_3D[a][i][p][z].getStart()->getX();
          y0    = _tracks_3D[a][i][p][z].getStart()->getY();
          z0    = _tracks_3D[a][i][p][z].getStart()->getZ();
          phi   = _tracks_3D[a][i][p][z].getPhi();
          theta = _tracks_3D[a][i][p][z].getTheta();

          segments = _tracks_3D[a][i][p][z].getSegments();

          for (int s=0; s < _tracks_3D[a][i][p][z].getNumSegments();
              s++) {

            curr_segment = &segments[s];

            coords[counter] = curr_segment->_region_id;

            coords[counter+1] = x0;
            coords[counter+2] = y0;
            coords[counter+3] = z0;

            x1 = x0 + cos(phi) * sin(theta) * curr_segment->_length;
            y1 = y0 + sin(phi) * sin(theta) * curr_segment->_length;
            z1 = z0 + cos(theta) * curr_segment->_length;

            coords[counter+4] = x1;
            coords[counter+5] = y1;
            coords[counter+6] = z1;

            x0 = x1;
            y0 = y1;
            z0 = z1;

            counter += 7;
          }
        }
      }
    }
  }

  return;
}


/**
 * @brief Fills an array with the x,y coordinates for each Track segment.
 * @details This class method is intended to be called by the OpenMOC
 *          Python "plotter" module as a utility to assist in plotting
 *          segments. Although this method appears to require two arguments,
 *          in reality it only requires one due to SWIG and would be called
 *          from within Python as follows:
 *
 * @code
 *          num_segments = track_generator.getNumSegments()
 *          coords = track_generator.retrieveSegmentCoords(num_segments*5)
 * @endcode
 *
 * @param coords an array of coords of length 5 times the number of segments
 * @param num_segments the total number of Track segments
 */
void TrackGenerator::retrieve2DSegmentCoords(double* coords, int num_segments) {

  if (num_segments != 5*getNum2DSegments())
    log_printf(ERROR, "Unable to retrieve the Track segment coordinates since "
               "the TrackGenerator contains %d segments with %d coordinates "
               "but an array of length %d was input",
               getNum2DSegments(), 5*getNum2DSegments(), num_segments);

  segment* curr_segment = NULL;
  double x0, x1, y0, y1;
  double phi;
  segment* segments;

  int counter = 0;

  /* Loop over Track segments and populate array with their FSR ID and *
   * start/end points */
  for (int a=0; a < _num_azim/2; a++) {
    for (int i=0; i < getNumX(a) + getNumY(a); i++) {

      x0    = _tracks_2D[a][i].getStart()->getX();
      y0    = _tracks_2D[a][i].getStart()->getY();
      phi   = _tracks_2D[a][i].getPhi();

      segments = _tracks_2D[a][i].getSegments();

      for (int s=0; s < _tracks_2D[a][i].getNumSegments(); s++) {
        curr_segment = &segments[s];

        coords[counter] = curr_segment->_region_id;

        coords[counter+1] = x0;
        coords[counter+2] = y0;

        x1 = x0 + cos(phi) * curr_segment->_length;
        y1 = y0 + sin(phi) * curr_segment->_length;

        coords[counter+3] = x1;
        coords[counter+4] = y1;

        x0 = x1;
        y0 = y1;

        counter += 5;
      }
    }
  }

  return;
}


/**
 * @brief Checks boundary conditions for inconsistent periodic boundary
 *        conditions
 */
void TrackGenerator::checkBoundaryConditions() {

  if ((_geometry->getMinXBoundaryType() == PERIODIC &&
       _geometry->getMaxXBoundaryType() != PERIODIC) ||
      (_geometry->getMinXBoundaryType() != PERIODIC &&
       _geometry->getMaxXBoundaryType() == PERIODIC))
    log_printf(ERROR, "Cannot create tracks with only one x boundary"
               " set to PERIODIC");
  else if ((_geometry->getMinYBoundaryType() == PERIODIC &&
            _geometry->getMaxYBoundaryType() != PERIODIC) ||
           (_geometry->getMinYBoundaryType() != PERIODIC &&
            _geometry->getMaxYBoundaryType() == PERIODIC))
    log_printf(ERROR, "Cannot create tracks with only one y boundary"
               " set to PERIODIC");
  else if ((_geometry->getMinZBoundaryType() == PERIODIC &&
            _geometry->getMaxZBoundaryType() != PERIODIC) ||
           (_geometry->getMinZBoundaryType() != PERIODIC &&
            _geometry->getMaxZBoundaryType() == PERIODIC))
    log_printf(ERROR, "Cannot create tracks with only one z boundary"
               " set to PERIODIC");

  /* Check for correct track method if a PERIODIC bc is present */
  if (_geometry->getMinXBoundaryType() == PERIODIC ||
      _geometry->getMinYBoundaryType() == PERIODIC ||
      _geometry->getMinZBoundaryType() == PERIODIC) {

    _periodic = true;

    if (_track_generation_method != MODULAR_RAY_TRACING &&
        _track_generation_method != SIMPLIFIED_MODULAR_RAY_TRACING &&
        _solve_3D)
      log_printf(ERROR, "Cannot create tracks for a geometry containing a"
                 " periodic BC with a track generation method that is not"
                 " modular");
  }
  else
    _periodic = false;
}


/**
 * @brief Generates tracks for some number of azimuthal angles and track spacing
 * @details Computes the effective angles and track spacing. Computes the
 *          number of Tracks for each azimuthal angle, allocates memory for
 *          all Tracks at each angle and sets each Track's starting and ending
 *          Points, azimuthal angle, and azimuthal angle quadrature weight.
 */
void TrackGenerator::generateTracks() {

  if (_geometry == NULL)
    log_printf(ERROR, "Unable to generate Tracks since no Geometry "
               "has been set for the TrackGenerator");

  /* Check to make sure that height, width of the Geometry are nonzero */
  if (_geometry->getHeight() <= 0 || _geometry->getHeight() <= 0 ||
      _geometry->getDepth() <= 0)
    log_printf(ERROR, "The total height, width, and depth of the Geometry must"
               " be nonzero for Track generation. Create a CellFill which "
               "is filled by the entire geometry and bounded by XPlanes, "
               "YPlanes, and ZPlanes to enable the Geometry to determine the "
               "total width, height, and depth of the model.");

  /* Generate Tracks, perform ray tracing across the geometry, and store
   * the data to a Track file */
  try {

    /* Create default quadrature set if user one has not been set */
    if (_quadrature == NULL) {
      if (_solve_3D)
        _quadrature = new EqualWeightPolarQuad();
      else
        _quadrature = new TYPolarQuad();
    }

    log_printf(NORMAL, "num azim : %d", _num_azim);
    log_printf(NORMAL, "num polar: %d", _num_polar);
    log_printf(NORMAL, "azim spacing : %f", _azim_spacing);
    log_printf(NORMAL, "polar spacing: %f", _polar_spacing);

    if (_quadrature->getQuadratureType() == TABUCHI_YAMAMOTO)
      log_printf(NORMAL, "quadrature type = TABUCHI_YAMAMOTO");
    else if (_quadrature->getQuadratureType() == LEONARD)
      log_printf(NORMAL, "quadrature type = LEONARD");
    else if (_quadrature->getQuadratureType() == GAUSS_LEGENDRE)
      log_printf(NORMAL, "quadrature type = GAUSS_LEGENDRE");
    else if (_quadrature->getQuadratureType() == EQUAL_WEIGHT)
      log_printf(NORMAL, "quadrature type = EQUAL_WEIGHT");
    else if (_quadrature->getQuadratureType() == EQUAL_ANGLE)
      log_printf(NORMAL, "quadrature type = EQUAL_ANGLE");

    /* Initialize the quadrature set */
    _quadrature->setNumPolarAngles(_num_polar);
    _quadrature->setNumAzimAngles(_num_azim);
    _quadrature->initialize();

    /* Check periodic BCs for symmetry */
    checkBoundaryConditions();

    /* Initialize the 2D tracks */
    initialize2DTracks();

    /* If 3D problem, initialize the 3D tracks */
    if (_solve_3D)
      initialize3DTracks();

    /* Recalibrate the 2D tracks back to the geometry origin */
    recalibrate2DTracksToOrigin();

    /* If 3D problem, recalibrate the 3D tracks back to the geometry origin */
    if (_solve_3D)
      recalibrate3DTracksToOrigin();

    /* Initialize the track file directory and read in tracks if they exist */
    initializeTrackFileDirectory();

    /* Initialize the 1D array of Tracks */
    initializeTracksArray();

    /* If track file not present, generater segments */
    if (_use_input_file == false) {

      /* Segmentize the tracks */
      if (_solve_3D) {
        if (_OTF)
          segmentizeExtruded();
        else {
          segmentize3D();
          dump3DSegmentsToFile();
        }
      }
      else{
        segmentize2D();
        dump2DSegmentsToFile();
      }
    }

    /* Precompute the quadrature weights */
    _quadrature->precomputeWeights(_solve_3D);
  }
  catch (std::exception &e) {
    log_printf(ERROR, "Unable to allocate memory needed to generate "
               "Tracks. Backtrace:\n%s", e.what());
  }

  return;
}


/**
 * @brief calcualtes the least common multiple of two numbers a and b
 * @param first number a
 * @param second nuber b (order does not matter)
 * @return the least common multiple of a and b
 */
double TrackGenerator::leastCommonMultiple(double a, double b) {

  bool _found = false;
  int lcm_a = 1;
  int lcm_b;
  double residual;

  /* For efficiency, make a the longer length */
  if (a < b) {
    double a_temp = a;
    a = b;
    b = a_temp;
  }

  while (!_found) {

    lcm_b = (int) round((lcm_a * a) / b);
    residual = fabs(lcm_a * a - lcm_b * b);

    if (residual < LCM_TOLERANCE)
      _found = true;
    else
      lcm_a++;
  }

  return lcm_a * a;
}


/**
 * @brief Returns whether or not the solver is set to 2D
 * @return true if the solver is set to 2D; false otherwise
 */
bool TrackGenerator::isSolve2D() {
  return !_solve_3D;
}


/**
 * @brief Returns whether or not the solver is set to 3D
 * @return true if the solver is set to 3D; false otherwise
 */
bool TrackGenerator::isSolve3D() {
  return _solve_3D;
}


/**
 * @brief Returns whether or not the solver is set to forming 3D segments
 *        on-the-fly
 * @return true if the solver is set to axial on-the-fly segmentation;
 *         false otherwise
 */
bool TrackGenerator::isOTF() {
  return _OTF;
}


/**
 * @brief Initializes Track azimuthal angles, start and end Points.
 * @details This method computes the azimuthal angles and effective track
 *          spacing to use to guarantee cyclic Track wrapping. Based on the
 *          angles and spacing, the number of Tracks per angle and the start
 *          and end Points for each Track are computed.
 */
void TrackGenerator::initialize2DTracks() {

  log_printf(NORMAL, "Initializing 2D tracks...");

  /* Allocate memory for arrays */
  _dx_eff    = new double[_num_azim/4];
  _dy_eff    = new double[_num_azim/4];
  _tracks_per_cycle = new int[_num_azim/4];
  _cycles_per_azim  = new int[_num_azim/4];
  _tracks_2D        = new Track2D*[_num_azim/2];
  _num_x            = new int[_num_azim/4];
  _num_y            = new int[_num_azim/4];
  _cycle_length     = new double[_num_azim/4];
  _azim_spacings    = new double[_num_azim/4];
  _num_2D_tracks    = 0;

  double x1, x2, y1, y2;
  double phi;
  double width  = _geometry->getWidth();
  double height = _geometry->getHeight();

  /* Determine angular quadrature and track spacing */
  for (int a = 0; a < _num_azim/4; a++) {

    /* Get the desired azimuthal angle */
    phi = _quadrature->getPhi(a);

    /* The number of intersections with x,y-axes */
    _num_x[a] = (int) (fabs(width / _azim_spacing * sin(phi))) + 1;
    _num_y[a] = (int) (fabs(height / _azim_spacing * cos(phi))) + 1;

    /* Effective/actual angle (not the angle we desire, but close) */
    _quadrature->setPhi(atan((height * _num_x[a]) / (width * _num_y[a])), a);

    /* Effective Track spacing (not spacing we desire, but close) */
    _dx_eff[a]   = (width / _num_x[a]);
    _dy_eff[a]   = (height / _num_y[a]);
    _azim_spacings[a] = (_dx_eff[a] * sin(_quadrature->getPhi(a)));

    /* The length of all tracks in a 2D cycle */
    _cycle_length[a] = _dx_eff[a] / cos(_quadrature->getPhi(a)) *
      leastCommonMultiple(2 * _num_x[a], 2 * height /
                          (tan(_quadrature->getPhi(a)) * _dx_eff[a]));

    /* Get the number of tracks per cycle */
    _tracks_per_cycle[a] = (int)
      (round(_cycle_length[a] * sin(_quadrature->getPhi(a)) / width) +
       round(_cycle_length[a] * cos(_quadrature->getPhi(a)) / height));

    /* Compute the number of cycles */
    _cycles_per_azim[a] = (_num_x[a] + _num_y[a]) * 2 / _tracks_per_cycle[a];
  }

  Track2D* track;

  /* Generate 2D tracks */
  for (int a=0; a < _num_azim/2; a++) {

    /* Allocate memory for the 2D tracks array */
    _tracks_2D[a] = new Track2D[getNumX(a) + getNumY(a)];
    _num_2D_tracks += getNumX(a) + getNumY(a);

    /* Get the azimuthal angle for all tracks with this azimuthal angle */
    phi = _quadrature->getPhi(a);

    for (int i=0; i < getNumX(a) + getNumY(a); i++) {

      /* Get track and set angle and track indices */
      track = (&_tracks_2D[a][i]);
      track->setPhi(phi);
      track->setAzimIndex(a);
      track->setXYIndex(i);

      /* Set start point */
      if (a < _num_azim/4) {
        if (i < getNumX(a))
          track->getStart()->setCoords(width - getDxEff(a) * (i + 0.5), 0.0);
        else
          track->getStart()->setCoords(0.0, getDyEff(a) *
                                        ((i-getNumX(a)) + 0.5));
      }
      else{
        if (i < getNumX(a))
          track->getStart()->setCoords(getDxEff(a) * (i + 0.5), 0.0);
        else
          track->getStart()->setCoords(width, getDyEff(a) *
                                       ((i-getNumX(a)) + 0.5));
      }

      /* Set end point */
      if (a < _num_azim/4) {
        if (i < getNumY(a))
          track->getEnd()->setCoords(width, getDyEff(a) * (i + 0.5));
        else
          track->getEnd()->setCoords(width - getDxEff(a) *
                                      ((i-getNumY(a)) + 0.5), height);
      }
      else{
        if (i < getNumY(a))
          track->getEnd()->setCoords(0.0, getDyEff(a) * (i + 0.5));
        else
          track->getEnd()->setCoords(getDxEff(a) * ((i-getNumY(a)) + 0.5),
                                     height);
      }
    }
  }

  /* Set the flag indicating 2D tracks have been generated */
  _contains_2D_tracks = true;

  /* Initialize the track reflections and cycle ids */
  initialize2DTrackReflections();
  initialize2DTrackCycleIds();
  initialize2DTrackPeriodicIndices();
  initialize2DTrackCycles();
}


/**
 * @brief Initializes 2D Track cycles array
 * @details This method creates an array of 2D Tracks ordered by azimuthal
 *          angle, cycle index, and train index.
 */
void TrackGenerator::initialize2DTrackCycles() {

  _tracks_2D_cycle  = new Track2D***[_num_azim/4];
  for (int a=0; a < _num_azim/4; a++) {
    _tracks_2D_cycle[a] = new Track2D**[_cycles_per_azim[a]];
    for (int c=0; c < _cycles_per_azim[a]; c++) {
      _tracks_2D_cycle[a][c] = new Track2D*[_tracks_per_cycle[a]];
    }
  }

  bool fwd;
  Track2D* track;
  Track2D* track_prev;

  for (int a=0; a < _num_azim/4; a++) {
    for (int c=0; c < _cycles_per_azim[a]; c++) {
      track = &_tracks_2D[a][c];
      fwd = true;
      for (int i=0; i < _tracks_per_cycle[a]; i++) {

        track_prev = track;

        /* Add Track to 2D Track cycles array and set direction in cycle */
        _tracks_2D_cycle[a][c][i] = track;
        track->setDirectionInCycle(fwd);

        if (fwd) {
          track = static_cast<Track2D*>(track_prev->getTrackReflFwd());
          fwd = track_prev->getReflFwdFwd();
        }
        else {
          track = static_cast<Track2D*>(track_prev->getTrackReflBwd());
          fwd = track_prev->getReflBwdFwd();
        }
      }
    }
  }
}

/**
 * @brief Initializes 2D Track reflections
 * @details This method computes the connecting Tracks for all 2D Tracks in
 *          the TrackGenerator analytically, handling both reflective and
 *          periodic boundaries.
 */
void TrackGenerator::initialize2DTrackReflections() {

  log_printf(NORMAL, "Initializing 2D tracks reflections...");

  Track* track;
  int ac;

  /* Generate the 2D track cycles */
  for (int a=0; a < _num_azim/2; a++) {
    ac = _num_azim/2 - a - 1;
    for (int i=0; i < getNumX(a) + getNumY(a); i++) {

      /* Get current track */
      track = &_tracks_2D[a][i];

      /* Set connecting tracks in forward direction */
      if (i < getNumY(a)) {
        track->setReflFwdFwd(true);
        track->setTrackReflFwd(&_tracks_2D[ac][i + getNumX(a)]);
        track->setTrackPrdcFwd(&_tracks_2D[a][i + getNumX(a)]);
      }
      else{
        track->setReflFwdFwd(false);
        track->setTrackReflFwd
          (&_tracks_2D[ac][(getNumX(a) + getNumY(a)) - (i - getNumY(a)) - 1]);
        track->setTrackPrdcFwd(&_tracks_2D[a][i - getNumY(a)]);
      }

      /* Set connecting tracks in backward direction */
      if (i < getNumX(a)) {
        track->setReflBwdFwd(true);
        track->setTrackReflBwd(&_tracks_2D[ac][getNumX(a) - i - 1]);
        track->setTrackPrdcBwd(&_tracks_2D[a][i + getNumY(a)]);
      }
      else{
        track->setReflBwdFwd(false);
        track->setTrackReflBwd(&_tracks_2D[ac][i - getNumX(a)]);
        track->setTrackPrdcBwd(&_tracks_2D[a][i - getNumX(a)]);
      }

      /* Set the foward boundary conditions */
      if (a < _num_azim/4) {
        if (i < getNumY(a))
          track->setBCFwd(_geometry->getMaxXBoundaryType());
        else
          track->setBCFwd(_geometry->getMaxYBoundaryType());

        if (i < getNumX(a))
          track->setBCBwd(_geometry->getMinYBoundaryType());
        else
          track->setBCBwd(_geometry->getMinXBoundaryType());
      }

      /* Set the backward boundary conditions */
      else{
        if (i < getNumY(a))
          track->setBCFwd(_geometry->getMinXBoundaryType());
        else
          track->setBCFwd(_geometry->getMaxYBoundaryType());

        if (i < getNumX(a))
          track->setBCBwd(_geometry->getMinYBoundaryType());
        else
          track->setBCBwd(_geometry->getMaxXBoundaryType());
      }
    }
  }
}


/**
 * @brief Cycle IDs are created for all 2D cycles and assigned to 2D Tracks
 * @details All tracks are traversed through connecting tracks, assigning cycle
 *          numbers until all 2D Tracks are traversed. This is done for both
 *          periodic and reflective connections.
 */
void TrackGenerator::initialize2DTrackCycleIds() {

  log_printf(NORMAL, "Initializing 2D track cycle ids...");

  int id = 0;
  bool fwd;
  Track* track;

  /* Set the periodic track cycle ids */
  for (int a=0; a < _num_azim/2; a++) {
    for (int i=0; i < getNumX(a) + getNumY(a); i++) {

      track = &_tracks_2D[a][i];

      if (track->getPeriodicCycleId() == -1) {
        while (track->getPeriodicCycleId() == -1) {

          /* Set the periodic cycle id */
          track->setPeriodicCycleId(id);
          track = track->getTrackPrdcFwd();
        }
        id++;
      }
    }
  }

  id = 0;

  /* Set the reflective track cycle ids */
  for (int a=0; a < _num_azim/2; a++) {
    for (int i=0; i < getNumX(a) + getNumY(a); i++) {

      track = &_tracks_2D[a][i];
      fwd = true;

      if (track->getReflectiveCycleId() == -1) {
        while (track->getReflectiveCycleId() == -1) {

          /* Set the reflective cycle id */
          track->setReflectiveCycleId(id);
          if (fwd) {
            fwd = track->getReflFwdFwd();
            track = track->getTrackReflFwd();
          }
          else {
            fwd = track->getReflBwdFwd();
            track = track->getTrackReflBwd();
          }
        }
        id++;
      }
    }
  }
}


/**
 * @brief Initializes Track azimuthal angles, start and end Points.
 * @details This method computes the azimuthal angles and effective track
 *          spacing to use to guarantee cyclic Track wrapping. Based on the
 *          angles and spacing, the number of Tracks per angle and the start
 *          and end Points for each Track are computed.
 */
void TrackGenerator::initialize3DTracks() {

  if (!_contains_2D_tracks)
    log_printf(ERROR, "Cannot initialize 3D tracks since the 2D tracks "
               "have not been created");

  log_printf(NORMAL, "Initializing 3D tracks...");

  /* Allocate memory for arrays */
  _dz_eff    = new double*[_num_azim/4];
  _dl_eff    = new double*[_num_azim/4];
  _num_z            = new int*[_num_azim/4];
  _num_l            = new int*[_num_azim/4];
  _polar_spacings   = new double*[_num_azim/4];
  _tracks_3D_cycle  = new Track3D*****[_num_azim/4];
  _tracks_per_train = new int***[_num_azim/4];
  _num_3D_tracks    = 0;

  for (int i=0; i < _num_azim/4; i++) {
    _dz_eff[i]         = new double[_num_polar/2];
    _dl_eff[i]         = new double[_num_polar/2];
    _num_z[i]          = new int[_num_polar/2];
    _num_l[i]          = new int[_num_polar/2];
    _polar_spacings[i] = new double[_num_polar/2];
  }

  /* Allocate memory for tracks per stack */
  _tracks_per_stack = new int**[_num_azim/2];
  for (int a=0; a < _num_azim/2; a++) {
    _tracks_per_stack[a] = new int*[getNumX(a) + getNumY(a)];
    for (int i=0; i < getNumX(a) + getNumY(a); i++) {
      _tracks_per_stack[a][i] = new int[_num_polar];
      for (int p=0; p < _num_polar; p++)
        _tracks_per_stack[a][i][p] = 0;
    }
  }

  double x1, x2, y1, y2, z1, z2;
  double theta;
  double depth  = _geometry->getDepth();

  /* Determine angular quadrature and track spacing */
  for (int i = 0; i < _num_azim/4; i++) {

    /* Determine the polar angles and spacing for this azimuthal angle */
    for (int j=0; j < _num_polar/2; j++) {

      /* Compute the cosine weighted average angle */
      theta = _quadrature->getTheta(i, j);

      /* The number of intersections with xy (denoted "l") plane */
      if (_track_generation_method == GLOBAL_TRACKING) {
        _num_l[i][j] = (int) (fabs(_cycle_length[i] * tan(M_PI_2 - theta)
                                   * sin(theta) / _polar_spacing)) + 1;
      }
      else if (_track_generation_method == MODULAR_RAY_TRACING) {
        _num_l[i][j] = 2 * (int)
          (fabs(_cycle_length[i] * 0.5 * tan(M_PI_2 - theta)
                * sin(theta) / _polar_spacing) + 1);
      }
      else if (_track_generation_method == SIMPLIFIED_MODULAR_RAY_TRACING) {
        double cycle_length = sqrt(_dx_eff[i]*_dx_eff[i]
                                   + _dy_eff[i]*_dy_eff[i]);
        _num_l[i][j] =  (int)
          round(_cycle_length[i] / cycle_length *
                ceil(fabs(cycle_length * tan(M_PI_2 - theta)
                          * sin(theta) / _polar_spacing)));
      }

      /* Number of crossings along the z axis */
      _num_z[i][j] = (int) (fabs(depth * _num_l[i][j] * tan(theta)
                                 / _cycle_length[i])) + 1;

      /* Effective track spacing */
      _dl_eff[i][j]          = _cycle_length[i] / _num_l[i][j];
      _dz_eff[i][j]          = depth            / _num_z[i][j];
      _quadrature->setTheta(atan(_dl_eff[i][j] / _dz_eff[i][j]), i, j);
      _polar_spacings[i][j] = _dz_eff[i][j] * sin(_quadrature->getTheta(i, j));
    }
  }

  /* Allocate memory for tracks per train */
  for (int a = 0; a < _num_azim/4; a++) {
    _tracks_per_train[a] = new int**[_cycles_per_azim[a]];
    for (int c = 0; c < _cycles_per_azim[a]; c++) {
      _tracks_per_train[a][c] = new int*[_num_polar];
      for (int p=0; p < _num_polar; p++)
        _tracks_per_train[a][c][p] = new int[getNumL(a,p) + getNumZ(a,p)];
    }
  }

  Track3D track_3D;
  Track* track_2D;
  int a, c, p, d, pc;
  double l_start, l_end;

  std::vector<std::tuple<int, int, int, int> > cycle_tuples;
  int tot_num_cycles = 0;
  for (int direction = 0; direction < 2; direction++) {
    for (int a = 0; a < _num_azim/4; a++) {
      for (c = 0; c < _cycles_per_azim[a]; c++) {
        for (int p=0; p < _num_polar/2; p++) {
          cycle_tuples.push_back(std::make_tuple(direction, a, c, p));
          tot_num_cycles++;
        }
      }
    }
  }

  std::string msg = "initializing 3D Tracks";
  Progress progress(tot_num_cycles, msg);

  /* Create the 3D tracks for each lz plane */
  /*
   *                A sample 2D track layout
   *       _____________________________________________
   *      |        !    !         !       !             |
   *      |        !    !         !       !             |
   * ^    |        !    !         !       !             |
   * |    |        !    !         !       !             |
   * z+   |        !    !         !       !             |
   *       ------->!--->!-------->!------>!------------>|
   * l+ ->
   */
  for (int create_tracks = 0; create_tracks < 2; create_tracks++) {

    progress.reset();

    /* Allocate memory for 3D track stacks */
    if (create_tracks)
      create3DTracksArrays();

    /* Loop over 3D track cycles */
    #pragma omp parallel for private(l_start, x1, y1, z1, track_2D, x2, y2, \
      z2, l_end, track_3D, pc, a, c, p, d)
    for (int ac = 0; ac < tot_num_cycles; ac++) {

      d = std::get<0>(cycle_tuples[ac]);
      a = std::get<1>(cycle_tuples[ac]);
      c = std::get<2>(cycle_tuples[ac]);
      p = std::get<3>(cycle_tuples[ac]);

      if (d == 0) {

        /* Create tracks starting on Z_MIN and L_MIN surfaces */
        /*
         *             The track layout in the lz plane
         *       _____________________________________________
         *      | /    /    /    /    /    /    /    /    /   |
         *      |/    /    /    /    /    /    /    /    /    |
         * ^  9 |    /    /    /    /    /    /    /    /    /|
         * |    |   /    /    /    /    /    /    /    /    / |
         * z+   |__/____/____/____/____/____/____/____/____/__|
         *         8    7    6    5    4    3    2    1    0
         * l+ ->
         */
        for (int i=0; i < _num_l[a][p] + _num_z[a][p]; i++) {

          /* Get the starting point */
          if (i < _num_l[a][p]) {
            l_start = _cycle_length[a] - (i + 0.5) * _dl_eff[a][p];
            x1 = convertLtoX(l_start, a, c);
            y1 = convertLtoY(l_start, a, c);
            z1 = 0.0;
          }
          else{
            l_start = 0.0;
            track_2D = _tracks_2D_cycle[a][c][0];
            x1 = track_2D->getStart()->getX();
            y1 = track_2D->getStart()->getY();
            z1 = _dz_eff[a][p] * (i - _num_l[a][p] + 0.5);
          }

          /* Get the end point */
          if (i < _num_z[a][p]) {
            l_end = _cycle_length[a];
            track_2D = _tracks_2D_cycle[a][c][0];
            x2 = track_2D->getStart()->getX();
            y2 = track_2D->getStart()->getY();
            z2 = _dz_eff[a][p] * (i + 0.5);
          }
          else{
            l_end = _cycle_length[a] - _dl_eff[a][p] *
                (i - _num_z[a][p] + 0.5);
            x2 = convertLtoX(l_end, a, c);
            y2 = convertLtoY(l_end, a, c);
            z2 = depth;
          }

          /* Set start and end points and save polar angle */
          track_3D.getStart()->setCoords(x1, y1, z1);
          track_3D.getEnd()->setCoords(x2, y2, z2);
          track_3D.setTheta(_quadrature->getTheta(a,p));

          /* Decompose the track in the LZ plane by splitting it
           * based on the x and y geometry boundaries */
          decomposeLZTrack(&track_3D, l_start, l_end, a, c, p, i,
                           create_tracks);
        }
      }
      else {

        pc = _num_polar-p-1;

        /* Create tracks starting on L_MIN and Z_MAX surfaces */
        /*          1    2    3    4     5    6    7    8   9
         *       ______________________________________________
         *      |   \    \    \     \    \    \    \    \    \ |
         *      |    \    \    \     \    \    \    \    \    \|
         * ^  0 |\    \    \    \     \    \    \    \    \    |
         * |    | \    \    \    \     \    \    \    \    \   |
         * z+   |__\____\____\____\ ____\____\____\____\____\__|
         *
         * l+ ->
         */
        for (int i=0; i < _num_l[a][p] + _num_z[a][p]; i++) {

          /* Get the starting point */
          if (i < _num_z[a][p]) {
            l_start = 0.0;
            track_2D = _tracks_2D_cycle[a][c][0];
            x1 = track_2D->getStart()->getX();
            y1 = track_2D->getStart()->getY();
            z1 = _dz_eff[a][p] * (i + 0.5);
          }
          else{
            l_start = _dl_eff[a][p] * (i - _num_z[a][p] + 0.5);
            x1 = convertLtoX(l_start, a, c);
            y1 = convertLtoY(l_start, a, c);
            z1 = depth;
          }

          /* Get the end point */
          if (i < _num_l[a][p]) {
            l_end = _dl_eff[a][p] * (i + 0.5);
            x2 = convertLtoX(l_end, a, c);
            y2 = convertLtoY(l_end, a, c);
            z2 = 0.0;
          }
          else{
            l_end = _cycle_length[a];
            track_2D = _tracks_2D_cycle[a][c][0];
            x2 = track_2D->getStart()->getX();
            y2 = track_2D->getStart()->getY();
            z2 = _dz_eff[a][p] * (i - _num_l[a][p] + 0.5);
          }

          /* Set start and end points and save polar angle */
          track_3D.getStart()->setCoords(x1, y1, z1);
          track_3D.getEnd()->setCoords(x2, y2, z2);
          track_3D.setTheta(_quadrature->getTheta(a,pc));

          /* Decompose the track in the LZ plane by splitting it
           * based on the x and y geometry boundaries */
          decomposeLZTrack(&track_3D, l_start, l_end, a, c, pc, i,
                           create_tracks);
        }
      }

      progress.incrementCounter();

    }
  }

  _contains_3D_tracks = true;

  /* Initialize the 3D track reflections and cycle ids */
  initialize3DTrackReflections();
  initialize3DTrackCycleIds();
  initialize3DTrackPeriodicIndices();
}


/**
 * @brief Initializes 3D Track reflections
 * @details This method computes the connecting Tracks for all 3D Tracks in
 *          the TrackGenerator analytically, handling both reflective and
 *          periodic boundaries.
 */
void TrackGenerator::initialize3DTrackReflections() {

  int pc;
  int ai, xi, pi, zi, xp, zp, pp, ci;

  /* Set reflective tracks and periodic top and bottom indices */
  for (int a = 0; a < _num_azim/4; a++) {
    for (int c = 0; c < _cycles_per_azim[a]; c++) {

      /* Loop over polar angles < PI/2 */
      for (int p=0; p < _num_polar/2; p++) {

        /* Set the complementary polar angle */
        pc = _num_polar-p-1;
        Track3D *** polar_group = _tracks_3D_cycle[a][c][p];

        for (int i=0; i < _num_l[a][p] + _num_z[a][p]; i++) {
          for (int t=0; t < _tracks_per_train[a][c][p][i]; t++) {

            if (t == _tracks_per_train[a][c][p][i]-1) {

              /* SURFACE_Y_MIN */
              if (i < _num_z[a][p]) {
                if (polar_group[i][t]->getCycleFwd()) {

                  polar_group[i][t]->setBCFwd(_geometry->getMinYBoundaryType());

                  /* REFLECTIVE */
                  polar_group[i][t]->setReflFwdFwd
                    (polar_group[_num_l[a][p] + i][0]->getCycleFwd());
                  polar_group[i][t]->setTrackReflFwd
                    (polar_group[_num_l[a][p] + i][0]);

                  /* PERIODIC */
                  if (_periodic) {
                    ai = polar_group[i][t]->getAzimIndex();
                    xi = polar_group[i][t]->getXYIndex();
                    zi = polar_group[i][t]->getZIndex();
                    ci = polar_group[i][t]->getCycleTrackIndex();
                    xp = _tracks_2D_cycle[a][c][ci]
                        ->getTrackPrdcFwd()->getXYIndex();
                    zp = polar_group[_num_l[a][p] + i][0]->getZIndex();
                    pi = polar_group[i][t]->getPolarIndex();
                    _tracks_3D[ai][xi][pi][zi].setTrackPrdcFwd
                      (&_tracks_3D[ai][xp][pi][zp]);
                  }
                }
                else {

                  polar_group[i][t]->setBCBwd(_geometry->getMinYBoundaryType());

                  /* REFLECTIVE */
                  polar_group[i][t]->setReflBwdFwd
                    (polar_group[_num_l[a][p] + i][0]->getCycleFwd());
                  polar_group[i][t]->setTrackReflBwd
                    (polar_group[_num_l[a][p] + i][0]);

                  /* PERIODIC */
                  if (_periodic) {
                    ai = polar_group[i][t]->getAzimIndex();
                    xi = polar_group[i][t]->getXYIndex();
                    pi = polar_group[i][t]->getPolarIndex();
                    zi = polar_group[i][t]->getZIndex();
                    ci = polar_group[i][t]->getCycleTrackIndex();
                    xp = _tracks_2D_cycle[a][c][ci]
                      ->getTrackPrdcBwd()->getXYIndex();
                    zp = polar_group[_num_l[a][p] + i][0]->getZIndex();
                    _tracks_3D[ai][xi][pi][zi].setTrackPrdcBwd
                      (&_tracks_3D[ai][xp][pi][zp]);
                  }
                }
              }

              /* SURFACE_Z_MAX */
              else{
                if (polar_group[i][t]->getCycleFwd()) {

                  polar_group[i][t]->setBCFwd
                    (_geometry->getMaxZBoundaryType());

                  /* REFLECTIVE */
                  polar_group[i][t]->setReflFwdFwd
                    (_tracks_3D_cycle[a][c][pc]
                     [_num_l[a][p] + 2*_num_z[a][p] - i - 1][0]->getCycleFwd());
                  polar_group[i][t]->setTrackReflFwd
                    (_tracks_3D_cycle[a][c][pc]
                     [_num_l[a][p] + 2*_num_z[a][p] - i - 1][0]);

                  /* PERIODIC */
                  if (_periodic) {
                    polar_group[i][t]->setTrackPrdcFwd
                      (polar_group[i - _num_z[a][p]][0]);
                  }
                }
                else{

                  polar_group[i][t]->setBCBwd
                    (_geometry->getMaxZBoundaryType());

                  /* REFLECTIVE */
                  polar_group[i][t]->setReflBwdFwd
                    (_tracks_3D_cycle[a][c][pc]
                     [_num_l[a][p] + 2*_num_z[a][p] - i - 1][0]->getCycleFwd());
                  polar_group[i][t]->setTrackReflBwd
                    (_tracks_3D_cycle[a][c][pc]
                     [_num_l[a][p] + 2*_num_z[a][p] - i - 1][0]);

                  /* PERIODIC */
                  if (_periodic) {
                    polar_group[i][t]->setTrackPrdcBwd
                      (polar_group[i - _num_z[a][p]][0]);
                  }
                }
              }
            }

            /* SURFACE_X_MIN, SURFACE_X_MAX, SURFACE_Y_MIN, SURAFCE_Y_MAX */
            else{
              if (polar_group[i][t]->getCycleFwd()) {

                polar_group[i][t]->setBCFwd
                    (_tracks_2D_cycle[a][c]
                     [polar_group[i][t]->getCycleTrackIndex()]->getBCFwd());

                /* REFLECTIVE */
                polar_group[i][t]->setReflFwdFwd
                  (polar_group[i][t+1]->getCycleFwd());
                polar_group[i][t]->setTrackReflFwd
                  (polar_group[i][t+1]);

                /* PERIODIC */
                if (_periodic) {
                  ai = polar_group[i][t]->getAzimIndex();
                  xi = polar_group[i][t]->getXYIndex();
                  pi = polar_group[i][t]->getPolarIndex();
                  zi = polar_group[i][t]->getZIndex();
                  ci = polar_group[i][t]->getCycleTrackIndex();
                  xp = _tracks_2D_cycle[a][c][ci]
                    ->getTrackPrdcFwd()->getXYIndex();
                  zp = polar_group[i][t+1]->getZIndex();
                  _tracks_3D[ai][xi][pi][zi].setTrackPrdcFwd
                    (&_tracks_3D[ai][xp][pi][zp]);
                }
              }
              else {

                polar_group[i][t]->setBCBwd
                    (_tracks_2D_cycle[a][c]
                     [polar_group[i][t]->getCycleTrackIndex()]->getBCBwd());

                /* REFLECTIVE */
                polar_group[i][t]->setReflBwdFwd
                  (polar_group[i][t+1]->getCycleFwd());
                polar_group[i][t]->setTrackReflBwd
                  (polar_group[i][t+1]);

                /* PERIODIC */
                if (_periodic) {
                  ai = polar_group[i][t]->getAzimIndex();
                  xi = polar_group[i][t]->getXYIndex();
                  pi = polar_group[i][t]->getPolarIndex();
                  zi = polar_group[i][t]->getZIndex();
                  ci = polar_group[i][t]->getCycleTrackIndex();
                  xp = _tracks_2D_cycle[a][c][ci]
                    ->getTrackPrdcBwd()->getXYIndex();
                  zp = polar_group[i][t+1]->getZIndex();
                  _tracks_3D[ai][xi][pi][zi].setTrackPrdcBwd
                    (&_tracks_3D[ai][xp][pi][zp]);
                }
              }
            }

            if (t == 0) {

              /* SURFACE_Z_MIN */
              if (i < _num_l[a][p]) {
                if (polar_group[i][t]->getCycleFwd()) {

                  polar_group[i][t]->setBCBwd
                    (_geometry->getMinZBoundaryType());

                  /* REFLECTIVE */
                  polar_group[i][t]->setReflBwdFwd
                    (!_tracks_3D_cycle[a][c][pc][_num_l[a][p] - i - 1]
                     [_tracks_per_train[a][c][pc][_num_l[a][p] - i - 1] - 1]
                     ->getCycleFwd());
                  polar_group[i][t]->setTrackReflBwd
                    (_tracks_3D_cycle[a][c][pc][_num_l[a][p] - i - 1]
                     [_tracks_per_train[a][c][pc][_num_l[a][p] - i - 1] - 1]);

                  /* PERIODIC */
                  if (_periodic) {
                    polar_group[i][t]->setTrackPrdcBwd
                      (polar_group[i + _num_z[a][p]]
                       [_tracks_per_train[a][c][p][i + _num_z[a][p]]-1]);
                  }
                }
                else {

                  polar_group[i][t]->setBCFwd
                    (_geometry->getMinZBoundaryType());

                  /* REFLECTIVE */
                  polar_group[i][t]->setReflFwdFwd
                    (!_tracks_3D_cycle[a][c][pc][_num_l[a][p] - i - 1]
                     [_tracks_per_train[a][c][pc][_num_l[a][p] - i - 1] - 1]
                     ->getCycleFwd());
                  polar_group[i][t]->setTrackReflFwd
                    (_tracks_3D_cycle[a][c][pc][_num_l[a][p] - i - 1]
                     [_tracks_per_train[a][c][pc][_num_l[a][p] - i - 1] - 1]);

                  /* PERIODIC */
                  if (_periodic) {
                    polar_group[i][t]->setTrackPrdcFwd
                      (polar_group[i + _num_z[a][p]]
                       [_tracks_per_train[a][c][p][i + _num_z[a][p]]-1]);
                  }
                }
              }

              /* SURFACE_Y_MIN */
              else{
                if (polar_group[i][t]->getCycleFwd()) {

                  polar_group[i][t]->setBCBwd
                    (_geometry->getMinYBoundaryType());

                  /* REFFLECTIVE */
                  polar_group[i][t]->setReflBwdFwd
                    (!polar_group[i - _num_l[a][p]]
                     [_tracks_per_train[a][c][p]
                      [i - _num_l[a][p]] - 1]->getCycleFwd());
                  polar_group[i][t]->setTrackReflBwd
                    (polar_group[i - _num_l[a][p]]
                     [_tracks_per_train[a][c][p]
                      [i - _num_l[a][p]] - 1]);

                  /* PERIODIC */
                  if (_periodic) {
                    ai = polar_group[i][t]->getAzimIndex();
                    xi = polar_group[i][t]->getXYIndex();
                    pi = polar_group[i][t]->getPolarIndex();
                    zi = polar_group[i][t]->getZIndex();
                    ci = polar_group[i][t]->getCycleTrackIndex();
                    xp = _tracks_2D_cycle[a][c][ci]
                      ->getTrackPrdcBwd()->getXYIndex();
                    zp = polar_group[i - _num_l[a][p]]
                      [_tracks_per_train[a][c][p]
                       [i - _num_l[a][p]] - 1]->getZIndex();
                    _tracks_3D[ai][xi][pi][zi].setTrackPrdcBwd
                      (&_tracks_3D[ai][xp][pi][zp]);
                  }
                }
                else {

                  polar_group[i][t]->setBCFwd
                    (_geometry->getMinYBoundaryType());

                  /* REFFLECTIVE */
                  polar_group[i][t]->setReflFwdFwd
                    (polar_group[i - _num_l[a][p]]
                     [_tracks_per_train[a][c][p]
                      [i - _num_l[a][p]] - 1]->getCycleFwd());
                  polar_group[i][t]->setTrackReflFwd
                    (polar_group[i - _num_l[a][p]]
                     [_tracks_per_train[a][c][p]
                      [i - _num_l[a][p]] - 1]);

                  /* PERIODIC */
                  if (_periodic) {
                    ai = polar_group[i][t]->getAzimIndex();
                    xi = polar_group[i][t]->getXYIndex();
                    pi = polar_group[i][t]->getPolarIndex();
                    zi = polar_group[i][t]->getZIndex();
                    xp = _tracks_2D_cycle[a][c][xi]
                      ->getTrackPrdcFwd()->getXYIndex();
                    zp = polar_group[i - _num_l[a][p]]
                      [_tracks_per_train[a][c][p]
                       [i - _num_l[a][p]] - 1]->getZIndex();
                    _tracks_3D[ai][xi][pi][zi].setTrackPrdcFwd
                      (&_tracks_3D[ai][xp][pi][zp]);
                  }
                }
              }
            }

            /* SURFACE_X_MIN, SURFACE_X_MAX, SURFACE_Y_MIN, SURAFCE_Y_MAX */
            else{
              if (polar_group[i][t]->getCycleFwd()) {

                polar_group[i][t]->setBCBwd
                    (_tracks_2D_cycle[a][c]
                     [polar_group[i][t]->getCycleTrackIndex()]->getBCBwd());

                /* REFLECTIVE */
                polar_group[i][t]->setReflBwdFwd
                  (!polar_group[i][t-1]->getCycleFwd());
                polar_group[i][t]->setTrackReflBwd
                  (polar_group[i][t-1]);

                /* PERIODIC */
                if (_periodic) {
                  ai = polar_group[i][t]->getAzimIndex();
                  xi = polar_group[i][t]->getXYIndex();
                  pi = polar_group[i][t]->getPolarIndex();
                  zi = polar_group[i][t]->getZIndex();
                  ci = polar_group[i][t]->getCycleTrackIndex();
                  xp = _tracks_2D_cycle[a][c][ci]
                    ->getTrackPrdcBwd()->getXYIndex();
                  zp = polar_group[i][t-1]->getZIndex();
                  _tracks_3D[ai][xi][pi][zi].setTrackPrdcBwd
                    (&_tracks_3D[ai][xp][pi][zp]);
                }
              }
              else {

                polar_group[i][t]->setBCFwd
                    (_tracks_2D_cycle[a][c]
                     [polar_group[i][t]->getCycleTrackIndex()]->getBCFwd());

                /* REFLECTIVE */
                polar_group[i][t]->setReflFwdFwd
                  (!polar_group[i][t-1]->getCycleFwd());
                polar_group[i][t]->setTrackReflFwd
                  (polar_group[i][t-1]);

                /* PERIODIC */
                if (_periodic) {
                  ai = polar_group[i][t]->getAzimIndex();
                  xi = polar_group[i][t]->getXYIndex();
                  pi = polar_group[i][t]->getPolarIndex();
                  zi = polar_group[i][t]->getZIndex();
                  ci = polar_group[i][t]->getCycleTrackIndex();
                  xp = _tracks_2D_cycle[a][c][ci]
                    ->getTrackPrdcFwd()->getXYIndex();
                  zp = polar_group[i][t-1]->getZIndex();
                  _tracks_3D[ai][xi][pi][zi].setTrackPrdcFwd
                    (&_tracks_3D[ai][xp][pi][zp]);
                }
              }
            }
          }
        }
      }

      /* Loop over polar angles > PI/2 */
      for (int p = _num_polar/2; p < _num_polar; p++) {

        pc = _num_polar-p-1;
        Track3D *** polar_group = _tracks_3D_cycle[a][c][p];

        for (int i=0; i < _num_l[a][pc] + _num_z[a][pc]; i++) {
          for (int t=0; t < _tracks_per_train[a][c][p][i]; t++) {

            if (t == _tracks_per_train[a][c][p][i]-1) {

              /* SURFACE_Z_MIN */
              if (i < _num_l[a][pc]) {
                if (polar_group[i][t]->getCycleFwd()) {

                  polar_group[i][t]->setBCFwd
                    (_geometry->getMinZBoundaryType());

                  /* REFLECTIVE */
                  polar_group[i][t]->setReflFwdFwd
                    (_tracks_3D_cycle[a][c][pc][_num_l[a][pc] - i - 1][0]
                     ->getCycleFwd());
                  polar_group[i][t]->setTrackReflFwd
                    (_tracks_3D_cycle[a][c][pc][_num_l[a][pc] - i - 1][0]);

                  /* PERIODIC */
                 if (_periodic) {
                   polar_group[i][t]->setTrackPrdcFwd
                     (polar_group[i + _num_z[a][pc]][0]);
                 }
                }
                else {

                  polar_group[i][t]->setBCBwd
                    (_geometry->getMinZBoundaryType());

                  /* REFLECTIVE */
                  polar_group[i][t]->setReflBwdFwd
                    (_tracks_3D_cycle[a][c][pc][_num_l[a][pc] - i - 1][0]
                     ->getCycleFwd());
                  polar_group[i][t]->setTrackReflBwd
                    (_tracks_3D_cycle[a][c][pc][_num_l[a][pc] - i - 1][0]);

                  /* PERIODIC */
                  if (_periodic) {
                    polar_group[i][t]->setTrackPrdcBwd
                      (polar_group[i + _num_z[a][pc]][0]);
                  }
                }
              }

              /* SURFACE_Y_MIN */
              else{
                if (polar_group[i][t]->getCycleFwd()) {

                  polar_group[i][t]->setBCFwd
                    (_geometry->getMinYBoundaryType());

                  /* REFLECTIVE */
                  polar_group[i][t]->setReflFwdFwd
                    (polar_group[i - _num_l[a][pc]][0]->getCycleFwd());
                  polar_group[i][t]->setTrackReflFwd
                    (polar_group[i - _num_l[a][pc]][0]);

                  /* PERIODIC */
                  if (_periodic) {
                    ai = polar_group[i][t]->getAzimIndex();
                    xi = polar_group[i][t]->getXYIndex();
                    pi = polar_group[i][t]->getPolarIndex();
                    zi = polar_group[i][t]->getZIndex();
                    ci = polar_group[i][t]->getCycleTrackIndex();
                    xp = _tracks_2D_cycle[a][c][ci]
                      ->getTrackPrdcFwd()->getXYIndex();
                    zp = polar_group[i - _num_l[a][pc]][0]->getZIndex();
                    _tracks_3D[ai][xi][pi][zi].setTrackPrdcFwd
                      (&_tracks_3D[ai][xp][pi][zp]);
                  }
                }
                else {

                  polar_group[i][t]->setBCBwd
                    (_geometry->getMinYBoundaryType());

                  /* REFLECTIVE */
                  polar_group[i][t]->setReflBwdFwd
                    (polar_group[i - _num_l[a][pc]][0]->getCycleFwd());
                  polar_group[i][t]->setTrackReflBwd
                    (polar_group[i - _num_l[a][pc]][0]);

                  /* PERIODIC */
                  if (_periodic) {
                    ai = polar_group[i][t]->getAzimIndex();
                    xi = polar_group[i][t]->getXYIndex();
                    pi = polar_group[i][t]->getPolarIndex();
                    zi = polar_group[i][t]->getZIndex();
                    ci = polar_group[i][t]->getCycleTrackIndex();
                    xp = _tracks_2D_cycle[a][c][ci]
                      ->getTrackPrdcBwd()->getXYIndex();
                    zp = polar_group[i - _num_l[a][pc]][0]->getZIndex();
                    _tracks_3D[ai][xi][pi][zi].setTrackPrdcBwd
                      (&_tracks_3D[ai][xp][pi][zp]);
                  }
                }
              }
            }

            /* SURFACE_X_MIN, SURFACE_X_MAX, SURFACE_Y_MIN, or SURFACE_Y_MAX */
            else{
              if (polar_group[i][t]->getCycleFwd()) {

                polar_group[i][t]->setBCFwd
                    (_tracks_2D_cycle[a][c]
                     [polar_group[i][t]->getCycleTrackIndex()]->getBCFwd());

                /* REFLECTIVE */
                polar_group[i][t]->setReflFwdFwd
                  (polar_group[i][t+1]->getCycleFwd());
                polar_group[i][t]->setTrackReflFwd
                  (polar_group[i][t+1]);

                /* PERIODIC */
                if (_periodic) {
                  ai = polar_group[i][t]->getAzimIndex();
                  xi = polar_group[i][t]->getXYIndex();
                  pi = polar_group[i][t]->getPolarIndex();
                  zi = polar_group[i][t]->getZIndex();
                  ci = polar_group[i][t]->getCycleTrackIndex();
                  xp = _tracks_2D_cycle[a][c][ci]
                    ->getTrackPrdcFwd()->getXYIndex();
                  zp = polar_group[i][t+1]->getZIndex();
                  _tracks_3D[ai][xi][pi][zi].setTrackPrdcFwd
                    (&_tracks_3D[ai][xp][pi][zp]);
                }
              }
              else {

                polar_group[i][t]->setBCBwd
                    (_tracks_2D_cycle[a][c]
                     [polar_group[i][t]->getCycleTrackIndex()]->getBCBwd());

                /* REFLECTIVE */
                polar_group[i][t]->setReflBwdFwd
                  (polar_group[i][t+1]->getCycleFwd());
                polar_group[i][t]->setTrackReflBwd
                  (polar_group[i][t+1]);

                /* PERIODIC */
                if (_periodic) {
                  ai = polar_group[i][t]->getAzimIndex();
                  xi = polar_group[i][t]->getXYIndex();
                  pi = polar_group[i][t]->getPolarIndex();
                  zi = polar_group[i][t]->getZIndex();
                  ci = polar_group[i][t]->getCycleTrackIndex();
                  xp = _tracks_2D_cycle[a][c][ci]
                    ->getTrackPrdcBwd()->getXYIndex();
                  zp = polar_group[i][t+1]->getZIndex();
                  _tracks_3D[ai][xi][pi][zi].setTrackPrdcBwd
                    (&_tracks_3D[ai][xp][pi][zp]);
                }
              }
            }

            if (t == 0) {

              /* SURFACE_Y_MIN */
              if (i < _num_z[a][pc]) {
                if (polar_group[i][t]->getCycleFwd()) {

                  polar_group[i][t]->setBCBwd
                    (_geometry->getMinYBoundaryType());

                  /* REFLECTIVE */
                  polar_group[i][t]->setReflBwdFwd
                    (!polar_group[_num_l[a][pc] + i]
                     [_tracks_per_train[a][c][p]
                      [_num_l[a][pc] + i] - 1]->getCycleFwd());
                  polar_group[i][t]->setTrackReflBwd
                    (polar_group[_num_l[a][pc] + i]
                     [_tracks_per_train[a][c][p]
                      [_num_l[a][pc] + i] - 1]);

                  /* PERIODIC */
                  if (_periodic) {
                    ai = polar_group[i][t]->getAzimIndex();
                    xi = polar_group[i][t]->getXYIndex();
                    pi = polar_group[i][t]->getPolarIndex();
                    zi = polar_group[i][t]->getZIndex();
                    ci = polar_group[i][t]->getCycleTrackIndex();
                    xp = _tracks_2D_cycle[a][c][ci]
                      ->getTrackPrdcBwd()->getXYIndex();
                    zp = polar_group[_num_l[a][pc] + i]
                      [_tracks_per_train[a][c][p]
                       [_num_l[a][pc] + i] - 1]->getZIndex();
                    _tracks_3D[ai][xi][pi][zi].setTrackPrdcBwd
                      (&_tracks_3D[ai][xp][pi][zp]);
                  }
                }
                else {

                  polar_group[i][t]->setBCFwd
                    (_geometry->getMinYBoundaryType());

                  /* REFLECTIVE */
                  polar_group[i][t]->setReflFwdFwd
                    (polar_group[_num_l[a][pc] + _num_z[a][pc] - i - 1]
                     [_tracks_per_train[a][c][p]
                      [_num_l[a][pc] +_num_z[a][pc] - i - 1] - 1]
                      ->getCycleFwd());
                  polar_group[i][t]->setTrackReflFwd
                    (polar_group[_num_l[a][pc] + _num_z[a][pc] - i - 1]
                     [_tracks_per_train[a][c][p]
                      [_num_l[a][pc] +_num_z[a][pc] - i - 1] - 1]);

                  /* PERIODIC */
                  if (_periodic) {ai = polar_group[i][t]->getAzimIndex();
                    xi = polar_group[i][t]->getXYIndex();
                    pi = polar_group[i][t]->getPolarIndex();
                    zi = polar_group[i][t]->getZIndex();
                    ci = polar_group[i][t]->getCycleTrackIndex();
                    xp = _tracks_2D_cycle[a][c][ci]->getTrackPrdcFwd()
                      ->getXYIndex();
                    zp = polar_group[_num_l[a][pc] + _num_z[a][pc] - i - 1]
                      [_tracks_per_train[a][c][p]
                       [_num_l[a][pc] +_num_z[a][pc] - i - 1] - 1]->getZIndex();
                    _tracks_3D[ai][xi][pi][zi].setTrackPrdcFwd
                      (&_tracks_3D[ai][xp][pi][zp]);
                  }
                }
              }

              /* SURFACE_Z_MAX */
              else{
                if (polar_group[i][t]->getCycleFwd()) {

                  polar_group[i][t]->setBCBwd
                    (_geometry->getMaxZBoundaryType());

                  /* REFLECTIVE */
                  int idx = 2 * _num_z[a][pc] + _num_l[a][pc] - i - 1;
                  polar_group[i][t]->setReflBwdFwd
                    (!_tracks_3D_cycle[a][c][pc][idx]
                     [_tracks_per_train[a][c][pc][idx] - 1]->getCycleFwd());
                  polar_group[i][t]->setTrackReflBwd
                    (_tracks_3D_cycle[a][c][pc][idx]
                     [_tracks_per_train[a][c][pc][idx] - 1]);

                  /* PERIODIC */
                  if (_periodic) {
                    polar_group[i][t]->setTrackPrdcBwd
                      (polar_group[i - _num_z[a][pc]]
                       [_tracks_per_train[a][c][p][i - _num_z[a][pc]]-1]);
                  }
                }
                else {

                  polar_group[i][t]->setBCFwd
                    (_geometry->getMaxZBoundaryType());

                  /* REFLECTIVE */
                  int idx = 2 * _num_z[a][pc] + _num_l[a][pc] - i - 1;
                  polar_group[i][t]->setReflFwdFwd
                    (!_tracks_3D_cycle[a][c][pc][idx]
                     [_tracks_per_train[a][c][pc][idx] - 1]->getCycleFwd());
                  polar_group[i][t]->setTrackReflFwd
                    (_tracks_3D_cycle[a][c][pc][idx]
                     [_tracks_per_train[a][c][pc][idx] - 1]);

                  /* PERIODIC */
                  if (_periodic) {
                    polar_group[i][t]->setTrackPrdcFwd
                      (polar_group[i - _num_z[a][pc]]
                       [_tracks_per_train[a][c][p][i - _num_z[a][pc]]-1]);
                  }
                }
              }
            }

            /* SURFACE_X_MIN, SURFACE_X_MAX, SURFACE_Y_MIN, or SURFACE_Y_MAX */
            else{
              if (polar_group[i][t]->getCycleFwd()) {

                polar_group[i][t]->setBCBwd
                    (_tracks_2D_cycle[a][c]
                     [polar_group[i][t]->getCycleTrackIndex()]->getBCBwd());

                /* REFLECTIVE */
                polar_group[i][t]->setReflBwdFwd
                  (!polar_group[i][t-1]->getCycleFwd());
                polar_group[i][t]->setTrackReflBwd
                  (polar_group[i][t-1]);

                /* PERIODIC */
                if (_periodic) {
                  ai = polar_group[i][t]->getAzimIndex();
                  xi = polar_group[i][t]->getXYIndex();
                  pi = polar_group[i][t]->getPolarIndex();
                  zi = polar_group[i][t]->getZIndex();
                  ci = polar_group[i][t]->getCycleTrackIndex();
                  xp = _tracks_2D_cycle[a][c][ci]->getTrackPrdcBwd()
                    ->getXYIndex();
                  zp = polar_group[i][t-1]->getZIndex();
                  _tracks_3D[ai][xi][pi][zi].setTrackPrdcBwd
                    (&_tracks_3D[ai][xp][pi][zp]);
                }
              }
              else {

                polar_group[i][t]->setBCFwd
                    (_tracks_2D_cycle[a][c]
                     [polar_group[i][t]->getCycleTrackIndex()]->getBCFwd());

                /* REFLECTIVE */
                polar_group[i][t]->setReflFwdFwd
                  (!polar_group[i][t-1]->getCycleFwd());
                polar_group[i][t]->setTrackReflFwd
                  (polar_group[i][t-1]);

                /* PERIODIC */
                if (_periodic) {
                  ai = polar_group[i][t]->getAzimIndex();
                  xi = polar_group[i][t]->getXYIndex();
                  pi = polar_group[i][t]->getPolarIndex();
                  zi = polar_group[i][t]->getZIndex();
                  ci = polar_group[i][t]->getCycleTrackIndex();
                  xp = _tracks_2D_cycle[a][c][ci]->getTrackPrdcFwd()
                    ->getXYIndex();
                  zp = polar_group[i][t-1]->getZIndex();
                  _tracks_3D[ai][xi][pi][zi].setTrackPrdcFwd
                    (&_tracks_3D[ai][xp][pi][zp]);
                }
              }
            }
          }
        }
      }
    }
  }
}


/**
 * @brief Cycle IDs are created for all 3D cycles and assigned to 3D Tracks
 * @details All tracks are traversed through connecting tracks, assigning cycle
 *          numbers until all 3D Tracks are traversed. This is done for both
 *          periodic and reflective connections.
 */
void TrackGenerator::initialize3DTrackCycleIds() {

  int id = 0;
  Track* track;
  bool fwd;

  /* Set the periodic track cycle ids */
  if (_periodic) {
    for (int a=0; a < _num_azim/2; a++) {
      for (int i=0; i < getNumX(a) + getNumY(a); i++) {
        for (int p=0; p < _num_polar; p++) {
          for (int z=0; z < _tracks_per_stack[a][i][p]; z++) {

            track = &_tracks_3D[a][i][p][z];

            if (track->getPeriodicCycleId() == -1) {
              while (track->getPeriodicCycleId() == -1) {

                /* Set the periodic cycle id */
                track->setPeriodicCycleId(id);
                track = track->getTrackPrdcFwd();
              }
              id++;
            }
          }
        }
      }
    }
  }

  id = 0;

  /* Set the reflective track cycle ids */
  for (int a=0; a < _num_azim/2; a++) {
    for (int i=0; i < getNumX(a) + getNumY(a); i++) {
      for (int p=0; p < _num_polar; p++) {
        for (int z=0; z < _tracks_per_stack[a][i][p]; z++) {

          track = &_tracks_3D[a][i][p][z];
          fwd = true;

          if (track->getReflectiveCycleId() == -1) {
            while (track->getReflectiveCycleId() == -1) {

              /* Set the periodic cycle id */
              track->setReflectiveCycleId(id);
              if (fwd) {
                fwd = track->getReflFwdFwd();
                track = track->getTrackReflFwd();
              }
              else {
                fwd = track->getReflBwdFwd();
                track = track->getTrackReflBwd();
              }
            }
            id++;
          }
        }
      }
    }
  }
}


/**
 * @brief A 3D Track is decomposed by intersections with x and y boundaries
 * @details A 3D Track which initially neglects intersections with x and y
 *          boundaries is split into multiple tracks by finding those
 *          x and y intersections. If create_tracks is set to true, the Tracks
 *          will be altered to represent the correct 3D Tracks. If not, the
 *          number of tracks in the train will simply be counted. Whenever this
 *          function is called, the number of tracks in the associated z-stacks
 *          are incremented.
 * @param track The 3D track to be decomposed
 * @param l_start The distance accross the radial or "l" direction to where the
 *        track starts
 * @param l_end The distance accross the radial or "l" direction to where the
 *        track end
 * @param azim The azimuthal index of the track
 * @param cycle The cycle index of the track
 * @param polar The polar index of the track
 * @param lz_index The lz index into the Track3D cycles array
 * @param create_tracks Boolean value determining whether to create the
 *        associated decomposed tracks (true) or simply count them (false)
 */
void TrackGenerator::decomposeLZTrack(Track3D* track, double l_start,
                                      double l_end, int azim, int cycle,
                                      int polar, int lz_index,
                                      bool create_tracks) {

  if (l_start > _cycle_length[azim] || l_start < 0.0)
    log_printf(ERROR, "Unable to tally tracks per stack for track with "
               "starting length not within "
               "(0, %f), l_start: %f", _cycle_length[azim], l_start);
  else if  (l_start > _cycle_length[azim] || l_start < 0.0)
    log_printf(ERROR, "Unable to tally tracks per stack for track with "
               "ending length not within "
               "(0, %f), l_end: %f", _cycle_length[azim], l_end);

  /* Initialize variables */
  double length_sum = 0.0;
  int first_stack = 0;
  int last_stack = _tracks_per_cycle[azim] - 1;
  Track* track_2d;
  double theta = track->getTheta();
  double phi = track->getPhi();
  double dx = cos(phi) * sin(theta) * TINY_MOVE;
  double dy = sin(phi) * sin(theta) * TINY_MOVE;
  double nudge = sqrt(dx*dx + dy*dy);
  double track_theta;

  /* Find the last cycle index */
  for (int i=0; i < _tracks_per_cycle[azim]; i++) {

    track_2d = _tracks_2D_cycle[azim][cycle][i];

    if (l_end < length_sum + track_2d->getLength() + 1.05 * nudge) {
      last_stack = i;
      break;
    }
    else{
      length_sum += track_2d->getLength();
    }
  }

  length_sum = 0.0;

  /* Find the first cycle index */
  for (int i=0; i < _tracks_per_cycle[azim]; i++) {

    track_2d = _tracks_2D_cycle[azim][cycle][i];

    if (l_start < length_sum + track_2d->getLength() - 1.05 * nudge) {
      first_stack = i;
      break;
    }
    else{
      length_sum += track_2d->getLength();
    }
  }

  /* Check to make sure at least one track is created */
  if (last_stack < first_stack)
    log_printf(ERROR, "Unable to tally tracks per stack for track with "
               "last stack less than first stack. "
               "first stack: %i, last stack: %i", first_stack, last_stack);

  int ti, zi, pi, ai;
  double l_start_2 = l_start;
  double length_sum_2 = length_sum;
  bool fwd;
  double x1, y1, z1;
  double x2, y2, z2;

  /* If tracks are to be created during this call to decomposeLZTrack,
   * decompose the track, compute endpoints, and set necessary attributes of
   * the 3D tracks
   */
  if (create_tracks) {

    Track3D* track_3d;
    int t=0;

    /* Set the start and end point for each 3D track */
    for (int i=first_stack; i <= last_stack; i++) {

      /* Get the 2D track associated with this 3D track */
      track_2d = _tracks_2D_cycle[azim][cycle][i];
      fwd = getCycleDirection(azim, cycle, i);
      ai = track_2d->getAzimIndex();
      ti = track_2d->getXYIndex();

      /* Set the start and end points */
      if (i == first_stack) {
        x1 = track->getStart()->getX();
        y1 = track->getStart()->getY();
        z1 = track->getStart()->getZ();
      }
      else{
        x1 = x2;
        y1 = y2;
        z1 = z2;
      }

      if (i == last_stack) {
        x2 = track->getEnd()->getX();
        y2 = track->getEnd()->getY();
        z2 = track->getEnd()->getZ();
      }
      else{
        length_sum += track_2d->getLength();
        if (fwd) {
          x2 = track_2d->getEnd()->getX();
          y2 = track_2d->getEnd()->getY();
        }
        else {
          x2 = track_2d->getStart()->getX();
          y2 = track_2d->getStart()->getY();
        }
        z2 = z1 + (length_sum - l_start) * tan(M_PI_2 - theta);
        l_start = length_sum;
      }

      /* Get the polar angle index. Note that the polar index in the
       * _tracks_3D_cycle array is not always the same as the polar
       * index in the _tracks_3D array since we want the tracks
       * in the _tracks_3D array to all be pointing in the positive-y
       * direction whereas tracks in the _tracks_3D array will point in
       * all directions.
       */
      if (fwd) {
        pi = polar;
        track_theta = theta;
      }
      else {
        pi = _num_polar - polar - 1;
        track_theta = M_PI - theta;
      }

      /* Get the index in the z-stack */
      zi = _tracks_per_stack[ai][ti][pi];

      /* Get this 3D track */
      track_3d = &_tracks_3D[ai][ti][pi][zi];

      /* Set pointer to track in 3D track cycles array */
      _tracks_3D_cycle[azim][cycle][polar][lz_index][t] = track_3d;

      /* Set the start and end points */
      if (fwd) {
        track_3d->getStart()->setCoords(x1, y1, z1);
        track_3d->getEnd()->setCoords(x2, y2, z2);
      }
      else {
        track_3d->getEnd()->setCoords(x1, y1, z1);
        track_3d->getStart()->setCoords(x2, y2, z2);
      }

      /* Set track attributes */
      track_3d->setAzimIndex(ai);
      track_3d->setXYIndex(ti);
      track_3d->setZIndex(zi);
      track_3d->setPolarIndex(pi);
      track_3d->setLZIndex(lz_index);
      track_3d->setCycleIndex(cycle);
      track_3d->setTrainIndex(t);
      track_3d->setTheta(track_theta);
      track_3d->setPhi(track_2d->getPhi());
      track_3d->setCycleFwd(fwd);
      track_3d->setCycleTrackIndex(i);

      /* Increment track train index */
      t++;
    }
  }

  /* If tracks are not being created, just increment the _tracks_per_train
   * array
   */
  else {

    /* Set the number of tracks in the lz track */
    _tracks_per_train[azim][cycle][polar][lz_index] =
      last_stack - first_stack + 1;
  }

  /* Increment the tracks per stack */
  for (int i=first_stack; i <= last_stack; i++) {
    track_2d = _tracks_2D_cycle[azim][cycle][i];
    fwd = getCycleDirection(azim, cycle, i);
    ti = track_2d->getXYIndex();
    ai = track_2d->getAzimIndex();

    /* Computing the endpoint z value */
    if (i == first_stack)
      z1 = track->getStart()->getZ();
    else
      z1 = z2;

    if (i == last_stack) {
      z2 = track->getEnd()->getZ();
    }
    else{
      length_sum_2 += track_2d->getLength();
      z2 = z1 + (length_sum_2 - l_start_2) * tan(M_PI_2 - theta);
      l_start_2 = length_sum_2;
    }

    /* Get the polar angle index */
    if (fwd)
      pi = polar;
    else
      pi = _num_polar - polar - 1;

    /* Tally another track in the _tracks_per_stack array */
    _tracks_per_stack[ai][ti][pi]++;
  }
}


/**
 * @brief Recalibrates Track start and end points to the origin of the Geometry.
 * @details The origin of the Geometry is designated at its center by
 *          convention, but for track initialization the origin is assumed to be
 *          at the bottom right corner for simplicity. This method corrects
 *          for this by re-assigning the start and end Point coordinates.
 */
void TrackGenerator::recalibrate2DTracksToOrigin() {

  /* Recalibrate the tracks to the origin and set the uid. Note that the
   * loop structure is unconventional in order to preserve an increasing
   * track uid value in the Solver's tracks array. The tracks array is
   * oriented with this loop structure in order to maintain reproducability
   * for parallel runs.
   */

  /* Loop over azim reflective halfspaces */
  for (int a=0; a < _num_azim/2; a++) {
    for (int i=0; i < getNumX(a) + getNumY(a); i++) {

      double x0 = _tracks_2D[a][i].getStart()->getX();
      double y0 = _tracks_2D[a][i].getStart()->getY();
      double x1 = _tracks_2D[a][i].getEnd()->getX();
      double y1 = _tracks_2D[a][i].getEnd()->getY();
      double new_x0 = x0 + _geometry->getMinX();
      double new_y0 = y0 + _geometry->getMinY();
      double new_x1 = x1 + _geometry->getMinX();
      double new_y1 = y1 + _geometry->getMinY();

      _tracks_2D[a][i].setCoords(new_x0, new_y0, new_x1, new_y1);
    }
  }
}


/**
 * @brief Recalibrates Track start and end points to the origin of the Geometry.
 * @details The origin of the Geometry is designated at its center by
 *          convention, but for track initialization the origin is assumed to be
 *          at the bottom right corner for simplicity. This method corrects
 *          for this by re-assigning the start and end Point coordinates.
 */
void TrackGenerator::recalibrate3DTracksToOrigin() {

  /* Recalibrate the tracks to the origin and set the uid. Note that the
   * loop structure is unconventional in order to preserve an increasing
   * track uid value in the Solver's tracks array. The tracks array is
   * oriented with this loop structure in order to maintain reproducability
   * for parallel runs.
   */

  /* Loop over azim reflective halfspaces */
  for (int a=0; a < _num_azim/2; a++) {
    for (int i=0; i < getNumX(a) + getNumY(a); i++) {
      for (int p=0; p < _num_polar; p++) {
        for (int z=0; z < _tracks_per_stack[a][i][p]; z++) {

          double x0 = _tracks_3D[a][i][p][z].getStart()->getX();
          double y0 = _tracks_3D[a][i][p][z].getStart()->getY();
          double z0 = _tracks_3D[a][i][p][z].getStart()->getZ();
          double x1 = _tracks_3D[a][i][p][z].getEnd()->getX();
          double y1 = _tracks_3D[a][i][p][z].getEnd()->getY();
          double z1 = _tracks_3D[a][i][p][z].getEnd()->getZ();
          double new_x0 = x0 + _geometry->getMinX();
          double new_y0 = y0 + _geometry->getMinY();
          double new_z0 = z0 + _geometry->getMinZ();
          double new_x1 = x1 + _geometry->getMinX();
          double new_y1 = y1 + _geometry->getMinY();
          double new_z1 = z1 + _geometry->getMinZ();

          _tracks_3D[a][i][p][z]
            .setCoords(new_x0, new_y0, new_z0, new_x1, new_y1, new_z1);
        }
      }
    }
  }

  /* Enusre that all tracks reside within the geometry */
  double max_z = _geometry->getMaxZ();
  double min_z = _geometry->getMinZ();
  for (int a=0; a < _num_azim/2; a++) {
    #pragma omp parallel for
    for (int i=0; i < getNumX(a) + getNumY(a); i++) {
      for (int p=0; p < _num_polar; p++) {
        for (int z=0; z < _tracks_per_stack[a][i][p]; z++) {
          double start_z =
            _tracks_3D[a][i][p][z].getStart()->getZ();
          if (start_z > max_z)
            _tracks_3D[a][i][p][z].getStart()->setZ(max_z);
          else if (start_z < min_z)
            _tracks_3D[a][i][p][z].getStart()->setZ(min_z);
        }
      }
    }
  }
}


/**
 * @brief Generate segments for each Track across the Geometry.
 */
void TrackGenerator::segmentize2D() {

  log_printf(NORMAL, "Ray tracing for 2D track segmentation...");

  int tracks_segmented = 0;
  int num_2D_tracks = getNum2DTracks();

  /* Loop over all Tracks */
  for (int a=0; a < _num_azim/2; a++) {
    log_printf(NORMAL, "segmenting 2D tracks - Percent complete: %5.2f %%",
               double(tracks_segmented) / num_2D_tracks * 100.0);
    #pragma omp parallel for
    for (int i=0; i < getNumX(a) + getNumY(a); i++)
      _geometry->segmentize2D(&_tracks_2D[a][i], _z_coord);

    tracks_segmented += getNumX(a) + getNumY(a);
  }

  _geometry->initializeFSRVectors();
  _contains_2D_segments = true;

  return;
}

/**
 * @brief Generates 2D segments for each extruded track across the Geometry,
 *        initializing axially extruded regions as well as 3D FSRs.
 */
void TrackGenerator::segmentizeExtruded() {

  log_printf(NORMAL, "Ray tracing for axially extruded track segmentation...");

  /* Allocate and initialize the flattened tracks array */
  _flattened_tracks = new Track*[_num_2D_tracks];
  for (int a=0; a < _num_azim/2; a++) {
    for (int i=0; i < getNumX(a) + getNumY(a); i++) {
      int id = _tracks_2D[a][i].getUid();
      _flattened_tracks[id] = &_tracks_2D[a][i];
    }
  }

  /* Get all unique z-coords at which 2D radial segementation is performed */
  std::vector<FP_PRECISION> z_coords;
  if (_contains_segmentation_heights)
    z_coords = _segmentation_heights;
  else
    z_coords = _geometry->getUniqueZPlanes();

  /* Loop over all extruded Tracks */
  #pragma omp parallel for
  for (int index=0; index < _num_2D_tracks; index++)
    _geometry->segmentizeExtruded(_flattened_tracks[index], z_coords);

  /* Initialize 3D FSRs and their associated vectors*/
  log_printf(NORMAL, "Initializing FSRs axially...");
  _geometry->initializeAxialFSRs(_global_z_mesh);
  _geometry->initializeFSRVectors();

  /* Count the number of segments in each track */
  countSegments();
  _contains_flattened_tracks = true;
  _contains_2D_segments = true;

  return;
}


/**
 * @brief Generate segments for each Track across the Geometry.
 */
void TrackGenerator::segmentize3D() {

  log_printf(NORMAL, "Ray tracing for 3D track segmentation...");

  int tracks_segmented = 0;
  int num_3D_tracks = getNum3DTracks();

  /* Loop over all Tracks */
  for (int a=0; a < _num_azim/2; a++) {

    log_printf(NORMAL, "segmenting 3D tracks - Percent complete: %5.2f %%",
               double(tracks_segmented) / num_3D_tracks * 100.0);

    #pragma omp parallel for
    for (int i=0; i < getNumX(a) + getNumY(a); i++) {
      for (int p=0; p < _num_polar; p++) {
        for (int z=0; z < _tracks_per_stack[a][i][p]; z++)
          _geometry->segmentize3D(&_tracks_3D[a][i][p][z]);
      }
    }

    for (int i=0; i < getNumX(a) + getNumY(a); i++) {
      for (int p=0; p < _num_polar; p++) {
        for (int z=0; z < _tracks_per_stack[a][i][p]; z++)
          tracks_segmented++;
      }
    }
  }

  _geometry->initializeFSRVectors();
  _contains_3D_segments = true;

  return;
}


/**
 * @brief Converts a length traveled along a 2D Track cycle to a displacement
 *        in the x-direction
 * @param l The distance traveled in the 2D Track cycle
 * @param azim The azimuthal angle index of the cycle
 * @param cycle The ID of the cycle
 * @return The displacement in the x-direction
 */
double TrackGenerator::convertLtoX(double l, int azim, int cycle) {

  if (l > _cycle_length[azim] || l < 0.0)
    log_printf(ERROR, "Unable to convert L to X since l is not within "
               "(0, %f), l: %f", _cycle_length[azim], l);

  double length_sum = 0.0;
  int track_index = _tracks_per_cycle[azim] - 1;

  for (int i=0; i < _tracks_per_cycle[azim]; i++) {
    if (l <= length_sum + _tracks_2D_cycle[azim][cycle][i]->getLength()) {
      track_index = i;
      break;
    }
    else{
      length_sum += _tracks_2D_cycle[azim][cycle][i]->getLength();
    }
  }

  if (l - length_sum < 0.0)
    log_printf(ERROR, "found negative length residual in converting l to x");

  double x1 = _tracks_2D_cycle[azim][cycle][track_index]->getStart()->getX();
  double x2 = _tracks_2D_cycle[azim][cycle][track_index]->getEnd()->getX();
  double l_rel = (l - length_sum) / _tracks_2D_cycle[azim][cycle][track_index]
    ->getLength();

  double x;

  if (getCycleDirection(azim, cycle, track_index))
    x = l_rel * x2 + (1.0 - l_rel) * x1;
  else
    x = l_rel * x1 + (1.0 - l_rel) * x2;

  return x;
}


/**
 * @brief Converts a length traveled along a 2D Track cycle to a displacement
 *        in the y-direction
 * @param l The distance traveled in the 2D Track cycle
 * @param azim The azimuthal angle index of the cycle
 * @param cycle The ID of the cycle
 * @return The displacement in the y-direction
 */
double TrackGenerator::convertLtoY(double l, int azim, int cycle) {

  if (l > _cycle_length[azim] || l < 0.0)
    log_printf(ERROR, "Unable to convert L to Y since l is not within "
               "(0, %f), l: %f", _cycle_length[azim], l);

  double length_sum = 0.0;
  int track_index = _tracks_per_cycle[azim] - 1;

  for (int i=0; i < _tracks_per_cycle[azim]; i++) {
    if (l <= length_sum + _tracks_2D_cycle[azim][cycle][i]->getLength()) {
      track_index = i;
      break;
    }
    else{
      length_sum += _tracks_2D_cycle[azim][cycle][i]->getLength();
    }
  }

  if (l - length_sum < 0.0)
    log_printf(ERROR, "found negative length residual in converting l to y");

  double y1 = _tracks_2D_cycle[azim][cycle][track_index]->getStart()->getY();
  double y2 = _tracks_2D_cycle[azim][cycle][track_index]->getEnd()->getY();
  double l_rel = (l - length_sum) / _tracks_2D_cycle[azim][cycle][track_index]
    ->getLength();

  double y;

  if (getCycleDirection(azim, cycle, track_index))
    y = l_rel * y2 + (1.0 - l_rel) * y1;
  else
    y = l_rel * y1 + (1.0 - l_rel) * y2;

  return y;
}


/**
 * @brief This method creates a directory to store Track files, and reads
 *        in ray tracing data for Tracks and segments from a Track file
 *        if one exists.
 * @details This method is called by the TrackGenerator::generateTracks()
 *          class method. If a Track file exists for this Geometry, number
 *          of azimuthal angles, and track spacing, then this method will
 *          import the ray tracing Track and segment data to fill the
 *          appropriate data structures.
 */
void TrackGenerator::initializeTrackFileDirectory() {

  std::stringstream directory;
  struct stat buffer;
  std::stringstream test_filename;

  /** Create directory to store Track files with pre-generated ray tracing data
   *  if the directory does not yet exist */

  directory << get_output_directory() << "/tracks";
  struct stat st;
  if (!stat(directory.str().c_str(), &st) == 0)
    mkdir(directory.str().c_str(), S_IRWXU);

  if (_solve_3D) {

    /* Get the quadrature and track method types */
    std::string quad_type;
    std::string track_method;

    if (_quadrature->getQuadratureType() == EQUAL_WEIGHT)
      quad_type = "EQ_WGT";
    else if (_quadrature->getQuadratureType() == EQUAL_ANGLE)
      quad_type = "EQ_ANG";
    if (_quadrature->getQuadratureType() == TABUCHI_YAMAMOTO)
      quad_type = "TABUCHI_YAMAMOTO";
    else if (_quadrature->getQuadratureType() == LEONARD)
      quad_type = "LEONARD";
    else if (_quadrature->getQuadratureType() == GAUSS_LEGENDRE)
      quad_type = "GAUSS_LEGENDRE";

    if (_track_generation_method == GLOBAL_TRACKING)
      track_method = "GT";
    else if (_track_generation_method == MODULAR_RAY_TRACING)
      track_method = "MRT";
    else if (_track_generation_method == SIMPLIFIED_MODULAR_RAY_TRACING)
      track_method = "sMRT";

    if (_geometry->getCmfd() != NULL) {
      test_filename << directory.str() << "/3D_"
                    << _num_azim << "_azim_"
                    << _num_polar << "_polar_"
                    << _azim_spacing << "x" << _polar_spacing
                    << "_cm_spacing_cmfd_"
                    << _geometry->getCmfd()->getNumX()
                    << "x" << _geometry->getCmfd()->getNumY()
                    << "x" << _geometry->getCmfd()->getNumZ()
                    << "_quad_" << quad_type << "_track_" << track_method
                    << ".data";
    }
    else{
      test_filename << directory.str() << "/3D_"
                    << _num_azim << "_azim_"
                    << _num_polar << "_polar_"
                    << _azim_spacing << "x" << _polar_spacing
                    << "_cm_spacing_quad_"
                    << quad_type << "_track_" << track_method << ".data";
    }
  }
  else{
    if (_geometry->getCmfd() != NULL) {
      test_filename << directory.str() << "/2D_"
                    << _num_azim << "_azim_"
                    << _azim_spacing << "_cm_spacing_cmfd_"
                    << _geometry->getCmfd()->getNumX()
                    << "x" << _geometry->getCmfd()->getNumY()
                    << ".data";
    }
    else{
      test_filename << directory.str() << "/2D_"
                    << _num_azim << "_angles_"
                    << _azim_spacing << "_cm_spacing.data";
    }
  }

  _tracks_filename = test_filename.str();

  /* Check to see if a Track file exists for this geometry, number of azimuthal
   * angles, and track spacing, and if so, import the ray tracing data */
  if (!stat(_tracks_filename.c_str(), &buffer)) {
    if (_solve_3D && !_OTF){
      if (read3DSegmentsFromFile()) {
        _use_input_file = true;
        _contains_3D_segments = true;
      }
    }
    else{
      if (read2DSegmentsFromFile()) {
        _use_input_file = true;
        _contains_2D_segments = true;
      }
    }
  }
}


/**
 * @brief Writes all Track and segment data to a "*.tracks" binary file.
 * @details Storing Tracks in a binary file saves time by eliminating ray
 *          tracing for Track segmentation in commonly simulated geometries.
 */
void TrackGenerator::dump2DSegmentsToFile() {

  /* Check whether the segments should be dumped */
  if (!_dump_segments)
    return;

  log_printf(NORMAL, "Dumping 2D segments to file...");

  if (!_contains_2D_segments)
    log_printf(ERROR, "Unable to dump 2D Segments to a file since no Segments "
               "have been generated for %d azimuthal angles and %f track "
               "spacing", _num_azim, _azim_spacing);

  FILE* out;
  out = fopen(_tracks_filename.c_str(), "w");

  /* Get a string representation of the Geometry's attributes. This is used to
   * check whether or not ray tracing has been performed for this Geometry */
  std::string geometry_to_string = _geometry->toString();
  int string_length = geometry_to_string.length() + 1;

  /* Write geometry metadata to the Track file */
  fwrite(&string_length, sizeof(int), 1, out);
  fwrite(geometry_to_string.c_str(), sizeof(char)*string_length, 1, out);
  fwrite(&_z_coord, sizeof(double), 1, out);

  Track2D* curr_track;
  int num_segments;
  std::vector<segment*> _segments;
  Cmfd* cmfd = _geometry->getCmfd();

  segment* curr_segment;
  double length;
  int material_id;
  int region_id;
  int cmfd_surface_fwd;
  int cmfd_surface_bwd;

  /* Loop over all Tracks */
  for (int a=0; a < _num_azim/2; a++) {
    for (int i=0; i < getNumX(a) + getNumY(a); i++) {

      /* Get data for this Track */
      curr_track = &_tracks_2D[a][i];
      num_segments = curr_track->getNumSegments();

      /* Write data for this Track to the Track file */
      fwrite(&num_segments, sizeof(int), 1, out);

      /* Loop over all segments for this Track */
      for (int s=0; s < num_segments; s++) {

        /* Get data for this segment */
        curr_segment = curr_track->getSegment(s);
        length = curr_segment->_length;
        material_id = curr_segment->_material->getId();
        region_id = curr_segment->_region_id;

        /* Write data for this segment to the Track file */
        fwrite(&length, sizeof(double), 1, out);
        fwrite(&material_id, sizeof(int), 1, out);
        fwrite(&region_id, sizeof(int), 1, out);

        /* Write CMFD-related data for the Track if needed */
        if (cmfd != NULL) {
          cmfd_surface_fwd = curr_segment->_cmfd_surface_fwd;
          cmfd_surface_bwd = curr_segment->_cmfd_surface_bwd;
          fwrite(&cmfd_surface_fwd, sizeof(int), 1, out);
          fwrite(&cmfd_surface_bwd, sizeof(int), 1, out);
        }
      }
    }
  }

  /* Get FSR vector maps */
  ParallelHashMap<std::size_t, fsr_data*>* FSR_keys_map =
      _geometry->getFSRKeysMap();
  std::vector<std::size_t>* FSRs_to_keys = _geometry->getFSRsToKeys();
  std::vector<int>* FSRs_to_material_IDs = _geometry->getFSRsToMaterialIDs();
  std::size_t fsr_key;
  int fsr_id;
  int fsr_counter = 0;
  double x, y, z;

  /* Write number of FSRs */
  int num_FSRs = _geometry->getNumFSRs();
  fwrite(&num_FSRs, sizeof(int), 1, out);

  /* Write FSR vector maps to file */
  std::size_t* fsr_key_list = FSR_keys_map->keys();
  fsr_data** fsr_data_list = FSR_keys_map->values();
  for (int i=0; i < num_FSRs; i++) {

    /* Write data to file from FSR_keys_map */
    fsr_key = fsr_key_list[i];
    fsr_id = fsr_data_list[i]->_fsr_id;
    x = fsr_data_list[i]->_point->getX();
    y = fsr_data_list[i]->_point->getY();
    z = fsr_data_list[i]->_point->getZ();
    fwrite(&fsr_key, sizeof(std::size_t), 1, out);
    fwrite(&fsr_id, sizeof(int), 1, out);
    fwrite(&x, sizeof(double), 1, out);
    fwrite(&y, sizeof(double), 1, out);
    fwrite(&z, sizeof(double), 1, out);

    /* Write data to file from FSRs_to_material_IDs */
    fwrite(&(FSRs_to_material_IDs->at(fsr_counter)), sizeof(int), 1, out);

    /* Write data to file from FSRs_to_keys */
    fwrite(&(FSRs_to_keys->at(fsr_counter)), sizeof(std::size_t), 1, out);

    /* Increment FSR ID counter */
    fsr_counter++;
  }

  /* Write cmfd_fsrs vector of vectors to file */
  if (cmfd != NULL) {
    std::vector< std::vector<int> > cell_fsrs = cmfd->getCellFSRs();
    std::vector<int>::iterator iter;
    int num_cells = cmfd->getNumCells();
    fwrite(&num_cells, sizeof(int), 1, out);

    /* Loop over CMFD cells */
    for (int cell=0; cell < num_cells; cell++) {
      num_FSRs = cell_fsrs.at(cell).size();
      fwrite(&num_FSRs, sizeof(int), 1, out);

      /* Loop over FSRs within cell */
      for (iter = cell_fsrs.at(cell).begin(); iter != cell_fsrs.at(cell).end();
           ++iter)
        fwrite(&(*iter), sizeof(int), 1, out);
    }
  }

  /* Delete key and value lists */
  delete [] fsr_key_list;
  delete [] fsr_data_list;

  /* Close the Track file */
  fclose(out);

  /* Inform other the TrackGenerator::generateTracks() method that it may
   * import ray tracing data from this file if it is called and the ray
   * tracing parameters have not changed */
  _use_input_file = true;

  return;
}


/**
 * @brief Writes all Track and segment data to a "*.tracks" binary file.
 * @details Storing Tracks in a binary file saves time by eliminating ray
 *          tracing for Track segmentation in commonly simulated geometries.
 */
void TrackGenerator::dump3DSegmentsToFile() {

  /* Check whether the segments should be dumped */
  if (!_dump_segments)
    return;

  log_printf(NORMAL, "Dumping 3D segments to file...");

  if (!_contains_3D_segments)
    log_printf(ERROR, "Unable to dump 3D Segments to a file since no Segments "
               "have been generated for %d azimuthal angles and %f track "
               "spacing", _num_azim, _azim_spacing);

  FILE* out;
  out = fopen(_tracks_filename.c_str(), "w");

  /* Get a string representation of the Geometry's attributes. This is used to
   * check whether or not ray tracing has been performed for this Geometry */
  std::string geometry_to_string = _geometry->toString();
  int string_length = geometry_to_string.length() + 1;

  /* Write geometry metadata to the Track file */
  fwrite(&string_length, sizeof(int), 1, out);
  fwrite(geometry_to_string.c_str(), sizeof(char)*string_length, 1, out);

  Track3D* curr_track;
  int num_segments;
  std::vector<segment*> _segments;
  Cmfd* cmfd = _geometry->getCmfd();

  segment* curr_segment;
  double length;
  int material_id;
  int region_id;
  int cmfd_surface_fwd;
  int cmfd_surface_bwd;

  /* Loop over all Tracks */
  for (int a=0; a < _num_azim/2; a++) {
    for (int i=0; i < getNumX(a) + getNumY(a); i++) {
      for (int p=0; p < _num_polar; p++) {
        for (int z=0; z < _tracks_per_stack[a][i][p]; z++) {

          /* Get data for this Track */
          curr_track = &_tracks_3D[a][i][p][z];
          num_segments = curr_track->getNumSegments();

          /* Write data for this Track to the Track file */
          fwrite(&num_segments, sizeof(int), 1, out);

          /* Loop over all segments for this Track */
          for (int s=0; s < num_segments; s++) {

            /* Get data for this segment */
            curr_segment = curr_track->getSegment(s);
            length = curr_segment->_length;
            material_id = curr_segment->_material->getId();
            region_id = curr_segment->_region_id;

            /* Write data for this segment to the Track file */
            fwrite(&length, sizeof(double), 1, out);
            fwrite(&material_id, sizeof(int), 1, out);
            fwrite(&region_id, sizeof(int), 1, out);

            /* Write CMFD-related data for the Track if needed */
            if (cmfd != NULL) {
              cmfd_surface_fwd = curr_segment->_cmfd_surface_fwd;
              cmfd_surface_bwd = curr_segment->_cmfd_surface_bwd;
              fwrite(&cmfd_surface_fwd, sizeof(int), 1, out);
              fwrite(&cmfd_surface_bwd, sizeof(int), 1, out);
            }
          }
        }
      }
    }
  }

  /* Get FSR vector maps */
  ParallelHashMap<std::size_t, fsr_data*>* FSR_keys_map =
      _geometry->getFSRKeysMap();
  std::vector<std::size_t>* FSRs_to_keys = _geometry->getFSRsToKeys();
  std::vector<int>* FSRs_to_material_IDs = _geometry->getFSRsToMaterialIDs();
  std::size_t fsr_key;
  int fsr_id;
  int fsr_counter = 0;
  double x, y, z;

  /* Write number of FSRs */
  int num_FSRs = _geometry->getNumFSRs();
  fwrite(&num_FSRs, sizeof(int), 1, out);

  /* Write FSR vector maps to file */
  std::size_t* fsr_key_list = FSR_keys_map->keys();
  fsr_data** fsr_data_list = FSR_keys_map->values();
  for (int i=0; i < num_FSRs; i++) {

    /* Write data to file from FSR_keys_map */
    fsr_key = fsr_key_list[i];
    fsr_id = fsr_data_list[i]->_fsr_id;
    x = fsr_data_list[i]->_point->getX();
    y = fsr_data_list[i]->_point->getY();
    z = fsr_data_list[i]->_point->getZ();
    fwrite(&fsr_key, sizeof(std::size_t), 1, out);
    fwrite(&fsr_id, sizeof(int), 1, out);
    fwrite(&x, sizeof(double), 1, out);
    fwrite(&y, sizeof(double), 1, out);
    fwrite(&z, sizeof(double), 1, out);

    /* Write data to file from FSRs_to_material_IDs */
    fwrite(&(FSRs_to_material_IDs->at(fsr_counter)), sizeof(int), 1, out);

    /* Write data to file from FSRs_to_keys */
    fwrite(&(FSRs_to_keys->at(fsr_counter)), sizeof(std::size_t), 1, out);

    /* Increment FSR ID counter */
    fsr_counter++;
  }

  /* Write cmfd_fsrs vector of vectors to file */
  if (cmfd != NULL) {
    std::vector< std::vector<int> > cell_fsrs = cmfd->getCellFSRs();
    std::vector<int>::iterator iter;
    int num_cells = cmfd->getNumCells();
    fwrite(&num_cells, sizeof(int), 1, out);

    /* Loop over CMFD cells */
    for (int cell=0; cell < num_cells; cell++) {
      num_FSRs = cell_fsrs.at(cell).size();
      fwrite(&num_FSRs, sizeof(int), 1, out);

      /* Loop over FSRs within cell */
      for (iter = cell_fsrs.at(cell).begin(); iter != cell_fsrs.at(cell).end();
           ++iter)
        fwrite(&(*iter), sizeof(int), 1, out);
    }
  }

  /* Delete key and value lists */
  delete [] fsr_key_list;
  delete [] fsr_data_list;

  /* Close the Track file */
  fclose(out);

  /* Inform other the TrackGenerator::generateTracks() method that it may
   * import ray tracing data from this file if it is called and the ray
   * tracing parameters have not changed */
  _use_input_file = true;

  return;
}


/**
 * @brief Reads Tracks in from a "*.tracks" binary file.
 * @details Storing Tracks in a binary file saves time by eliminating ray
 *          tracing for Track segmentation in commonly simulated geometries.
 * @return true if able to read Tracks in from a file; false otherwise
 */
bool TrackGenerator::read2DSegmentsFromFile() {

  int ret;
  FILE* in;
  in = fopen(_tracks_filename.c_str(), "r");

  int string_length;
  double z_coord;

  /* Import Geometry metadata from the Track file */
  ret = fread(&string_length, sizeof(int), 1, in);
  char* geometry_to_string = new char[string_length];
  ret = fread(geometry_to_string, sizeof(char)*string_length, 1, in);
  ret = fread(&z_coord, sizeof(double), 1, in);

  /* Check if our Geometry is exactly the same as the Geometry in the
   * Track file for this number of azimuthal angles and track spacing */
  if (_geometry->toString().compare(std::string(geometry_to_string)) != 0 ||
      _z_coord != z_coord)
    return false;

  delete [] geometry_to_string;

  log_printf(NORMAL, "Importing ray tracing data from file...");

  Track2D* curr_track;
  int num_segments;
  Cmfd* cmfd = _geometry->getCmfd();

  double length;
  int material_id;
  int region_id;

  int cmfd_surface_fwd;
  int cmfd_surface_bwd;

  std::map<int, Material*> materials = _geometry->getAllMaterials();

  int uid = 0;

  /* Loop over Tracks */
  for (int a=0; a < _num_azim/2; a++) {
    for (int i=0; i < getNumX(a) + getNumY(a); i++) {

      /* Import data for this Track from Track file */
      ret = fread(&num_segments, sizeof(int), 1, in);

      /* Initialize a Track with this data */
      curr_track = &_tracks_2D[a][i];

      /* Loop over all segments in this Track */
      for (int s=0; s < num_segments; s++) {

        /* Import data for this segment from Track file */
        ret = fread(&length, sizeof(double), 1, in);
        ret = fread(&material_id, sizeof(int), 1, in);
        ret = fread(&region_id, sizeof(int), 1, in);

        /* Initialize segment with the data */
        segment* curr_segment = new segment;
        curr_segment->_length = length;
        curr_segment->_material = materials[material_id];
        curr_segment->_region_id = region_id;

        /* Import CMFD-related data if needed */
        if (cmfd != NULL) {
          ret = fread(&cmfd_surface_fwd, sizeof(int), 1, in);
          ret = fread(&cmfd_surface_bwd, sizeof(int), 1, in);
          curr_segment->_cmfd_surface_fwd = cmfd_surface_fwd;
          curr_segment->_cmfd_surface_bwd = cmfd_surface_bwd;
        }

        /* Add this segment to the Track */
        curr_track->addSegment(curr_segment);
      }

      uid++;
    }
  }

  /* Create FSR vector maps */
  ParallelHashMap<std::size_t, fsr_data*>* FSR_keys_map =
      new ParallelHashMap<std::size_t, fsr_data*>;
  std::vector<int>* FSRs_to_material_IDs
    = new std::vector<int>;
  std::vector<std::size_t>* FSRs_to_keys
    = new std::vector<std::size_t>;
  int num_FSRs;
  std::size_t fsr_key;
  int fsr_key_id;
  double x, y, z;

  /* Get number of FSRs */
  ret = fread(&num_FSRs, sizeof(int), 1, in);

  /* Read FSR vector maps from file */
  for (int fsr_id=0; fsr_id < num_FSRs; fsr_id++) {

    /* Read data from file for FSR_keys_map */
    ret = fread(&fsr_key, sizeof(std::size_t), 1, in);
    ret = fread(&fsr_key_id, sizeof(int), 1, in);
    ret = fread(&x, sizeof(double), 1, in);
    ret = fread(&y, sizeof(double), 1, in);
    ret = fread(&z, sizeof(double), 1, in);
    fsr_data* fsr = new fsr_data;
    fsr->_fsr_id = fsr_key_id;
    Point* point = new Point();
    point->setCoords(x,y,z);
    fsr->_point = point;
    FSR_keys_map->insert(fsr_key, fsr);

    /* Read data from file for FSR_to_materials_IDs */
    ret = fread(&material_id, sizeof(int), 1, in);
    FSRs_to_material_IDs->push_back(material_id);

    /* Read data from file for FSR_to_keys */
    ret = fread(&fsr_key, sizeof(std::size_t), 1, in);
    FSRs_to_keys->push_back(fsr_key);
  }

  /* Set FSR vector maps */
  _geometry->setFSRKeysMap(FSR_keys_map);
  _geometry->setFSRsToMaterialIDs(FSRs_to_material_IDs);
  _geometry->setFSRsToKeys(FSRs_to_keys);

  /* Read cmfd cell_fsrs vector of vectors from file */
  if (cmfd != NULL) {
    std::vector< std::vector<int> > cell_fsrs;
    int num_cells, fsr_id;
    ret = fread(&num_cells, sizeof(int), 1, in);

    /* Loop over CMFD cells */
    for (int cell=0; cell < num_cells; cell++) {
      std::vector<int> *fsrs = new std::vector<int>;
      cell_fsrs.push_back(*fsrs);
      ret = fread(&num_FSRs, sizeof(int), 1, in);

      /* Loop over FRSs within cell */
      for (int fsr = 0; fsr < num_FSRs; fsr++) {
        ret = fread(&fsr_id, sizeof(int), 1, in);
        cell_fsrs.at(cell).push_back(fsr_id);
      }
    }

    /* Set CMFD cell_fsrs vector of vectors */
    cmfd->setCellFSRs(cell_fsrs);
  }

  /* Close the Track file */
  fclose(in);

  return true;
}


/**
 * @brief Reads Tracks in from a "*.tracks" binary file.
 * @details Storing Tracks in a binary file saves time by eliminating ray
 *          tracing for Track segmentation in commonly simulated geometries.
 * @return true if able to read Tracks in from a file; false otherwise
 */
bool TrackGenerator::read3DSegmentsFromFile() {

  int ret;
  FILE* in;
  in = fopen(_tracks_filename.c_str(), "r");

  int string_length;

  /* Import Geometry metadata from the Track file */
  ret = fread(&string_length, sizeof(int), 1, in);
  char* geometry_to_string = new char[string_length];
  ret = fread(geometry_to_string, sizeof(char)*string_length, 1, in);

  /* Check if our Geometry is exactly the same as the Geometry in the
   * Track file for this number of azimuthal angles and track spacing */
  if (_geometry->toString().compare(std::string(geometry_to_string)) != 0)
    return false;

  delete [] geometry_to_string;

  log_printf(NORMAL, "Importing ray tracing data from file...");

  Track3D* curr_track;
  int num_segments;
  Cmfd* cmfd = _geometry->getCmfd();

  double length;
  int material_id;
  int region_id;

  int cmfd_surface_fwd;
  int cmfd_surface_bwd;

  std::map<int, Material*> materials = _geometry->getAllMaterials();

  int uid = 0;

  /* Loop over Tracks */
  for (int a=0; a < _num_azim/2; a++) {
    for (int i=0; i < getNumX(a) + getNumY(a); i++) {
      for (int p=0; p < _num_polar; p++) {
        for (int z=0; z < _tracks_per_stack[a][i][p]; z++) {

          /* Import data for this Track from Track file */
          ret = fread(&num_segments, sizeof(int), 1, in);

          /* Get data for this Track */
          curr_track = &_tracks_3D[a][i][p][z];

          /* Loop over all segments in this Track */
          for (int s=0; s < num_segments; s++) {

            /* Import data for this segment from Track file */
            ret = fread(&length, sizeof(double), 1, in);
            ret = fread(&material_id, sizeof(int), 1, in);
            ret = fread(&region_id, sizeof(int), 1, in);

            /* Initialize segment with the data */
            segment* curr_segment = new segment;
            curr_segment->_length = length;
            curr_segment->_material = materials[material_id];
            curr_segment->_region_id = region_id;

            /* Import CMFD-related data if needed */
            if (cmfd != NULL) {
              ret = fread(&cmfd_surface_fwd, sizeof(int), 1, in);
              ret = fread(&cmfd_surface_bwd, sizeof(int), 1, in);
              curr_segment->_cmfd_surface_fwd = cmfd_surface_fwd;
              curr_segment->_cmfd_surface_bwd = cmfd_surface_bwd;
            }

            /* Add this segment to the Track */
            curr_track->addSegment(curr_segment);
          }

          uid++;
        }
      }
    }
  }

  /* Create FSR vector maps */
  ParallelHashMap<std::size_t, fsr_data*>* FSR_keys_map =
      new ParallelHashMap<std::size_t, fsr_data*>;
  std::vector<int>* FSRs_to_material_IDs
    = new std::vector<int>;
  std::vector<std::size_t>* FSRs_to_keys
    = new std::vector<std::size_t>;
  int num_FSRs;
  std::size_t fsr_key;
  int fsr_key_id;
  double x, y, z;

  /* Get number of FSRs */
  ret = fread(&num_FSRs, sizeof(int), 1, in);

  /* Read FSR vector maps from file */
  for (int fsr_id=0; fsr_id < num_FSRs; fsr_id++) {

    /* Read data from file for FSR_keys_map */
    ret = fread(&fsr_key, sizeof(std::size_t), 1, in);
    ret = fread(&fsr_key_id, sizeof(int), 1, in);
    ret = fread(&x, sizeof(double), 1, in);
    ret = fread(&y, sizeof(double), 1, in);
    ret = fread(&z, sizeof(double), 1, in);
    fsr_data* fsr = new fsr_data;
    fsr->_fsr_id = fsr_key_id;
    Point* point = new Point();
    point->setCoords(x,y,z);
    fsr->_point = point;
    FSR_keys_map->insert(fsr_key, fsr);

    /* Read data from file for FSR_to_materials_IDs */
    ret = fread(&material_id, sizeof(int), 1, in);
    FSRs_to_material_IDs->push_back(material_id);

    /* Read data from file for FSR_to_keys */
    ret = fread(&fsr_key, sizeof(std::size_t), 1, in);
    FSRs_to_keys->push_back(fsr_key);
  }

  /* Set FSR vector maps */
  _geometry->setFSRKeysMap(FSR_keys_map);
  _geometry->setFSRsToMaterialIDs(FSRs_to_material_IDs);
  _geometry->setFSRsToKeys(FSRs_to_keys);

  /* Read cmfd cell_fsrs vector of vectors from file */
  if (cmfd != NULL) {
    std::vector< std::vector<int> > cell_fsrs;
    int num_cells, fsr_id;
    ret = fread(&num_cells, sizeof(int), 1, in);

    /* Loop over CMFD cells */
    for (int cell=0; cell < num_cells; cell++) {
      std::vector<int>* fsrs = new std::vector<int>;
      cell_fsrs.push_back(*fsrs);
      ret = fread(&num_FSRs, sizeof(int), 1, in);

      /* Loop over FRSs within cell */
      for (int fsr = 0; fsr < num_FSRs; fsr++) {
        ret = fread(&fsr_id, sizeof(int), 1, in);
        cell_fsrs.at(cell).push_back(fsr_id);
      }
    }

    /* Set CMFD cell_fsrs vector of vectors */
    cmfd->setCellFSRs(cell_fsrs);
  }

  /* Close the Track file */
  fclose(in);

  return true;
}


/**
 * @brief Splits Track segments into sub-segments for a user-defined
 *        maximum optical length for the problem.
 * @details This routine is needed so that all segment lengths fit
 *          within the exponential interpolation table used in the MOC
 *          transport sweep.
 * @param max_optical_length the maximum optical length
 */
void TrackGenerator::splitSegments(FP_PRECISION max_optical_length) {

  if (!_contains_2D_segments && !_contains_3D_segments)
    log_printf(ERROR, "Unable to split segments since "
	       "segments have not yet been generated");

  if (_OTF)
    log_printf(ERROR, "Segments cannot be split for on-the-fly ray tracing");

  int num_cuts, min_num_cuts;
  segment* curr_segment;

  FP_PRECISION length, tau;
  int fsr_id;
  Material* material;
  FP_PRECISION* sigma_t;
  int num_groups;

  if (_solve_3D) {
    for (int a=0; a < _num_azim/2; a++) {
      for (int i=0; i < getNumX(a) + getNumY(a); i++) {
        for (int p=0; p < _num_polar; p++) {
          for (int z=0; z < _tracks_per_stack[a][i][p]; z++) {
            for (int s=0; s < _tracks_3D[a][i][p][z].getNumSegments();
                s++) {

              /* Extract data from this segment to compute its optical
               * length */
              curr_segment = _tracks_3D[a][i][p][z].getSegment(s);
              material = curr_segment->_material;
              length = curr_segment->_length;
              fsr_id = curr_segment->_region_id;

              /* Compute number of segments to split this segment into */
              min_num_cuts = 1;
              num_groups = material->getNumEnergyGroups();
              sigma_t = material->getSigmaT();

              for (int g=0; g < num_groups; g++) {
                tau = length * sigma_t[g];
                num_cuts = ceil(tau / max_optical_length);
                min_num_cuts = std::max(num_cuts, min_num_cuts);
              }

              /* If the segment does not need subdivisions, go to next
               * segment */
              if (min_num_cuts == 1)
                continue;

              /* Record the CMFD surfaces */
              int cmfd_surface_fwd = curr_segment->_cmfd_surface_fwd;
              int cmfd_surface_bwd = curr_segment->_cmfd_surface_bwd;

              /* Split the segment into sub-segments */
              for (int k=0; k < min_num_cuts; k++) {

                /* Create a new Track segment */
                segment* new_segment = new segment;
                new_segment->_material = material;
                new_segment->_length = length / FP_PRECISION(min_num_cuts);
                new_segment->_region_id = fsr_id;

                /* Assign CMFD surface boundaries */
                if (k == 0)
                  new_segment->_cmfd_surface_bwd = cmfd_surface_bwd;

                if (k == min_num_cuts-1)
                  new_segment->_cmfd_surface_fwd = cmfd_surface_fwd;

                /* Insert the new segment to the Track */
                _tracks_3D[a][i][p][z].insertSegment(s+k+1,
                    new_segment);
              }

              /* Remove the original segment from the Track */
              _tracks_3D[a][i][p][z].removeSegment(s);
            }
          }
        }
      }
    }
  }
  else{
    for (int a=0; a < _num_azim/2; a++) {
      for (int i=0; i < getNumX(a) + getNumY(a); i++) {
        for (int s=0; s < _tracks_2D[a][i].getNumSegments(); s++) {

          /* Extract data from this segment to compute it optical length */
          curr_segment = _tracks_2D[a][i].getSegment(s);
          material = curr_segment->_material;
          length = curr_segment->_length;
          fsr_id = curr_segment->_region_id;

          /* Compute number of segments to split this segment into */
          min_num_cuts = 1;
          num_groups = material->getNumEnergyGroups();
          sigma_t = material->getSigmaT();

          for (int g=0; g < num_groups; g++) {
            tau = length * sigma_t[g];
            num_cuts = ceil(tau / max_optical_length);
            min_num_cuts = std::max(num_cuts, min_num_cuts);
          }

          /* If the segment does not need subdivisions, go to next segment */
          if (min_num_cuts == 1)
            continue;

          /* Split the segment into sub-segments */
          for (int k=0; k < min_num_cuts; k++) {

            /* Create a new Track segment */
            segment* new_segment = new segment;
            new_segment->_material = material;
            new_segment->_length = length / FP_PRECISION(min_num_cuts);
            new_segment->_region_id = fsr_id;

            /* Assign CMFD surface boundaries */
            if (k == 0)
              new_segment->_cmfd_surface_bwd =
                curr_segment->_cmfd_surface_bwd;

            if (k == min_num_cuts-1)
              new_segment->_cmfd_surface_fwd =
                curr_segment->_cmfd_surface_fwd;

            /* Insert the new segment to the Track */
            _tracks_2D[a][i].insertSegment(s+k+1, new_segment);
          }

          /* Remove the original segment from the Track */
          _tracks_2D[a][i].removeSegment(s);
        }
      }
    }
  }
}


/**
 * @brief Generates the numerical centroids of the FSRs.
 * @details This routine generates the numerical centroids of the FSRs
 *          by weighting the average x and y values of each segment in the
 *          FSR by the segment's length and azimuthal weight. The numerical
 *          centroid fomula can be found in R. Ferrer et. al. "Linear Source
 *          Approximation in CASMO 5", PHYSOR 2012.
 */
void TrackGenerator::generateFSRCentroids(FP_PRECISION* FSR_volumes) {

  int num_FSRs = _geometry->getNumFSRs();

  /* Create fsr locks for updating centroids */
  omp_lock_t FSR_locks[num_FSRs/10+1];

  #pragma omp parallel for schedule(guided)
  for (int r=0; r < num_FSRs/10 + 1; r++)
    omp_init_lock(&FSR_locks[r]);

  /* Create temporary array of centroids and initialize to origin */
  Point** centroids = new Point*[num_FSRs];
  for (int r=0; r < num_FSRs; r++) {
    centroids[r] = new Point();
    centroids[r]->setCoords(0.0, 0.0, 0.0);
  }

  log_printf(NORMAL, "max num segments: %d", _max_num_segments);

  if (_solve_3D) {

    /* Allocate array for 3D segments for OTF computation */
    segment* segments;
    if (_OTF)
      segments = new segment[_max_num_segments];

    /* Create segmentation kernel */
    SegmentationKernel kernel;
    kernel.setSegments(segments);
    kernel.setMaxVal(_max_optical_length);

    int num_iterations = 0;
    for (int a=0; a < _num_azim/2; a++)
      num_iterations += getNumX(a) + getNumY(a);

    std::string msg = "generating centroids";
    Progress progress(num_iterations, msg);

    /* Loop over all tracks */
    for (int a=0; a < _num_azim/2; a++) {
      #pragma omp parallel for firstprivate(segments, kernel)
      for (int i=0; i < getNumX(a) + getNumY(a); i++) {
        progress.incrementCounter();
        for (int p=0; p < _num_polar; p++) {
          for (int z=0; z < _tracks_per_stack[a][i][p]; z++) {

            int num_segments = _tracks_3D[a][i][p][z].getNumSegments();
            double xx = _tracks_3D[a][i][p][z].getStart()->getX();
            double yy = _tracks_3D[a][i][p][z].getStart()->getY();
            double zz = _tracks_3D[a][i][p][z].getStart()->getZ();
            double phi = _tracks_3D[a][i][p][z].getPhi();
            double theta = _quadrature->getTheta(a, p);
            double wgt = _quadrature->getAzimWeight(a) *
              _quadrature->getPolarWeight(a, p) * getAzimSpacing(a)
              * getPolarSpacing(a,p);

            if (_OTF) {

              Point* start = _tracks_3D[a][i][p][z].getStart();
              double theta = _tracks_3D[a][i][p][z].getTheta();
              int ext_id = _tracks_2D[a][i].getUid();
              Track* flattened_track = _flattened_tracks[ext_id];

              kernel.resetCount();
              traceSegmentsOTF(flattened_track, start, theta, &kernel);
            }
            else
              segments = _tracks_3D[a][i][p][z].getSegments();

            for (int s=0; s < num_segments; s++) {
              segment* curr_segment = &segments[s];
              int fsr = curr_segment->_region_id;
              double volume = FSR_volumes[fsr];

              /* Set the lock for this FSR */
              omp_set_lock(&FSR_locks[fsr/10]);

              centroids[fsr]->
                  setX(centroids[fsr]->getX() + wgt *
                  (xx + cos(phi) * sin(theta) * curr_segment->_length / 2.0)
                  * curr_segment->_length / FSR_volumes[fsr]);

              centroids[fsr]->
                  setY(centroids[fsr]->getY() + wgt *
                  (yy + sin(phi) * sin(theta) * curr_segment->_length / 2.0)
                  * curr_segment->_length / FSR_volumes[fsr]);

              centroids[fsr]->
                  setZ(centroids[fsr]->getZ() + wgt *
                  (zz + cos(theta) * curr_segment->_length / 2.0)
                  * curr_segment->_length / FSR_volumes[fsr]);

              /* Unset the lock for this FSR */
              omp_unset_lock(&FSR_locks[fsr/10]);

              xx += cos(phi) * sin(theta) * curr_segment->_length;
              yy += sin(phi) * sin(theta) * curr_segment->_length;
              zz += cos(theta) * curr_segment->_length;
            }
          }
        }
      }
    }
    if (_OTF)
      delete[] segments;
  }
  else{

    FSR_volumes = get2DFSRVolumes();

    for (int a=0; a < _num_azim/2; a++) {
      #pragma omp parallel for
      for (int i=0; i < getNumX(a) + getNumY(a); i++) {

        int num_segments = _tracks_2D[a][i].getNumSegments();
        segment* segments = _tracks_2D[a][i].getSegments();
        double x = _tracks_2D[a][i].getStart()->getX();
        double y = _tracks_2D[a][i].getStart()->getY();
        double phi = _tracks_2D[a][i].getPhi();
        double wgt = _quadrature->getAzimWeight(a) *
          getAzimSpacing(a);

        for (int s=0; s < num_segments; s++) {
          segment* curr_segment = &segments[s];
          int fsr = curr_segment->_region_id;
          double volume = FSR_volumes[fsr];

          /* Set the lock for this FSR */
          omp_set_lock(&FSR_locks[fsr/10]);

          centroids[fsr]->
            setX(centroids[fsr]->getX() + wgt *
                 (x + cos(phi) * curr_segment->_length / 2.0) *
                 curr_segment->_length / FSR_volumes[fsr]);

          centroids[fsr]->
            setY(centroids[fsr]->getY() + wgt *
                 (y + sin(phi) * curr_segment->_length / 2.0) *
                 curr_segment->_length / FSR_volumes[fsr]);

          /* Unset the lock for this FSR */
          omp_unset_lock(&FSR_locks[fsr/10]);

          x += cos(phi) * curr_segment->_length;
          y += sin(phi) * curr_segment->_length;
        }
      }
    }
  }

  /* Set the centroid for the FSR */
  for (int r=0; r < num_FSRs; r++) {
    _geometry->setFSRCentroid(r, centroids[r]);
  }
}


/**
 * @brief Sets the track laydown method for generation of 3D Tracks
 * @details Options for the track laydown are GLOBAL_TRACKING,
 *          MODULAR_RAY_TRACING, and SIMPLIFIED_MODULAR_RAY_TRACING
 * @param method The track laydown method
 */
void TrackGenerator::setTrackGenerationMethod(int method) {

  if (method != GLOBAL_TRACKING && method != MODULAR_RAY_TRACING &&
      method != SIMPLIFIED_MODULAR_RAY_TRACING)
    log_printf(ERROR, "Unable to set Track Generation Method to %i. Valid"
               " methods include GLOBAL_TRACKING, MODULAR_RAY_TRACING, "
               "and SIMPLIFIED_MODULAR_RAY_TRACING", method);

  _track_generation_method = method;
}


/**
 * @brief Returns the track laydown method used for generating 3D Tracks
 * @return The track generation method: GLOBAL_TRACKING, MODULAR_RAY_TRACING,
 *         or SIMPLIFIED_MODULAR_RAY_TRACING
 */
int TrackGenerator::getTrackGenerationMethod() {
  return _track_generation_method;
}


/**
 * @brief Returns the direction in the cycle of the Track indexed by azimuthal
 *        index, cycle, and track index in the cycle
 * @details The 2D Track cycle indicated by the azimuthal angle and cycle
 *          number is traversed across track_index tracks, returning the
 *          direction of the Track at that position
 * @param azim The azimuthal index
 * @param cycle The 2D cycle number
 * @param track_index The track index into the cycle
 * @return the direction of the matching Track
 */
bool TrackGenerator::getCycleDirection(int azim, int cycle, int track_index) {

  return _tracks_2D_cycle[azim][cycle][track_index]->getDirectionInCycle();
}


/**
 * @brief Sets the max optical path length of 3D segments for use in
 *        on-the-fly computation
 * @param tau maximum optical path length
 */
void TrackGenerator::setMaxOpticalLength(FP_PRECISION tau) {
  _max_optical_length = tau;
}


/**
 * @brief Retrieves the max optical path length of 3D segments for use in
 *        on-the-fly computation
 * @return maximum optical path length
 */
FP_PRECISION TrackGenerator::retrieveMaxOpticalLength() {
  return _max_optical_length;
}


/**
 * @brief A function that searches for the index into a values mesh using a
 *        binary search.
 * @details A binary search is used to calculate the index into a mesh of where
 *          the value val resides. If a mesh boundary is hit, the upper region
 *          is selected for positive-z traversing rays and the lower region is
 *          selected for negative-z traversing rays.
 * @param values an array of monotonically increasing values
 * @param size the size of the values array
 * @param val the level to be searched for in the mesh
 * @param sign the direction of the ray in the z-direction
 */
int TrackGenerator::binarySearch(FP_PRECISION* values, int size,
                                 FP_PRECISION val, int sign) {

  /* Initialize indexes into the values array */
  int imin = 0;
  int imax = size-1;

  /* Check if val is outside the range */
  if (val < values[imin] or val > values[imax]) {
    log_printf(ERROR, "Value out of the mesh range in binary search");
    return -1;
  }

  /* Search for interval containing val */
  while (imax - imin > 1) {

    int imid = (imin + imax) / 2;

    if (val > values[imid])
      imin = imid;
    else if (val < values[imid])
      imax = imid;
    else {
      if (sign > 0)
        return imid;
      else
        return imid-1;
    }
  }
  return imin;
}


/**
 * @brief Fills an array with the x,y coordinates for a given track.
 * @details This class method is intended to be called by the OpenMOC
 *          Python "plotter" module as a utility to assist in plotting
 *          tracks. Although this method appears to require two arguments,
 *          in reality it only requires one due to SWIG and would be called
 *          from within Python as follows:
 *
 * @code
 *          coords = track_generator.retrieveTrackCoords(track_id)
 * @endcode
 *
 * @param coords an array of coords of length 6
 * @param track_id the ID of the requested track
 */
void TrackGenerator::retrieveSingle3DTrackCoords(double coords[6],
                                                 int track_id) {

  /* Find 3D track associated with track_id */
  for (int a=0; a < _num_azim/2; a++)
    for (int i=0; i < getNumX(a) + getNumY(a); i++)
      for (int p=0; p < _num_polar; p++)
        for (int z=0; z < _tracks_per_stack[a][i][p]; z++)
          if (_tracks_3D[a][i][p][z].getUid() == track_id) {

            coords[0] = _tracks_3D[a][i][p][z].getStart()->getX();
            coords[1] = _tracks_3D[a][i][p][z].getStart()->getY();
            coords[2] = _tracks_3D[a][i][p][z].getStart()->getZ();
            coords[3] = _tracks_3D[a][i][p][z].getEnd()->getX();
            coords[4] = _tracks_3D[a][i][p][z].getEnd()->getY();
            coords[5] = _tracks_3D[a][i][p][z].getEnd()->getZ();
            return;
          }
  log_printf(ERROR, "Unable to find a 3D track associated with the given track"
                    "ID during coordinate retrieval");
  return;
}


/**
 * @brief Computes and returns an array of volumes indexed by FSR for
          on-the-fly computation.
 * @details Segment lengths are computed on-the-fly and subsequently used to
            tally FSR volumes. Note: It is the function caller's responsibility
            to deallocate the memory reserved for the FSR volume array.
 * @return a pointer to the array of FSR volumes
 */
FP_PRECISION* TrackGenerator::get3DFSRVolumesOTF() {

  int num_FSRs = _geometry->getNumFSRs();
  log_printf(NORMAL, "num fsrs: %d", num_FSRs);
  FP_PRECISION* FSR_volumes = new FP_PRECISION[num_FSRs];
  memset(FSR_volumes, 0., num_FSRs*sizeof(FP_PRECISION));
  VolumeKernel kernel(num_FSRs);
  kernel.setBuffer(FSR_volumes);

  std::string msg = "getting 3D FSR Volumes OTF";
  Progress progress(_num_2D_tracks, msg);

  /* Calculate each FSR's "volume" by accumulating the total length of
   * all Track segments multiplied by the Track "widths" for each FSR.  */
  #pragma omp parallel for
  for (int ext_id=0; ext_id < _num_2D_tracks; ext_id++) {

    progress.incrementCounter();

    /* Extract indices of 3D tracks associated with the extruded track */
    Track* flattened_track = _flattened_tracks[ext_id];
    int a = flattened_track->getAzimIndex();
    int azim_index = _quadrature->getFirstOctantAzim(a);
    int i = flattened_track->getXYIndex();

    /* Loop over polar angles */
    for (int p=0; p < _num_polar; p++) {

      /* Extract polar angle */
      int polar_index = _quadrature->getFirstOctantPolar(p);

      /* Calculate the weight of the track */
      FP_PRECISION weight = _quadrature->getAzimWeight(azim_index)
          * _quadrature->getPolarWeight(azim_index, polar_index)
          * getAzimSpacing(azim_index)
          * getPolarSpacing(azim_index, polar_index);

      kernel.setWeight(weight);

      /* Loop over z-stacked rays */
      for (int z=0; z < _tracks_per_stack[a][i][p]; z++) {

        /* Extract track and starting point */
        Track3D* curr_track = &_tracks_3D[a][i][p][z];
        Point* start = curr_track->getStart();
        double theta = curr_track->getTheta();

        traceSegmentsOTF(flattened_track, start, theta, &kernel);

      }
    }
  }

  for (int i=0; i < num_FSRs; i++) {
    if (FSR_volumes[i] == 0.0) {
      log_printf(NORMAL, "Zero volume calculated for FSR %d, point (%f, %f, %f)",
                 i, _geometry->getFSRPoint(i)->getX(), _geometry->getFSRPoint(i)->getY(),
                 _geometry->getFSRPoint(i)->getZ());
      log_printf(ERROR, "Zero volume calculated in an FSR region since no "
               "track traversed the FSR. Use a finer track laydown to ensure "
               "every FSR is traversed.");
    }
  }

  return FSR_volumes;
}


/**
 * @brief Computes 3D segment lengths for a given associated 2D Track with a
 *        starting point and an angle on-the-fly and stores the lengths in the
 *        kernel passed by the user.
 * @details Segment lengths are computed on-the-fly using 2D segment lengths
 *          stored in a 2D Track object and 1D meshes from the extruded
 *          FSRs. Note: before calling this funciton with a SegmentationKernel,
 *          the memory for the segments should be allocated and referenced by
 *          the kernel using the setSegments routine in the kernels.
 * @param flattened_track the 2D track associated with the 3D track for which
 *        3D segments are computed
 * @param start the starting coordinates of the 3D track
 * @param theta the polar angle of the 3D track
 * @param kernel An MOCKernel object to apply to the calculated 3D segments
 */
void TrackGenerator::traceSegmentsOTF(Track* flattened_track, Point* start,
                                      double theta, MOCKernel* kernel) {

  /* Create unit vector */
  double phi = flattened_track->getPhi();
  double cos_theta = cos(theta);
  double sin_theta = sin(theta);
  int sign = (cos_theta > 0) - (cos_theta < 0);

  /* Extract starting coordinates */
  double x_start_3D = start->getX();
  double x_start_2D = flattened_track->getStart()->getX();
  double z_coord = start->getZ();

  /* Find 2D distance from 2D edge to start of track */
  double start_dist_2D = (x_start_3D - x_start_2D) / cos(phi);

  /* Find starting 2D segment */
  int seg_start = 0;
  segment* segments_2D = flattened_track->getSegments();
  for (int s=0; s < flattened_track->getNumSegments(); s++) {

    /* Determine if start point of track is beyond current 2D segment */
    double seg_len_2D = segments_2D[s]._length;
    if (start_dist_2D > seg_len_2D) {
      start_dist_2D -= seg_len_2D;
      seg_start++;
    }
    else {
      break;
    }
  }

  Cmfd* cmfd = _geometry->getCmfd();

  /* Extract the appropriate starting mesh */
  int num_fsrs;
  FP_PRECISION* axial_mesh;
  if (_contains_global_z_mesh) {
    num_fsrs = _global_z_mesh.size() - 1;
    axial_mesh = &_global_z_mesh[0];
  }
  else {
    int extruded_fsr_id = segments_2D[seg_start]._region_id;
    ExtrudedFSR* extruded_FSR = _geometry->getExtrudedFSR(extruded_fsr_id);
    num_fsrs = extruded_FSR->_num_fsrs;
    axial_mesh = extruded_FSR->_mesh;
  }

  /* Get the starting z index */
  int z_ind = binarySearch(axial_mesh, num_fsrs+1, z_coord, sign);

  /* Loop over 2D segments */
  bool first_segment = true;
  bool segments_complete = false;
  for (int s=seg_start; s < flattened_track->getNumSegments(); s++) {

    /* Extract extruded FSR */
    int extruded_fsr_id = segments_2D[s]._region_id;
    ExtrudedFSR* extruded_FSR = _geometry->getExtrudedFSR(extruded_fsr_id);

    /* Determine new mesh and z index */
    if (first_segment || _contains_global_z_mesh) {
      first_segment = false;
    }
    else {
      /* Determine the axial region */
      num_fsrs = extruded_FSR->_num_fsrs;
      axial_mesh = extruded_FSR->_mesh;
      z_ind = binarySearch(axial_mesh, num_fsrs+1, z_coord, sign);
    }

    /* Extract 2D segment length */
    double remaining_length_2D = segments_2D[s]._length - start_dist_2D;
    start_dist_2D = 0;

    /* Transport along the 2D segment until it is completed */
    while (remaining_length_2D > 0) {

      /* Calculate 3D distance to z intersection */
      double z_dist_3D;
      if (sign > 0)
        z_dist_3D = (axial_mesh[z_ind+1] - z_coord) / cos_theta;
      else
        z_dist_3D = (axial_mesh[z_ind] - z_coord) / cos_theta;

      /* Calculate 3D distance to end of segment */
      double seg_dist_3D = remaining_length_2D / sin_theta;

      /* Calcualte shortest distance to intersection */
      double dist_2D;
      double dist_3D;
      int z_move;
      if (z_dist_3D <= seg_dist_3D) {
        dist_2D = z_dist_3D * sin_theta;
        dist_3D = z_dist_3D;
        z_move = sign;
      }
      else {
        dist_2D = remaining_length_2D;
        dist_3D = seg_dist_3D;
        z_move = 0;
      }

      /* Get the 3D FSR */
      int fsr_id = extruded_FSR->_fsr_ids[z_ind];

      /* Calculate CMFD surface */
      int cmfd_surface_bwd = -1;
      int cmfd_surface_fwd = -1;
      if (cmfd != NULL && dist_3D > TINY_MOVE) {

        /* Determine if this is the first 3D segment handled for the flattened
           2D segment. If so, get the 2D cmfd surface. */
        if (segments_2D[s]._length - remaining_length_2D <= TINY_MOVE)
          cmfd_surface_bwd = segments_2D[s]._cmfd_surface_bwd;

        /* Determine if this is the last 3D segment handled for the flattened
           2D segment. If so, get the 2D cmfd surface. */
        double next_dist_3D = (remaining_length_2D - dist_2D) / sin_theta;
        if (z_move == 0 || next_dist_3D <= TINY_MOVE)
          cmfd_surface_fwd = segments_2D[s]._cmfd_surface_fwd;

        /* Get CMFD cell */
        int cmfd_cell = _geometry->getCmfdCell(fsr_id);

<<<<<<< HEAD
        /* Adjust coordinates back to find the backwards surface */
        curr_coords.adjustCoords(-tiny_delta_x, -tiny_delta_y, -tiny_delta_z);
        cmfd_surface_bwd = cmfd->findCmfdSurfaceOTF(cmfd_cell, &curr_coords,
            cmfd_surface_bwd);
=======
        /* Find the backwards surface */
        cmfd_surface_bwd = cmfd->findCmfdSurfaceOTF(cmfd_cell, z_coord,
                                                    cmfd_surface_bwd);
>>>>>>> d0a79846

        /* Move axial height to end of segment */
        z_coord += cos_theta * dist_3D;

        /* Find forward surface */
        cmfd_surface_fwd = cmfd->findCmfdSurfaceOTF(cmfd_cell, z_coord,
                                                    cmfd_surface_fwd);
      }
      else {
        /* Move axial height to end of segment */
        z_coord += dist_3D * cos_theta;
      }

      /* Operate on segment */
      if (dist_3D > TINY_MOVE)
        kernel->execute(dist_3D, extruded_FSR->_materials[z_ind], fsr_id,
                        cmfd_surface_fwd, cmfd_surface_bwd);

      /* Shorten remaining 2D segment length and move axial level */
      remaining_length_2D -= dist_2D;
      z_ind += z_move;

      /* Check if the track has crossed a Z boundary */
      if (z_ind < 0 or z_ind >= num_fsrs) {

        /* Reset z index */
        if (z_ind < 0)
          z_ind = 0;
        else
          z_ind = num_fsrs - 1;

        /* Mark the 2D segment as complete */
        segments_complete = true;
        break;
      }
    }

    /* Check if the track is completed due to an axial boundary */
    if (segments_complete)
      break;
  }
}


/**
 * @brief Counts the number of 3D segments in the Geomtry
 * @details All 3D segments are computed on-the-fly subject to the max optical
 *          path length to determine the number of 3D segments in the Geometry
 */
void TrackGenerator::countSegments() {

  std::string msg = "counting segments";
  Progress progress(_num_2D_tracks, msg);
  int max_num_segments = 0;

  /* Calculate each FSR's "volume" by accumulating the total length of
   * all Track segments multiplied by the Track "widths" for each FSR.  */
<<<<<<< HEAD
  #pragma omp parallel for reduction(max: max_num_segments)
=======
  int max_num_segments = 0;
  #pragma omp parallel for reduction(max:max_num_segments)
>>>>>>> d0a79846
  for (int ext_id=0; ext_id < _num_2D_tracks; ext_id++) {

    progress.incrementCounter();

    /* Create counter kernel for the current thread */
    CounterKernel counter;
    counter.setMaxVal(_max_optical_length);

    /* Extract indices of 3D tracks associated with the extruded track */
    Track* flattened_track = _flattened_tracks[ext_id];
    int a = flattened_track->getAzimIndex();
    int azim_index = _quadrature->getFirstOctantAzim(a);
    int i = flattened_track->getXYIndex();

    /* Loop over polar angles */
    for (int p=0; p < _num_polar; p++) {

      /* Extract polar angle */
      int polar_index = _quadrature->getFirstOctantPolar(p);

      /* Loop over z-stacked rays */
      for (int z=0; z < _tracks_per_stack[a][i][p]; z++) {

        /* Extract track and starting point */
        Track3D* curr_track = &_tracks_3D[a][i][p][z];
        double theta = curr_track->getTheta();
        Point* start = curr_track->getStart();

        /* Trace 3D segments */
        traceSegmentsOTF(flattened_track, start, theta, &counter);

        /* Set the number of segments for the track */
        int num_segments = counter.getCount();
        curr_track->setNumSegments(num_segments);
<<<<<<< HEAD
        if (num_segments > max_num_segments)
          max_num_segments = num_segments;
=======
        max_num_segments = std::max(max_num_segments, num_segments);
>>>>>>> d0a79846
        counter.resetCount();
      }
    }
  }
<<<<<<< HEAD

=======
>>>>>>> d0a79846
  _max_num_segments = max_num_segments;
}


/**
 * @brief Sets the track periodic indices of all 2D Tracks
 * @details Periodic cylces are traversed until all 2D Tracks are visited and
 *          their periodic indices are set
 */
void TrackGenerator::initialize2DTrackPeriodicIndices() {

  log_printf(NORMAL, "Initializing track periodic indices...");

  if (!_periodic)
    return;

  Track* track;
  int track_index;

  /* Set the track periodic cycle indices for 2D tracks */
  for (int a=0; a < _num_azim/2; a++) {
    for (int i=0; i < getNumX(a) + getNumY(a); i++) {

      /* Get the current track */
      track = &_tracks_2D[a][i];

      /* Check if periodic track index has been set */
      if (track->getPeriodicTrackIndex() == -1) {

        /* Initialize the track index counter */
        track_index = 0;

        /* Set the periodic track indexes for all tracks in periodic cycle */
        while (track->getPeriodicTrackIndex() == -1) {

          /* Set the track periodic cycle */
          track->setPeriodicTrackIndex(track_index);

          /* Get the next track in cycle */
          track = track->getTrackPrdcFwd();

          /* Increment index counter */
          track_index++;
        }
      }
    }
  }
}


/**
 * @brief Sets the track periodic indices of all 3D Tracks
 * @details Periodic cylces are traversed until all 3D Tracks are visited and
 *          their periodic indices are set
 */
void TrackGenerator::initialize3DTrackPeriodicIndices() {

  if (!_periodic)
    return;

  Track* track;
  int track_index;

  /* Set the track periodic cycle indices for 3D tracks */
  for (int a=0; a < _num_azim/2; a++) {
    for (int i=0; i < getNumX(a) + getNumY(a); i++) {
      for (int p=0; p < _num_polar; p++) {
        for (int z=0; z < _tracks_per_stack[a][i][p]; z++) {
          track = &_tracks_3D[a][i][p][z];

          /* Check if periodic track index has been set */
          if (track->getPeriodicTrackIndex() == -1) {

            /* Initialize the track index counter */
            track_index = 0;

            /* Set the periodic track indexes for all tracks in periodic cycle */
            while (track->getPeriodicTrackIndex() == -1) {

              /* Set the track periodic cycle */
              track->setPeriodicTrackIndex(track_index);

              /* Get the next track in cycle */
              track = track->getTrackPrdcFwd();

              /* Increment index counter */
              track_index++;
            }
          }
        }
      }
    }
  }
}


/**
 * @brief Creates a Track array by increasing uid
 * @details An array is created which indexes Tracks by increasing uid.
 *          Parallel groups are also initialized -- groups of Tracks that can
 *          be computed in parallel without the potential of overwriting
 *          angular fluxes of connecting tracks prematurely.
 */
void TrackGenerator::initializeTracksArray() {

  log_printf(NORMAL, "Initializing tracks array...");

  Track* track;
  int uid = 0;
  int num_tracks;
  int azim_group_id, periodic_group_id, polar_group_id;
  int track_azim_group_id, track_periodic_group_id, track_polar_group_id;
  int track_periodic_index;

  /* Set the number of parallel track groups */
  if (_solve_3D) {
    if (_periodic)
      _num_parallel_track_groups = 12;
    else
      _num_parallel_track_groups = 4;
  }
  else {
    if (_periodic)
      _num_parallel_track_groups = 6;
    else
      _num_parallel_track_groups = 2;
  }

  /* Create the array of track ids separating the parallel groups */
  _num_tracks_by_parallel_group = new int[_num_parallel_track_groups + 1];

  /* Set the first index in the num tracks by parallel group array to 0 */
  _num_tracks_by_parallel_group[0] = 0;

  /* Set the number of tracks to allocate pointers for in tracks array */
  if (_solve_3D)
    num_tracks = getNum3DTracks();
  else
    num_tracks = getNum2DTracks();

  log_printf(NORMAL, "num tracks: %i", num_tracks);

  /* Allocate memory for tracks array */
  _tracks = new Track*[num_tracks];

  /* Recalibrate the tracks to the origin and set the uid. Note that the
   * loop structure is unconventional in order to preserve a monotonically
   * increasing track uid value in the Solver's tracks array. The tracks array
   * is oriented such the tracks can be broken up into 4 sub arrays that are
   * guaranteed to contain tracks that do not transport into other tracks both
   * reflectively and periodically. This is done to guarantee reproducability
   * in parallel runs. */
  if (!_solve_3D || _OTF) {
    for (int g = 0; g < _num_parallel_track_groups; g++) {

      /* Set the azimuthal and periodic group ids */
      azim_group_id = g % 2;
      periodic_group_id = g / 2;

      /* Loop over all 2D tracks */
      for (int a = 0; a < _num_azim / 2; a++) {
        for (int i=0; i < getNumX(a) + getNumY(a); i++) {

          /* Get current track and azim group ids */
          track = &_tracks_2D[a][i];

          /* Get the track azim group id */
          track_azim_group_id = a / (_num_azim / 4);

          /* Get the track periodic group id */
          if (_periodic) {
            track_periodic_index = track->getPeriodicTrackIndex();

            if (track_periodic_index == 0)
              track_periodic_group_id = 0;
            else if (track_periodic_index % 2 == 1)
              track_periodic_group_id = 1;
            else
              track_periodic_group_id = 2;
          }
          else
            track_periodic_group_id = 0;

          /* Check if track has current azim_group_id and periodic_group_id */
          if (azim_group_id == track_azim_group_id &&
              periodic_group_id == track_periodic_group_id) {
            track->setUid(uid);
            _tracks[uid] = track;
            uid++;
          }
        }
      }

      /* Set the track index boundary for this parallel group */
      _num_tracks_by_parallel_group[g + 1] = uid;
    }
  }
  if(_solve_3D) {

    /* Reset UID in case 2D tracks were intiialized */
    uid = 0;

    for (int g = 0; g < _num_parallel_track_groups; g++) {

      /* Set the azimuthal, polar, and periodic group ids */
      azim_group_id = g % 2;
      polar_group_id = g % 4 / 2;
      periodic_group_id = g / 4;

      for (int a = 0; a < _num_azim / 2; a++) {
        for (int i = 0; i < getNumX(a) + getNumY(a); i++) {
          for (int p = 0; p < _num_polar; p++) {
            for (int z = 0; z < _tracks_per_stack[a][i][p]; z++) {

              /* Get current track and azim group ids */
              track = &_tracks_3D[a][i][p][z];

              /* Get the track azim group id */
              track_azim_group_id = a / (_num_azim / 4);

              /* Get the track polar group id */
              track_polar_group_id = p / (_num_polar / 2);

              /* Get the track periodic group id */
              if (_periodic) {
                track_periodic_index = track->getPeriodicTrackIndex();

                if (track_periodic_index == 0)
                  track_periodic_group_id = 0;
                else if (track_periodic_index % 2 == 1)
                  track_periodic_group_id = 1;
                else
                  track_periodic_group_id = 2;
              }
              else
                track_periodic_group_id = 0;

              /* Check if track has current azim_group_id
                 and periodic_group_id */
              if (azim_group_id == track_azim_group_id &&
                  polar_group_id == track_polar_group_id &&
                  periodic_group_id == track_periodic_group_id) {
                track->setUid(uid);
                _tracks[uid] = track;
                uid++;
              }
            }
          }
        }
      }

      /* Set the track index boundary for this parallel group */
      _num_tracks_by_parallel_group[g + 1] = uid;
    }
  }
}


/**
 * @brief Return an array with the Track uid separating the azimuthal and
 * periodic halfspaces
 * @return array with the Track uid separating the azimuthal and periodic
 *         halfspaces
 */
int* TrackGenerator::getNumTracksByParallelGroupArray() {
  if (!_contains_2D_tracks && !_contains_3D_tracks)
    log_printf(ERROR, "Unable to return the array with the Track uid "
               "separating the azimuthal and periodic halspaces since "
               "Tracks have not yet been generated.");

  return _num_tracks_by_parallel_group;
}


/**
 * @brief Returns the number of Track groups which can be executed in parallel
 *        without conflicts
 * @return the number of parallel grooups
 */
int TrackGenerator::getNumParallelTrackGroups() {
  return _num_parallel_track_groups;
}


/**
 * @brief returns whether periodic boundaries are present in Track generation
 * @return a boolean value - true if periodic; false otherwise
 */
bool TrackGenerator::getPeriodic() {
  return _periodic;
}


/**
 * @brief allocates memory for 3D Tracks
 * @details Before calling this function, the number of tracks per z-stack
 *          should be known and initialized in the _tracks_per_stack 3D array
 */
void TrackGenerator::create3DTracksArrays() {

  _tracks_3D = new Track3D***[_num_azim/2];
  for (int a=0; a < _num_azim/2; a++) {
    _tracks_3D[a] = new Track3D**[getNumX(a) + getNumY(a)];
    for (int i=0; i < getNumX(a) + getNumY(a); i++) {
      _tracks_3D[a][i] = new Track3D*[_num_polar];
      for (int p=0; p < _num_polar; p++) {
        _tracks_3D[a][i][p] = new Track3D[_tracks_per_stack[a][i][p]];
        _num_3D_tracks += _tracks_per_stack[a][i][p];
        _tracks_per_stack[a][i][p] = 0;
      }
    }
  }

  /* Allocate memory for 3D tracks cycles */
  for (int a = 0; a < _num_azim/4; a++) {
    _tracks_3D_cycle[a] = new Track3D****[_cycles_per_azim[a]];
    for (int c = 0; c < _cycles_per_azim[a]; c++) {
      _tracks_3D_cycle[a][c] = new Track3D***[_num_polar];
      for (int p=0; p < _num_polar; p++) {
        _tracks_3D_cycle[a][c][p] =
          new Track3D**[getNumZ(a,p) + getNumL(a,p)];
        for (int i=0; i < getNumZ(a,p) + getNumL(a,p); i++)
          _tracks_3D_cycle[a][c][p][i] =
            new Track3D*[_tracks_per_train[a][c][p][i]];
      }
    }
  }
}

/**
 * @brief Sets a flag to record all segment information in the tracking file
 * @param A boolean value to determine whether or not to record segment
 *        information in the tracking file: true to record, false not to record
 */
void TrackGenerator::setDumpSegments(bool dump_segments) {
  _dump_segments = dump_segments;
}<|MERGE_RESOLUTION|>--- conflicted
+++ resolved
@@ -5000,16 +5000,9 @@
         /* Get CMFD cell */
         int cmfd_cell = _geometry->getCmfdCell(fsr_id);
 
-<<<<<<< HEAD
-        /* Adjust coordinates back to find the backwards surface */
-        curr_coords.adjustCoords(-tiny_delta_x, -tiny_delta_y, -tiny_delta_z);
-        cmfd_surface_bwd = cmfd->findCmfdSurfaceOTF(cmfd_cell, &curr_coords,
-            cmfd_surface_bwd);
-=======
         /* Find the backwards surface */
         cmfd_surface_bwd = cmfd->findCmfdSurfaceOTF(cmfd_cell, z_coord,
                                                     cmfd_surface_bwd);
->>>>>>> d0a79846
 
         /* Move axial height to end of segment */
         z_coord += cos_theta * dist_3D;
@@ -5067,12 +5060,7 @@
 
   /* Calculate each FSR's "volume" by accumulating the total length of
    * all Track segments multiplied by the Track "widths" for each FSR.  */
-<<<<<<< HEAD
   #pragma omp parallel for reduction(max: max_num_segments)
-=======
-  int max_num_segments = 0;
-  #pragma omp parallel for reduction(max:max_num_segments)
->>>>>>> d0a79846
   for (int ext_id=0; ext_id < _num_2D_tracks; ext_id++) {
 
     progress.incrementCounter();
@@ -5107,20 +5095,11 @@
         /* Set the number of segments for the track */
         int num_segments = counter.getCount();
         curr_track->setNumSegments(num_segments);
-<<<<<<< HEAD
-        if (num_segments > max_num_segments)
-          max_num_segments = num_segments;
-=======
         max_num_segments = std::max(max_num_segments, num_segments);
->>>>>>> d0a79846
         counter.resetCount();
       }
     }
   }
-<<<<<<< HEAD
-
-=======
->>>>>>> d0a79846
   _max_num_segments = max_num_segments;
 }
 
