--- conflicted
+++ resolved
@@ -792,13 +792,9 @@
 
       /* Segmentize the tracks */
       segmentize();
-<<<<<<< HEAD
-      //dumpSegmentsToFile();
-=======
       if (_segment_formation == EXPLICIT_2D ||
           _segment_formation == EXPLICIT_3D)
         dumpSegmentsToFile();
->>>>>>> a29d809b
     }
 
     /* Allocate array of mutex locks for each FSR */
