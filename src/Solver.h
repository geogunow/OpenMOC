--- conflicted
+++ resolved
@@ -125,14 +125,11 @@
   int* _num_tracks_by_parallel_group;
   int _num_parallel_track_groups;
 
-<<<<<<< HEAD
   /** Boolean for whether to ray trace on the fly (true) or explicitly generate
       segments (false) */
   bool _OTF;
   bool _solve_3D;
   
-=======
->>>>>>> 455ea1b7
   /** The total number of Tracks */
   int _tot_num_tracks;
 
