--- conflicted
+++ resolved
@@ -410,13 +410,6 @@
  * @brief Initializes new ExpEvaluator object to compute exponentials.
  */
 void Solver::initializeExpEvaluator() {
-<<<<<<< HEAD
-  double max_tau = _track_generator->getMaxOpticalLength();
-  double tolerance = _source_convergence_thresh;
-
-  _exp_evaluator->setPolarQuadrature(_polar_quad);
-  _exp_evaluator->initialize(max_tau, tolerance);
-=======
 
   _exp_evaluator->setPolarQuadrature(_polar_quad);
 
@@ -434,7 +427,6 @@
     _exp_evaluator->setMaxOpticalLength(max_tau);  
     _exp_evaluator->initialize();
   }
->>>>>>> 67ca9af5
 }
 
 
