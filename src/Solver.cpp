#include "Solver.h"
/**
 * @brief Constructor initializes an empty Solver class with array pointers
 *        set to NULL.
 * @details If the constructor receives Geometry and TrackGenerator 
 *          objects it will retrieve the number of energy groups
 *          and FSRs from the Geometry and azimuthal angles from the
 *          TrackGenerator.
 * @param geometry an optional pointer to a Geometry object
 * @param track_generator an optional pointer to a TrackGenerator object
 */
Solver::Solver(Geometry* geometry, TrackGenerator* track_generator) {

  /* Default values */
  _num_materials = 0;
  _num_groups = 0;
  _num_azim = 0;

  _num_FSRs = 0;
  _num_fissionable_FSRs = 0;
  _num_mesh_cells = 0;
  _FSR_volumes = NULL;
  _FSR_materials = NULL;
  _surface_currents = NULL;

  _track_generator = NULL;
  _geometry = NULL;
  _cmfd = NULL;
  _exp_evaluator = new ExpEvaluator();

  _tracks = NULL;
  _azim_weights = NULL;
  _polar_weights = NULL;
  _boundary_flux = NULL;
  _boundary_leakage = NULL;

  _scalar_flux = NULL;
  _fission_sources = NULL;
  _scatter_sources = NULL;
  _old_fission_sources = NULL;
  _reduced_sources = NULL;
  _source_residuals = NULL;

  if (geometry != NULL){
    _cmfd = geometry->getCmfd();
    setGeometry(geometry);
  }

  if (track_generator != NULL)
    setTrackGenerator(track_generator);

  /* Default polar quadrature */
  _user_polar_quad = false;
  _polar_quad = new TYPolarQuad();
  _num_polar = 3;
  _two_times_num_polar = 2 * _num_polar;
  _polar_times_groups = 0;

  _num_iterations = 0;
  _source_convergence_thresh = 1E-3;
  _converged_source = false;

  _timer = new Timer();

}


/**
 * @brief Destructor deletes arrays of boundary angular fluxes,
 *        scalar fluxes and sources for each FSR and energy group.
 * @details Deallocates memory for all arrays allocated for the Solver,
 *          including fluxes, sources, quadrature weights, and exponential
 *          linear interpolation table.
 */
Solver::~Solver() {

  if (_FSR_volumes != NULL)
    delete [] _FSR_volumes;

  if (_FSR_materials != NULL)
    delete [] _FSR_materials;

  if (_polar_weights != NULL)
    delete [] _polar_weights;

  if (_boundary_flux != NULL)
    delete [] _boundary_flux;

  if (_scalar_flux != NULL)
    delete [] _scalar_flux;

  if (_fission_sources != NULL)
    delete [] _fission_sources;

  if (_scatter_sources != NULL)
    delete [] _scatter_sources;

  if (_old_fission_sources != NULL)
    delete [] _old_fission_sources;

  if (_reduced_sources != NULL)
    delete [] _reduced_sources;

  if (_source_residuals != NULL)
    delete [] _source_residuals;

  if (_exp_evaluator != NULL)
    delete _exp_evaluator;

  if (_polar_quad != NULL && !_user_polar_quad)
    delete _polar_quad;
}


/**
 * @brief Returns a pointer to the Geometry.
 * @return a pointer to the Geometry
 */
Geometry* Solver::getGeometry() {

  if (_geometry == NULL)
    log_printf(ERROR, "Unable to return the Solver's Geometry since it "
               "has not yet been set");

  return _geometry;
}


/**
 * @brief Returns the calculated volume for a flat source region.
 * @param fsr_id the flat source region ID of interest
 * @return the flat source region volume
 */
FP_PRECISION Solver::getFSRVolume(int fsr_id) {

  if (fsr_id < 0 || fsr_id > _num_FSRs)
    log_printf(ERROR, "Unable to get the volume for FSR %d since the FSR "
               "IDs lie in the range (0, %d)", fsr_id, _num_FSRs);

  else if (_FSR_volumes == NULL)
    log_printf(ERROR, "Unable to get the volume for FSR %d since the FSR "
               "volumes have not yet been computed", fsr_id);

  return _FSR_volumes[fsr_id];
}


/**
 * @brief Returns a pointer to the TrackGenerator.
 * @return a pointer to the TrackGenerator
 */
TrackGenerator* Solver::getTrackGenerator() {

  if (_track_generator == NULL)
    log_printf(ERROR, "Unable to return the Solver's TrackGenetrator "
               "since it has not yet been set");

  return _track_generator;
}


/**
 * @brief Returns the number of angles used for the polar quadrature.
 * @return the number of polar angles
 */
int Solver::getNumPolarAngles() {
  return _num_polar;
}


/**
 * @brief Returns the number of source iterations to converge the source.
 * @return the number of iterations
 */
int Solver::getNumIterations() {
  return _num_iterations;
}


/**
 * @brief Returns the total time to converge the source (seconds).
 * @return the time to converge the source (seconds)
 */
double Solver::getTotalTime() {
  return _timer->getSplit("Total time to converge the source");
}


/**
 * @brief Returns the converged eigenvalue \f$ k_{eff} \f$.
 * @return the converged eigenvalue \f$ k_{eff} \f$
 */
FP_PRECISION Solver::getKeff() {
  return _k_eff;
}


/**
 * @brief Returns the threshold for source convergence.
 * @return the threshold for source convergence
 */
FP_PRECISION Solver::getSourceConvergenceThreshold() {
  return _source_convergence_thresh;
}


/**
 * @brief Returns whether the solver is using double floating point precision.
 * @return true if so, false otherwise
 */
bool Solver::isUsingDoublePrecision() {
#ifdef DOUBLE
  return true;
#else
  return false;
#endif
}


/**
 * @brief Returns whether the Solver uses linear interpolation to
 *        compute exponentials.
 * @return true if so, false otherwise
 */
bool Solver::isUsingExponentialInterpolation() {
  return _exp_evaluator->isUsingInterpolation();
}


/**
 * @brief Sets the Geometry for the Solver.
 * @details The Geometry must already have initialized FSR offset maps
 *          and segmentized the TrackGenerator's tracks. Each of these
 *          should be initiated in Python prior to assigning a Geometry
 *          to the Solver:
 *
 * @code
 *          geometry.initializeFlatSourceRegions()
 *          track_generator.generateTracks()
 * @endcode
 *
 * @param geometry a pointer to a Geometry object
 */
void Solver::setGeometry(Geometry* geometry) {

  if (geometry->getNumFSRs() == 0)
    log_printf(ERROR, "Unable to set the Geometry for the Solver since the "
               "Geometry has not yet initialized FSRs");

  _geometry = geometry;
  _num_FSRs = _geometry->getNumFSRs();
  _num_groups = _geometry->getNumEnergyGroups();
  _polar_times_groups = _num_groups * _num_polar;
  _num_materials = _geometry->getNumMaterials();

  if (_cmfd != NULL)
    _num_mesh_cells = _cmfd->getNumCells();
}


/**
 * @brief Sets the Solver's TrackGenerator with characteristic Tracks.
 * @details The TrackGenerator must already have generated Tracks and have
 *          used ray tracing to segmentize them across the Geometry. This
 *          should be initated in Python prior to assigning the TrackGenerator
 *          to the Solver:
 *
 * @code
 *          track_generator.generateTracks()
 *          solver.setTrackGenerator(track_generator)
 * @endcode
 *
 * @param track_generator a pointer to a TrackGenerator object
 */
void Solver::setTrackGenerator(TrackGenerator* track_generator) {

  if (!track_generator->containsTracks())
    log_printf(ERROR, "Unable to set the TrackGenerator for the Solver "
               "since the TrackGenerator has not yet generated tracks");

  _track_generator = track_generator;
  _num_azim = _track_generator->getNumAzim() / 2;
  _num_tracks = _track_generator->getNumTracksArray();
  _tot_num_tracks = _track_generator->getNumTracks();
  _azim_weights = _track_generator->getAzimWeights();
  _tracks = new Track*[_tot_num_tracks];

  /* Initialize the tracks array */
  int counter = 0;

  for (int i=0; i < _num_azim; i++) {
    for (int j=0; j < _num_tracks[i]; j++) {
      _tracks[counter] = &_track_generator->getTracks()[i][j];
      counter++;
    }
  }
}


/**
 * @brief Assign a PolarQuad object to the Solver.
 * @details This routine allows use of a PolarQuad with any polar angle
 *          quadrature. Alternatively, this routine may take in any subclass
 *          of the PolarQuad parent class, including TYPolarQuad (default),
 *          LeonardPolarQuad, GLPolarQuad, etc.
 *
 *          Users may assign a PolarQuad object to the Solver from 
 *          Python script as follows:
 *
 * @code
 *          polar_quad = openmoc.LeonardPolarQuad()
 *          polar_quad.setNumPolarAngles(2)
 *          solver.setPolarQuadrature(polar_quad)
 * @endcode
 *
 * @param polar_quad a pointer to a PolarQuad object
 */
void Solver::setPolarQuadrature(PolarQuad* polar_quad) {
  _user_polar_quad = true;
  _polar_quad = polar_quad;
  _num_polar = _polar_quad->getNumPolarAngles();
  _two_times_num_polar = 2 * _num_polar;
  _polar_times_groups = _num_groups * _num_polar;
}


/**
 * @brief Sets the threshold for source convergence (>0)
 * @param source_thresh the threshold for source convergence
 */
void Solver::setSourceConvergenceThreshold(FP_PRECISION source_thresh) {

  if (source_thresh <= 0.0)
    log_printf(ERROR, "Unable to set the source convergence threshold to %f"
               "since the threshold must be a positive number", source_thresh);

  _source_convergence_thresh = source_thresh;
}


/**
 * @brief Informs the Solver to use linear interpolation to compute the
 *        exponential in the transport equation.
 */
void Solver::useExponentialInterpolation() {
  _exp_evaluator->useInterpolation();
}


/**
 * @brief Informs the Solver to use the exponential intrinsic exp(...) function
 *        to compute the exponential in the transport equation
 */
void Solver::useExponentialIntrinsic() {
  _exp_evaluator->useIntrinsic();
}


/**
<<<<<<< HEAD
 * @brief Initializes new PolarQuad object.
 * @details Deletes memory old PolarQuad if one was previously allocated.
=======
 * @brief Initializes the FSR volumes and Materials array.
 * @details This method assigns each FSR a unique, monotonically increasing
 *          ID, sets the Material for each FSR, and assigns a volume based on
 *          the cumulative length of all of the segments inside the FSR.
 */
void Solver::initializeFSRs() {

  log_printf(INFO, "Initializing flat source regions...");

  /* Delete old FSR arrays if they exist */
  if (_FSR_volumes != NULL)
    delete [] _FSR_volumes;

  if (_FSR_materials != NULL)
    delete [] _FSR_materials;

  /* Get an array of volumes indexed by FSR  */
  _FSR_volumes = _track_generator->getFSRVolumes();

  /* Allocate an array of Material pointers indexed by FSR */
  _FSR_materials = new Material*[_num_FSRs];

  /* Compute the number of fissionable Materials */
  std::map<int, Material*> all_materials = _geometry->getAllMaterials();
  _num_fissionable_FSRs = 0;

  /* Loop over all FSRs to extract FSR material pointers */
  for (int r=0; r < _num_FSRs; r++) {

    /* Assign the Material corresponding to this FSR */
    _FSR_materials[r] =  _geometry->findFSRMaterial(r);

    /* Increment number of fissionable FSRs */
    if (_FSR_materials[r]->isFissionable())
      _num_fissionable_FSRs++;

    log_printf(DEBUG, "FSR ID = %d has Material ID = %d and volume = %f ",
               r, _FSR_materials[r]->getId(), _FSR_volumes[r]);
  }

  return;
}


/**
 * @brief Creates  object for the solver.
 * @details Deletes memory for old Quadrature if one was allocated for a
 *          previous simulation.
>>>>>>> e1736c7b
 */
void Solver::initializePolarQuadrature() {

  FP_PRECISION azim_weight;

  /* Create Tabuchi-Yamamoto polar quadrature if a
   * PolarQuad was not assigned by the user */
  if (_polar_quad == NULL)
    _polar_quad = new TYPolarQuad();

  /* Initialize the PolarQuad object */
  _polar_quad->setNumPolarAngles(_num_polar);
  _polar_quad->initialize();
  _polar_times_groups = _num_groups * _num_polar;

  /* Deallocate polar weights if previously assigned */
  if (_polar_weights != NULL)
    delete [] _polar_weights;

  _polar_weights = new FP_PRECISION[_num_azim*_num_polar];

  /* Compute the total azimuthal weight for tracks at each polar angle */
  #pragma omp parallel for private(azim_weight) schedule(guided)
  for (int i=0; i < _num_azim; i++) {
    azim_weight = _azim_weights[i];

    for (int p=0; p < _num_polar; p++)
      _polar_weights(i,p) = 
           azim_weight * _polar_quad->getMultiple(p) * FOUR_PI;
  }
}


/**
 * @brief Initializes new ExpEvaluator object to compute exponentials.
 */
void Solver::initializeExpEvaluator() {
  double max_tau = _track_generator->getMaxOpticalLength();
  double tolerance = _source_convergence_thresh;

  _exp_evaluator->setPolarQuadrature(_polar_quad);
  _exp_evaluator->initialize(max_tau, tolerance);
}


/**
 * @brief Initializes the FSR volumes and Materials array.
 * @details This method assigns each FSR a unique, monotonically increasing
 *          ID, sets the Material for each FSR, and assigns a volume based on
 *          the cumulative length of all of the segments inside the FSR.
 */
void Solver::initializeFSRs() {

  log_printf(INFO, "Initializing flat source regions...");

  /* Delete old FSR arrays if they exist */
  if (_FSR_volumes != NULL)
    delete [] _FSR_volumes;

  if (_FSR_materials != NULL)
    delete [] _FSR_materials;

  /* Get an array of volumes indexed by FSR  */
  _FSR_volumes = _track_generator->getFSRVolumes();

  /* Allocate an array of Material pointers indexed by FSR */
  _FSR_materials = new Material*[_num_FSRs];

  /* Compute the number of fissionable Materials */
  std::map<int, Material*> all_materials = _geometry->getAllMaterials();
  _num_fissionable_FSRs = 0;

  /* Loop over all FSRs to extract FSR material pointers */
  for (int r=0; r < _num_FSRs; r++) {

    /* Assign the Material corresponding to this FSR */
    _FSR_materials[r] =  _geometry->findFSRMaterial(r);

    /* Increment number of fissionable FSRs */
    if (_FSR_materials[r]->isFissionable())
      _num_fissionable_FSRs++;

    log_printf(DEBUG, "FSR ID = %d has Material ID = %d and volume = %f ",
               r, _FSR_materials[r]->getId(), _FSR_volumes[r]);
  }

  return;
}


/**
 * @brief Initializes a Cmfd object for acceleratiion prior to source iteration.
 * @details Instantiates a dummy Cmfd object if one was not assigned to
 *          the Solver by the user and initializes FSRs, materials, fluxes
 *          and the Mesh object. This method is for internal use only and is
 *          called by the Solver::convergeSource() method and should not be
 *          called directly by the user.
 */
void Solver::initializeCmfd(){

  log_printf(INFO, "Initializing CMFD...");

  /* Give CMFD number of FSRs and FSR property arrays */
  _cmfd->setNumFSRs(_num_FSRs);
  _cmfd->setFSRVolumes(_FSR_volumes);
  _cmfd->setFSRMaterials(_FSR_materials);
  _cmfd->setFSRFluxes(_scalar_flux);
  _cmfd->setPolarQuadrature(_polar_quad);
}



/**
 * @brief Checks that each FSR has at least one Track segment crossing it
 *        and if not, throws an exception and prints an error message.
 * @details This method is for internal use only and is called by the
 *          Solver::convergeSource() method and should not be called
 *          directly by the user.
 */
void Solver::checkTrackSpacing() {

  int* FSR_segment_tallies = new int[_num_FSRs];
  int num_segments;
  segment* curr_segment;
  segment* segments;
  Cell* cell;

  /* Set each tally to zero to begin with */
  #pragma omp parallel for
  for (int r=0; r < _num_FSRs; r++)
    FSR_segment_tallies[r] = 0;

  /* Iterate over all azimuthal angles, all tracks, and all Track segments
   * and tally each segment in the corresponding FSR */
  #pragma omp parallel for private (num_segments, curr_segment)
  for (int i=0; i < _tot_num_tracks; i++) {

    num_segments = _tracks[i]->getNumSegments();
    segments = _tracks[i]->getSegments();

    for (int s=0; s < num_segments; s++) {
      curr_segment = &segments[s];
      FSR_segment_tallies[curr_segment->_region_id]++;
    }
  }

  /* Loop over all FSRs and if one FSR does not have tracks in it, print
   * error message to the screen and exit program */
  #pragma omp parallel for private (cell)
  for (int r=0; r < _num_FSRs; r++) {

    if (FSR_segment_tallies[r] == 0) {
      log_printf(ERROR, "No tracks were tallied inside FSR id = %d. Please "
                 "reduce your track spacing, increase the number of azimuthal"
                 "angles, or increase the size of the FSRs", r);
    }
  }

  delete [] FSR_segment_tallies;
}


/**
 * @brief Computes keff by performing a series of transport sweep and
 *        source updates.
 * @details This is the main method exposed to the user through the Python
 *          interface to run a simulation. The method makes an initial guess
 *          for the scalar and boundary fluxes and peforms transport sweeps
 *          and source updates until convergence. The method may be called
 *          by the user from Python as follows:
 *
 * @code
 *          max_iters = 1000
 *          solver.convergeSource(max_iters)
 * @endcode
 *
 * @param max_iterations the maximum number of source iterations to allow
 * @return the value of the computed eigenvalue \f$ k_{eff} \f$
 */
FP_PRECISION Solver::convergeSource(int max_iterations) {

  /* Error checking */
  if (_geometry == NULL)
    log_printf(ERROR, "The Solver is unable to converge the source "
               "since it does not contain a Geometry");

  if (_track_generator == NULL)
    log_printf(ERROR, "The Solver is unable to converge the source "
               "since it does not contain a TrackGenerator");

  log_printf(NORMAL, "Converging the source...");

  /* Clear all timing data from a previous simulation run */
  clearTimerSplits();

  /* Start the timer to record the total time to converge the source */
  _timer->startTimer();

  /* Counter for the number of iterations to converge the source */
  _num_iterations = 0;

  /* An initial guess for the eigenvalue */
  _k_eff = 1.0;

  /* The residual on the source */
  FP_PRECISION residual = 0.0;

  /* The old residual and k_eff */
  FP_PRECISION residual_old = 1.0;
  FP_PRECISION keff_old = 1.0;

  /* Initialize data structures */
  initializePolarQuadrature();
  initializeExpEvaluator();
  initializeFluxArrays();
  initializeSourceArrays();
  initializeFSRs();

  if (_cmfd != NULL && _cmfd->isFluxUpdateOn())
    initializeCmfd();

  /* Check that each FSR has at least one segment crossing it */
  checkTrackSpacing();

  /* Set scalar flux to unity for each region */
  flattenFSRSources(1.0);
  flattenFSRFluxes(1.0);
  zeroTrackFluxes();

  /* Source iteration loop */
  for (int i=0; i < max_iterations; i++) {

    log_printf(NORMAL, "Iteration %d: \tk_eff = %1.6f"
               "\tres = %1.3E", i, _k_eff, residual);

    normalizeFluxes();
    residual = computeFSRSources();
    transportSweep();
    addSourceToScalarFlux();

    /* Solve CMFD diffusion problem and update MOC flux */
    if (_cmfd != NULL && _cmfd->isFluxUpdateOn()){
      _k_eff = _cmfd->computeKeff(i);
      _cmfd->updateBoundaryFlux(_tracks, _boundary_flux, _tot_num_tracks);
    }
    else
      computeKeff();

    _num_iterations++;

    /* Check for convergence of the fission source distribution */
    if (i > 1 && residual < _source_convergence_thresh) {
      _timer->stopTimer();
      _timer->recordSplit("Total time to converge the source");
      return _k_eff;
    }
  }

  _timer->stopTimer();
  _timer->recordSplit("Total time to converge the source");

  log_printf(WARNING, "Unable to converge the source after %d iterations",
             max_iterations);

  return _k_eff;
}


/**
 * @brief Deletes the Timer's timing entries for each timed code section
 *        code in the source convergence loop.
 */
void Solver::clearTimerSplits() {
  _timer->clearSplit("Total time to converge the source");
}


/**
 * @brief Prints a report of the timing statistics to the console.
 */
void Solver::printTimerReport() {

  std::string msg_string;

  log_printf(TITLE, "TIMING REPORT");

  /* Get the total runtime */
  double tot_time = _timer->getSplit("Total time to converge the source");
  msg_string = "Total time to solution";
  msg_string.resize(53, '.');
  log_printf(RESULT, "%s%1.4E sec", msg_string.c_str(), tot_time);

  /* Time per unknown */
  double time_per_unknown = tot_time / (_num_FSRs * _num_groups);
  msg_string = "Solution time per unknown";
  msg_string.resize(53, '.');
  log_printf(RESULT, "%s%1.4E sec", msg_string.c_str(), time_per_unknown);

  /* Time per iteration */
  double time_per_iter = tot_time / _num_iterations;
  msg_string = "Solution time per iteration";
  msg_string.resize(53, '.');
  log_printf(RESULT, "%s%1.4E sec", msg_string.c_str(), time_per_iter);

  /* Time per segment */
  int num_segments = _track_generator->getNumSegments();
  int num_integrations = 2 * _num_polar * _num_groups * num_segments;
  double time_per_integration = (time_per_iter / num_integrations);
  msg_string = "Integration time per segment integration";
  msg_string.resize(53, '.');
  log_printf(RESULT, "%s%1.4E sec", msg_string.c_str(), time_per_integration);

  set_separator_character('-');
  log_printf(SEPARATOR, "-");

  msg_string = "           # tracks          # segments          # FSRs";
  log_printf(RESULT, "%s", msg_string.c_str());
  log_printf(SEPARATOR, "-");

  int num_digits = (int) log10((double) _tot_num_tracks);
  num_digits += (int) log10((double) num_segments);
  num_digits += (int) log10((double) _num_FSRs);

  num_digits = 66 - num_digits;
  num_digits /= 4;

  std::stringstream msg;

  for (int i=0; i < 4; i++) {
    for (int j=0; j < num_digits; j++)
      msg << " ";

    if (i == 0)
      msg << _tot_num_tracks;
    else if (i == 1)
      msg << num_segments;
    else if (i == 2)
      msg << _num_FSRs;
  }

  log_printf(RESULT, "%s", msg.str().c_str());
  log_printf(SEPARATOR, "-");
}<|MERGE_RESOLUTION|>--- conflicted
+++ resolved
@@ -356,60 +356,9 @@
 }
 
 
-/**
-<<<<<<< HEAD
+/** 
  * @brief Initializes new PolarQuad object.
  * @details Deletes memory old PolarQuad if one was previously allocated.
-=======
- * @brief Initializes the FSR volumes and Materials array.
- * @details This method assigns each FSR a unique, monotonically increasing
- *          ID, sets the Material for each FSR, and assigns a volume based on
- *          the cumulative length of all of the segments inside the FSR.
- */
-void Solver::initializeFSRs() {
-
-  log_printf(INFO, "Initializing flat source regions...");
-
-  /* Delete old FSR arrays if they exist */
-  if (_FSR_volumes != NULL)
-    delete [] _FSR_volumes;
-
-  if (_FSR_materials != NULL)
-    delete [] _FSR_materials;
-
-  /* Get an array of volumes indexed by FSR  */
-  _FSR_volumes = _track_generator->getFSRVolumes();
-
-  /* Allocate an array of Material pointers indexed by FSR */
-  _FSR_materials = new Material*[_num_FSRs];
-
-  /* Compute the number of fissionable Materials */
-  std::map<int, Material*> all_materials = _geometry->getAllMaterials();
-  _num_fissionable_FSRs = 0;
-
-  /* Loop over all FSRs to extract FSR material pointers */
-  for (int r=0; r < _num_FSRs; r++) {
-
-    /* Assign the Material corresponding to this FSR */
-    _FSR_materials[r] =  _geometry->findFSRMaterial(r);
-
-    /* Increment number of fissionable FSRs */
-    if (_FSR_materials[r]->isFissionable())
-      _num_fissionable_FSRs++;
-
-    log_printf(DEBUG, "FSR ID = %d has Material ID = %d and volume = %f ",
-               r, _FSR_materials[r]->getId(), _FSR_volumes[r]);
-  }
-
-  return;
-}
-
-
-/**
- * @brief Creates  object for the solver.
- * @details Deletes memory for old Quadrature if one was allocated for a
- *          previous simulation.
->>>>>>> e1736c7b
  */
 void Solver::initializePolarQuadrature() {
 
