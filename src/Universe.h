/**
 * @file Universe.h
 * @brief The Universe class.
 * @date January 9, 2012
 * @author William Boyd, MIT, Course 22 (wboyd@mit.edu)
 */

#ifndef UNIVERSE_H_
#define UNIVERSE_H_

#ifdef __cplusplus
#include "Python.h"
#include "constants.h"
#include "LocalCoords.h"
#include "boundary_type.h"
#include <limits>
#include <map>
#include <vector>
#endif


/* Forward declarations to resolve circular dependencies */
class LocalCoords;
class Cell;
class Surface;
class Material;
struct surface_halfspace;
<<<<<<< HEAD
=======

>>>>>>> f1e85e4e

int universe_id();
void reset_universe_id();


/**
 * @enum universeType
 * @brief The type of universe
 */
enum universeType{

  /** A simple non-repeating Universe */
  SIMPLE,

  /** A collection of Universes in a rectangular Lattice */
  LATTICE
};


/**
 * @class Universe Universe.h "src/Universe.h"
 * @brief A Universe represents an unbounded space in 3D.
 * @details A Universe contains cell which are bounded subspaces in 3D
 *          which together form the Universe. Universes allow
 *          for complex, repeating (i.e. lattices) geometries to be simply
 *          represented with as few data structures as possible.
 */
class Universe {

protected:

  /** A static counter for the number of Universes */
  static int _n;

  /** A monotonically increasing unique ID for each Universe created */
  int _uid;

  /** A user-defined id for each Universe created */
  int _id;

  /** A user-defined name for the Surface */
  char* _name;

  /** The type of Universe (ie, SIMPLE or LATTICE) */
  universeType _type;

  /** A collection of Cell IDs and Cell pointers in this Universe */
  std::map<int, Cell*> _cells;

  /** A boolean representing whether or not this Universe contains a Material
   *  with a non-zero fission cross-section and is fissionable */
  bool _fissionable;

public:

  Universe(const int id=0, const char* name="");
  virtual ~Universe();
  int getUid() const;
  int getId() const;
  char* getName() const;
  universeType getType();
  int getNumCells() const;
  double getMinX();
  double getMaxX();
  double getMinY();
  double getMaxY();
  double getMinZ();
  double getMaxZ();
  boundaryType getMinXBoundaryType();
  boundaryType getMaxXBoundaryType();
  boundaryType getMinYBoundaryType();
  boundaryType getMaxYBoundaryType();
  boundaryType getMinZBoundaryType();
  boundaryType getMaxZBoundaryType();

  Cell* getCell(int cell_id);
  std::map<int, Cell*> getCells() const;
  std::map<int, Cell*> getAllCells();
  std::map<int, Material*> getAllMaterials();
  std::map<int, Universe*> getAllUniverses();
  bool isFissionable();

  void setName(const char* name);
  void setType(universeType type);
  void addCell(Cell* cell);
  void removeCell(Cell* cell);

  Cell* findCell(LocalCoords* coords);
  void setFissionability(bool fissionable);
  void subdivideCells();
  void buildNeighbors();
<<<<<<< HEAD
  
=======

>>>>>>> f1e85e4e
  std::string toString();
  void printString();

  Universe* clone();
};


/**
 * @class Lattice Universe.h "src/Universe.h"
 * @brief Represents a repeating 2D Lattice of Universes.
 */
class Lattice: public Universe {

private:

  /** The number of Lattice cells along the x-axis */
  int _num_x;

  /** The number of Lattice cells along the y-axis */
  int _num_y;

  /** The number of Lattice cells along the z-axis */
  int _num_z;

  /** The width of each Lattice cell (cm) along the x-axis */
  double _width_x;

  /** The width of each Lattice cell (cm) along the y-axis */
  double _width_y;

  /** The width of each Lattice cell (cm) along the z-axis */
  double _width_z;

  /** The coordinates of the offset for the Universe */
  Point _offset;

  /** A container of Universes */
  std::vector< std::vector< std::vector< std::pair<int, Universe*> > > > _universes;

public:

  Lattice(const int id=0, const char* name="");
  virtual ~Lattice();

  void setOffset(double x, double y, double z=0.0);
  Point* getOffset();
  int getNumX() const;
  int getNumY() const;
  int getNumZ() const;
  double getWidthX() const;
  double getWidthY() const;
  double getWidthZ() const;
  double getMinX();
  double getMaxX();
  double getMinY();
  double getMaxY();
  double getMinZ();
  double getMaxZ();

  Universe* getUniverse(int lat_x, int lat_y, int lat_z=0) const;
  std::vector< std::vector< std::vector< std::pair<int, Universe*> > > > getUniverses() const;
  std::map<int, Universe*> getUniqueUniverses();
  std::map<int, Cell*> getAllCells();
  std::map<int, Universe*> getAllUniverses();

  void setNumX(int num_x);
  void setNumY(int num_y);
<<<<<<< HEAD
  void setNumZ(int num_z);
  void setWidth(double width_x, double width_y, double width_z=1.0);
  void setUniverses(int num_y, int num_x, Universe** universes);
  void setUniverses3D(int num_z, int num_y, int num_x, Universe** universes);
  void buildNeighbors();
  
=======
  void setWidth(double width_x, double width_y);
  void setUniverses(int num_x, int num_y, Universe** universes);
  void buildNeighbors();

>>>>>>> f1e85e4e
  bool withinBounds(Point* point);
  Cell* findCell(LocalCoords* coords);
  double minSurfaceDist(Point* point, double azim, double polar=M_PI/2.0);

  int getLatX(Point* point);
  int getLatY(Point* point);
  int getLatZ(Point* point);

  int getLatticeCell(Point* point);
  int getLatticeSurface(int cell, Point* point);

  std::string toString();
  void printString();
};

<<<<<<< HEAD
=======


>>>>>>> f1e85e4e
/**
 * @brief A helper struct for the Universe::findCell() method.
 * @details This is used to insert a Universe's Cells to the back of a vector
 *          of neighbor Cells in Universe::findCell() routine. This works in
<<<<<<< HEAD
 *          symbiosis with the second method template defined below.
=======
 *          symbiosis with the pair_second method template defined below.
>>>>>>> f1e85e4e
 */
template<typename tPair>
struct second_t {
  typename tPair::second_type operator()(const tPair& p) const {
    return p.second;
  }
};


/**
 * @brief A helper routine for the Universe::findCell() method.
 * @details This is used to insert a Universe's Cells to the back of a vector
 *          of neighbor Cells in Universe::findCell() routine. This works in
 *          symbiosis with the second_t struct template defined above.
 * @param map a std::map iterator
 * @return the second element in the iterator (e.g., map value)
 */
template<typename tMap> 
<<<<<<< HEAD
second_t<typename tMap::value_type> second(const tMap& map) {
  return second_t<typename tMap::value_type>();
}

=======
second_t<typename tMap::value_type> pair_second(const tMap& map) {
  return second_t<typename tMap::value_type>();
}


>>>>>>> f1e85e4e
#endif /* UNIVERSE_H_ */
<|MERGE_RESOLUTION|>--- conflicted
+++ resolved
@@ -25,10 +25,6 @@
 class Surface;
 class Material;
 struct surface_halfspace;
-<<<<<<< HEAD
-=======
-
->>>>>>> f1e85e4e
 
 int universe_id();
 void reset_universe_id();
@@ -120,11 +116,6 @@
   void setFissionability(bool fissionable);
   void subdivideCells();
   void buildNeighbors();
-<<<<<<< HEAD
-  
-=======
-
->>>>>>> f1e85e4e
   std::string toString();
   void printString();
 
@@ -192,19 +183,11 @@
 
   void setNumX(int num_x);
   void setNumY(int num_y);
-<<<<<<< HEAD
   void setNumZ(int num_z);
   void setWidth(double width_x, double width_y, double width_z=1.0);
   void setUniverses(int num_y, int num_x, Universe** universes);
   void setUniverses3D(int num_z, int num_y, int num_x, Universe** universes);
   void buildNeighbors();
-  
-=======
-  void setWidth(double width_x, double width_y);
-  void setUniverses(int num_x, int num_y, Universe** universes);
-  void buildNeighbors();
-
->>>>>>> f1e85e4e
   bool withinBounds(Point* point);
   Cell* findCell(LocalCoords* coords);
   double minSurfaceDist(Point* point, double azim, double polar=M_PI/2.0);
@@ -220,20 +203,11 @@
   void printString();
 };
 
-<<<<<<< HEAD
-=======
-
-
->>>>>>> f1e85e4e
 /**
  * @brief A helper struct for the Universe::findCell() method.
  * @details This is used to insert a Universe's Cells to the back of a vector
  *          of neighbor Cells in Universe::findCell() routine. This works in
-<<<<<<< HEAD
- *          symbiosis with the second method template defined below.
-=======
  *          symbiosis with the pair_second method template defined below.
->>>>>>> f1e85e4e
  */
 template<typename tPair>
 struct second_t {
@@ -252,16 +226,8 @@
  * @return the second element in the iterator (e.g., map value)
  */
 template<typename tMap> 
-<<<<<<< HEAD
-second_t<typename tMap::value_type> second(const tMap& map) {
-  return second_t<typename tMap::value_type>();
-}
-
-=======
 second_t<typename tMap::value_type> pair_second(const tMap& map) {
   return second_t<typename tMap::value_type>();
 }
 
-
->>>>>>> f1e85e4e
 #endif /* UNIVERSE_H_ */
