#include "../../../src/CPUSolver.h"
#include "../../../src/log.h"
#include <array>
#include <iostream>

int main() {

  /* Define simulation parameters */
  #ifdef OPENMP
  int num_threads = omp_get_num_procs();
  #else
  int num_threads = 1;
  #endif
  double azim_spacing = 0.1;
<<<<<<< HEAD
  int num_azim = 4;
=======
  int num_azim = 16;
>>>>>>> f2bde2e2
  double polar_spacing = 0.1;
  int num_polar = 6;
  double tolerance = 1e-5;
  int max_iters = 1000;
  int axial_refines = 1;

  /* Set logging information */
  set_log_level("NORMAL");
  log_printf(TITLE, "Simulating the OECD's C5G7 Benchmark Problem...");

  /* Define material properties */
  log_printf(NORMAL, "Defining material properties...");

  const size_t num_groups = 7;
  std::map<std::string, std::array<double, num_groups> > sigma_a;
  std::map<std::string, std::array<double, num_groups> > nu_sigma_f;
  std::map<std::string, std::array<double, num_groups> > sigma_f;
  std::map<std::string, std::array<double, num_groups*num_groups> > sigma_s;
  std::map<std::string, std::array<double, num_groups> > chi;
  std::map<std::string, std::array<double, num_groups> > sigma_t;

  /* Define water cross-sections */
  sigma_a["Water"] = std::array<double, num_groups> {6.0105E-4, 1.5793E-5,
      3.3716E-4, 0.0019406, 0.0057416, 0.015001, 0.037239};
  nu_sigma_f["Water"] = std::array<double, num_groups> {0, 0, 0, 0, 0, 0, 0};
  sigma_f["Water"] = std::array<double, num_groups> {0, 0, 0, 0, 0, 0, 0};
  sigma_s["Water"] = std::array<double, num_groups*num_groups>
      {0.0444777, 0.1134, 7.2347E-4, 3.7499E-6, 5.3184E-8, 0.0, 0.0,
      0.0, 0.282334, 0.12994, 6.234E-4, 4.8002E-5, 7.4486E-6, 1.0455E-6,
      0.0, 0.0, 0.345256, 0.22457, 0.016999, 0.0026443, 5.0344E-4,
      0.0, 0.0, 0.0, 0.0910284, 0.41551, 0.063732, 0.012139,
      0.0, 0.0, 0.0, 7.1437E-5, 0.139138, 0.51182, 0.061229,
      0.0, 0.0, 0.0, 0.0, 0.0022157, 0.699913, 0.53732,
      0.0, 0.0, 0.0, 0.0, 0.0, 0.13244, 2.4807};
  chi["Water"] = std::array<double, num_groups> {0, 0, 0, 0, 0, 0, 0};
  sigma_t["Water"] = std::array<double, num_groups> {0.159206, 0.41297,
    0.59031, 0.58435, 0.718, 1.25445, 2.65038};

  /* Define UO2 cross-sections */
  sigma_a["UO2"] = std::array<double, num_groups> {0.0080248, 0.0037174,
    0.026769, 0.096236, 0.03002, 0.11126, 0.28278};
  nu_sigma_f["UO2"] = std::array<double, num_groups> {0.02005998, 0.002027303,
    0.01570599, 0.04518301, 0.04334208, 0.2020901, 0.5257105};
  sigma_f["UO2"] = std::array<double, num_groups> {0.00721206, 8.19301E-4,
    0.0064532, 0.0185648, 0.0178084, 0.0830348, 0.216004};
  sigma_s["UO2"] = std::array<double, num_groups*num_groups>
      {0.127537, 0.042378, 9.4374E-6, 5.5163E-9, 0.0, 0.0, 0.0,
      0.0, 0.324456, 0.0016314, 3.1427E-9, 0.0, 0.0, 0.0,
      0.0, 0.0, 0.45094, 0.0026792, 0.0, 0.0, 0.0,
      0.0, 0.0, 0.0, 0.452565, 0.0055664, 0.0, 0.0,
      0.0, 0.0, 0.0, 1.2525E-4, 0.271401, 0.010255, 1.0021E-8,
      0.0, 0.0, 0.0, 0.0, 0.0012968, 0.265802, 0.016809,
      0.0, 0.0, 0.0, 0.0, 0.0, 0.0085458, 0.27308};
  chi["UO2"] = std::array<double, num_groups> {0.58791, 0.41176, 3.3906E-4,
    1.1761E-7, 0.0, 0.0, 0.0};
  sigma_t["UO2"] = std::array<double, num_groups> {0.177949, 0.329805,
    0.480388, 0.554367, 0.311801, 0.395168, 0.564406};

  /* Define MOX-4.3% cross-sections */
  sigma_a["MOX-4.3%%"] = std::array<double, num_groups> {0.0084339, 0.0037577,
    0.02797, 0.10421, 0.13994, 0.40918, 0.40935};
  nu_sigma_f["MOX-4.3%%"] = std::array<double, num_groups> {0.021753,
    0.002535103, 0.01626799, 0.0654741, 0.03072409, 0.666651, 0.7139904};
  sigma_f["MOX-4.3%%"] = std::array<double, num_groups> {0.00762704,
    8.76898E-4, 0.00569835, 0.0228872, 0.0107635, 0.232757, 0.248968};
  sigma_s["MOX-4.3%%"] = std::array<double, num_groups*num_groups>
      {0.128876, 0.041413, 8.229E-6, 5.0405E-9, 0.0, 0.0, 0.0,
      0.0, 0.325452, 0.0016395, 1.5982E-9, 0.0, 0.0, 0.0,
      0.0, 0.0, 0.453188, 0.0026142, 0.0, 0.0, 0.0,
      0.0, 0.0, 0.0, 0.457173, 0.0055394, 0.0, 0.0,
      0.0, 0.0, 0.0, 1.6046E-4, 0.276814, 0.0093127, 9.1656E-9,
      0.0, 0.0, 0.0, 0.0, 0.0020051, 0.252962, 0.01485,
      0.0, 0.0, 0.0, 0.0, 0.0, 0.0084948, 0.265007};
  chi["MOX-4.3%%"] = std::array<double, num_groups> {0.58791, 0.41176,
    3.3906E-4, 1.1761E-7, 0.0, 0.0, 0.0};
  sigma_t["MOX-4.3%%"] = std::array<double, num_groups> {0.178731, 0.330849,
    0.483772, 0.566922, 0.426227, 0.678997, 0.68285};

  /* Define MOX-7% cross-sections */
  sigma_a["MOX-7%%"] = std::array<double, num_groups> {0.0090657, 0.0042967,
    0.032881, 0.12203, 0.18298, 0.56846, 0.58521};
  nu_sigma_f["MOX-7%%"] = std::array<double, num_groups> {0.02381395,
    0.003858689, 0.024134, 0.09436622, 0.04576988, 0.9281814, 1.0432};
  sigma_f["MOX-7%%"] = std::array<double, num_groups> {0.00825446, 0.00132565,
    0.00842156, 0.032873, 0.0159636, 0.323794, 0.362803};
  sigma_s["MOX-7%%"] = std::array<double, num_groups*num_groups>
      {0.130457, 0.041792, 8.5105E-6, 5.1329E-9, 0.0, 0.0, 0.0,
      0.0, 0.328428, 0.0016436, 2.2017E-9, 0.0, 0.0, 0.0,
      0.0, 0.0, 0.458371, 0.0025331, 0.0, 0.0, 0.0,
      0.0, 0.0, 0.0, 0.463709, 0.0054766, 0.0, 0.0,
      0.0, 0.0, 0.0, 1.7619E-4, 0.282313, 0.0087289, 9.0016E-9,
      0.0, 0.0, 0.0, 0.0, 0.002276, 0.249751, 0.013114,
      0.0, 0.0, 0.0, 0.0, 0.0, 0.0088645, 0.259529};
  chi["MOX-7%%"] = std::array<double, num_groups> {0.58791, 0.41176, 3.3906E-4,
    1.1761E-7, 0.0, 0.0, 0.0};
  sigma_t["MOX-7%%"] = std::array<double, num_groups> {0.181323, 0.334368,
    0.493785, 0.591216, 0.474198, 0.833601, 0.853603};

  /* Define MOX-8.7% cross-sections */
  sigma_a["MOX-8.7%%"] = std::array<double, num_groups> {0.0094862, 0.0046556,
    0.03624, 0.13272, 0.2084, 0.6587, 0.69017};
  nu_sigma_f["MOX-8.7%%"] = std::array<double, num_groups> {0.025186,
    0.004739509, 0.02947805, 0.11225, 0.05530301, 1.074999, 1.239298};
  sigma_f["MOX-8.7%%"] = std::array<double, num_groups> {0.00867209,
    0.00162426, 0.0102716, 0.0390447, 0.0192576, 0.374888, 0.430599};
  sigma_s["MOX-8.7%%"] = std::array<double, num_groups*num_groups>
      {0.131504, 0.042046, 8.6972E-6, 5.1938E-9, 0.0, 0.0, 0.0,
      0.0, 0.330403, 0.0016463, 2.6006E-9, 0.0, 0.0, 0.0,
      0.0, 0.0, 0.461792, 0.0024749, 0.0, 0.0, 0.0,
      0.0, 0.0, 0.0, 0.468021, 0.005433, 0.0, 0.0,
      0.0, 0.0, 0.0, 1.8597E-4, 0.285771, 0.0083973, 8.928E-9,
      0.0, 0.0, 0.0, 0.0, 0.0023916, 0.247614, 0.012322,
      0.0, 0.0, 0.0, 0.0, 0.0, 0.0089681, 0.256093};
  chi["MOX-8.7%%"] = std::array<double, num_groups> {0.58791, 0.41176,
    3.3906E-4, 1.1761E-7, 0.0, 0.0, 0.0};
  sigma_t["MOX-8.7%%"] = std::array<double, num_groups> {0.183045, 0.336705,
    0.500507, 0.606174, 0.502754, 0.921028, 0.955231};

  /* Define fission chamber cross-sections */
  sigma_a["Fission Chamber"] = std::array<double, num_groups> {5.1132E-4,
    7.5813E-5, 3.1643E-4, 0.0011675, 0.0033977, 0.0091886, 0.023244};
  nu_sigma_f["Fission Chamber"] = std::array<double, num_groups> {1.323401E-8,
    1.4345E-8, 1.128599E-6, 1.276299E-5, 3.538502E-7, 1.740099E-6,
    5.063302E-6};
  sigma_f["Fission Chamber"] = std::array<double, num_groups> {4.79002E-9,
    5.82564E-9, 4.63719E-7, 5.24406E-6, 1.4539E-7, 7.14972E-7, 2.08041E-6};
  sigma_s["Fission Chamber"] = std::array<double, num_groups*num_groups>
      {0.0661659, 0.05907, 2.8334E-4, 1.4622E-6, 2.0642E-8, 0.0, 0.0,
      0.0, 0.240377, 0.052435, 2.499E-4, 1.9239E-5, 2.9875E-6, 4.214E-7,
      0.0, 0.0, 0.183425, 0.092288, 0.0069365, 0.001079, 2.0543E-4,
      0.0, 0.0, 0.0, 0.0790769, 0.16999, 0.02586, 0.0049256,
      0.0, 0.0, 0.0, 3.734E-5, 0.099757, 0.20679, 0.024478,
      0.0, 0.0, 0.0, 0.0, 9.1742E-4, 0.316774, 0.23876,
      0.0, 0.0, 0.0, 0.0, 0.0, 0.049793, 1.0991};
  chi["Fission Chamber"] = std::array<double, num_groups> {0.58791, 0.41176,
    3.3906E-4, 1.1761E-7, 0.0, 0.0, 0.0};
  sigma_t["Fission Chamber"] = std::array<double, num_groups> {0.126032,
    0.29316, 0.28425, 0.28102, 0.33446, 0.56564, 1.17214};

  /* Define guide tube cross-sections */
  sigma_a["Guide Tube"] = std::array<double, num_groups> {5.1132E-4, 7.5801E-5,
    3.1572E-4, 0.0011582, 0.0033975, 0.0091878, 0.023242};
  nu_sigma_f["Guide Tube"] = std::array<double, num_groups> {0, 0, 0, 0, 0,
    0, 0};
  sigma_f["Guide Tube"] = std::array<double, num_groups> {0, 0, 0, 0, 0, 0, 0};
  sigma_s["Guide Tube"] = std::array<double, num_groups*num_groups>
      {0.0661659, 0.05907, 2.8334E-4, 1.4622E-6, 2.0642E-8, 0.0, 0.0,
      0.0, 0.240377, 0.052435, 2.499E-4, 1.9239E-5, 2.9875E-6, 4.214E-7,
      0.0, 0.0, 0.183297, 0.092397, 0.0069446, 0.0010803, 2.0567E-4,
      0.0, 0.0, 0.0, 0.0788511, 0.17014, 0.025881, 0.0049297,
      0.0, 0.0, 0.0, 3.7333E-5, 0.0997372, 0.20679, 0.024478,
      0.0, 0.0, 0.0, 0.0, 9.1726E-4, 0.316765, 0.23877,
      0.0, 0.0, 0.0, 0.0, 0.0, 0.049792, 1.09912};
  chi["Guide Tube"] = std::array<double, num_groups> {0, 0, 0, 0, 0, 0, 0};
  sigma_t["Guide Tube"] = std::array<double, num_groups> {0.126032, 0.29316,
    0.28424, 0.28096, 0.33444, 0.56564, 1.17215};

  /* Create materials */
  log_printf(NORMAL, "Creating materials...");
  std::map<std::string, Material*> materials;

  std::map<std::string, std::array<double, num_groups> >::iterator it;
  int id_num = 0;
  for (it = sigma_t.begin(); it != sigma_t.end(); it++) {

    std::string name = it->first;
    materials[name] = new Material(id_num, name.c_str());
    materials[name]->setNumEnergyGroups(num_groups);
    id_num++;

    materials[name]->setSigmaF(sigma_f[name].data(), num_groups);
    materials[name]->setNuSigmaF(nu_sigma_f[name].data(), num_groups);
    materials[name]->setSigmaS(sigma_s[name].data(), num_groups*num_groups);
    materials[name]->setChi(chi[name].data(), num_groups);
    materials[name]->setSigmaT(sigma_t[name].data(), num_groups);
  }

  /* Create surfaces */
  XPlane xmin(-10.71);
  XPlane xmax( 10.71);
  YPlane ymin(-10.71);
  YPlane ymax( 10.71);
  ZPlane zmin(-32.13);
  ZPlane zmax( 32.13);

  xmin.setBoundaryType(REFLECTIVE);
  xmax.setBoundaryType(REFLECTIVE);
  ymin.setBoundaryType(REFLECTIVE);
  ymax.setBoundaryType(REFLECTIVE);
  zmin.setBoundaryType(REFLECTIVE);
  zmax.setBoundaryType(VACUUM);

  /* Create z-cylinders for the fuel as well as to discretize the moderator
   * into rings */
  ZCylinder fuel_radius(0.0, 0.0, 0.54);
  ZCylinder moderator_inner_radius(0.0, 0.0, 0.58);
  ZCylinder moderator_outer_radius(0.0, 0.0, 0.62);

  /* Create cells and universes */
  log_printf(NORMAL, "Creating cells...");

  /* Moderator rings */
  Cell* moderator = new Cell();
  moderator->setFill(materials["Water"]);
  moderator->addSurface(+1, &fuel_radius);
  moderator->setNumRings(2);
  moderator->setNumSectors(8);

  /* UO2 pin cell */
  Cell* uo2_cell = new Cell(3, "uo2");
  uo2_cell->setNumRings(3);
  uo2_cell->setNumSectors(8);
  uo2_cell->setFill(materials["UO2"]);
  uo2_cell->addSurface(-1, &fuel_radius);

  Universe* uo2 = new Universe();
  uo2->addCell(uo2_cell);
  uo2->addCell(moderator);

  /* 4.3% MOX pin cell */
  Cell* mox43_cell = new Cell(4, "mox43");
  mox43_cell->setNumRings(3);
  mox43_cell->setNumSectors(8);
  mox43_cell->setFill(materials["MOX-4.3%%"]);
  mox43_cell->addSurface(-1, &fuel_radius);

  Universe* mox43 = new Universe();
  mox43->addCell(mox43_cell);
  mox43->addCell(moderator);

  /* 7% MOX pin cell */
  Cell* mox7_cell = new Cell(5, "mox7");
  mox7_cell->setNumRings(3);
  mox7_cell->setNumSectors(8);
  mox7_cell->setFill(materials["MOX-7%%"]);
  mox7_cell->addSurface(-1, &fuel_radius);

  Universe* mox7 = new Universe();
  mox7->addCell(mox7_cell);
  mox7->addCell(moderator);

  /* 8.7% MOX pin cell */
  Cell* mox87_cell = new Cell(6, "mox87");
  mox87_cell->setNumRings(3);
  mox87_cell->setNumSectors(8);
  mox87_cell->setFill(materials["MOX-8.7%%"]);
  mox87_cell->addSurface(-1, &fuel_radius);

  Universe* mox87 = new Universe();
  mox87->addCell(mox87_cell);
  mox87->addCell(moderator);

  /* Fission chamber pin cell */
  Cell* fission_chamber_cell = new Cell(7, "fc");
  fission_chamber_cell->setNumRings(3);
  fission_chamber_cell->setNumSectors(8);
  fission_chamber_cell->setFill(materials["Fission Chamber"]);
  fission_chamber_cell->addSurface(-1, &fuel_radius);

  Universe* fission_chamber = new Universe();
  fission_chamber->addCell(fission_chamber_cell);
  fission_chamber->addCell(moderator);

  /* Guide tube pin cell */
  Cell* guide_tube_cell = new Cell(8, "gtc");
  guide_tube_cell->setNumRings(3);
  guide_tube_cell->setNumSectors(8);
  guide_tube_cell->setFill(materials["Guide Tube"]);
  guide_tube_cell->addSurface(-1, &fuel_radius);

  Universe* guide_tube = new Universe();
  guide_tube->addCell(guide_tube_cell);
  guide_tube->addCell(moderator);

  /* Reflector */
  Cell* reflector_cell = new Cell(9, "rc");
  reflector_cell->setFill(materials["Water"]);

  Universe* reflector = new Universe();
  reflector->addCell(reflector_cell);

  /* Cells */
  Cell* assembly1_cell = new Cell(10, "ac1");
  Cell* assembly2_cell = new Cell(11, "ac2");
  Cell* refined_reflector_cell = new Cell(12, "rrc");
  Cell* right_reflector_cell = new Cell(13,"rrc2");
  Cell* corner_reflector_cell = new Cell(14, "crc");
  Cell* bottom_reflector_cell = new Cell(15, "brc");
  Cell* assembly_reflector_cell = new Cell(16, "arc");

  Universe* assembly1 = new Universe();
  Universe* assembly2 = new Universe();
  Universe* refined_reflector = new Universe();
  Universe* right_reflector = new Universe();
  Universe* corner_reflector = new Universe();
  Universe* bottom_reflector = new Universe();
  Universe* assembly_reflector = new Universe();

  assembly1->addCell(assembly1_cell);
  assembly2->addCell(assembly2_cell);
  refined_reflector->addCell(refined_reflector_cell);
  right_reflector->addCell(right_reflector_cell);
  corner_reflector->addCell(corner_reflector_cell);
  bottom_reflector->addCell(bottom_reflector_cell);
  assembly_reflector->addCell(assembly_reflector_cell);

  /* Root Cell* */
  Cell* root_cell = new Cell(16, "root");
  root_cell->addSurface(+1, &xmin);
  root_cell->addSurface(-1, &xmax);
  root_cell->addSurface(+1, &ymin);
  root_cell->addSurface(-1, &ymax);
  root_cell->addSurface(+1, &zmin);
  root_cell->addSurface(-1, &zmax);

  Universe* root_universe = new Universe();
  root_universe->addCell(root_cell);

  /* Create lattices */
  log_printf(NORMAL, "Creating lattices...");

  /* Top left, bottom right 17 x 17 assemblies */
  Lattice* assembly1_lattice = new Lattice();
  assembly1_lattice->setWidth(1.26, 1.26, 7.14/axial_refines);
  Universe* matrix1[17*17*axial_refines];
  {
    int mold[17*17] =  {1, 1, 1, 1, 1, 1, 1, 1, 1, 1, 1, 1, 1, 1, 1, 1, 1,
                        1, 1, 1, 1, 1, 1, 1, 1, 1, 1, 1, 1, 1, 1, 1, 1, 1,
                        1, 1, 1, 1, 1, 2, 1, 1, 2, 1, 1, 2, 1, 1, 1, 1, 1,
                        1, 1, 1, 2, 1, 1, 1, 1, 1, 1, 1, 1, 1, 2, 1, 1, 1,
                        1, 1, 1, 1, 1, 1, 1, 1, 1, 1, 1, 1, 1, 1, 1, 1, 1,
                        1, 1, 2, 1, 1, 2, 1, 1, 2, 1, 1, 2, 1, 1, 2, 1, 1,
                        1, 1, 1, 1, 1, 1, 1, 1, 1, 1, 1, 1, 1, 1, 1, 1, 1,
                        1, 1, 1, 1, 1, 1, 1, 1, 1, 1, 1, 1, 1, 1, 1, 1, 1,
                        1, 1, 2, 1, 1, 2, 1, 1, 3, 1, 1, 2, 1, 1, 2, 1, 1,
                        1, 1, 1, 1, 1, 1, 1, 1, 1, 1, 1, 1, 1, 1, 1, 1, 1,
                        1, 1, 1, 1, 1, 1, 1, 1, 1, 1, 1, 1, 1, 1, 1, 1, 1,
                        1, 1, 2, 1, 1, 2, 1, 1, 2, 1, 1, 2, 1, 1, 2, 1, 1,
                        1, 1, 1, 1, 1, 1, 1, 1, 1, 1, 1, 1, 1, 1, 1, 1, 1,
                        1, 1, 1, 2, 1, 1, 1, 1, 1, 1, 1, 1, 1, 2, 1, 1, 1,
                        1, 1, 1, 1, 1, 2, 1, 1, 2, 1, 1, 2, 1, 1, 1, 1, 1,
                        1, 1, 1, 1, 1, 1, 1, 1, 1, 1, 1, 1, 1, 1, 1, 1, 1,
                        1, 1, 1, 1, 1, 1, 1, 1, 1, 1, 1, 1, 1, 1, 1, 1, 1};

    std::map<int, Universe*> names = {{1, uo2}, {2, guide_tube},
                                      {3, fission_chamber}};
    for (int z=0; z < axial_refines; z++)
      for (int n=0; n<17*17; n++)
        matrix1[z*17*17 + n] = names[mold[n]];

    assembly1_lattice->setUniverses3D(axial_refines, 17, 17, matrix1);
  }
  assembly1_cell->setFill(assembly1_lattice);

  /* Top right, bottom left 17 x 17 assemblies */
  Lattice* assembly2_lattice = new Lattice();
  assembly2_lattice->setWidth(1.26, 1.26, 7.14/axial_refines);
  Universe* matrix2[17*17*axial_refines];
  {
    int mold[17*17] =  {1, 1, 1, 1, 1, 1, 1, 1, 1, 1, 1, 1, 1, 1, 1, 1, 1,
                        1, 2, 2, 2, 2, 2, 2, 2, 2, 2, 2, 2, 2, 2, 2, 2, 1,
                        1, 2, 2, 2, 2, 4, 2, 2, 4, 2, 2, 4, 2, 2, 2, 2, 1,
                        1, 2, 2, 4, 2, 3, 3, 3, 3, 3, 3, 3, 2, 4, 2, 2, 1,
                        1, 2, 2, 2, 3, 3, 3, 3, 3, 3, 3, 3, 3, 2, 2, 2, 1,
                        1, 2, 4, 3, 3, 4, 3, 3, 4, 3, 3, 4, 3, 3, 4, 2, 1,
                        1, 2, 2, 3, 3, 3, 3, 3, 3, 3, 3, 3, 3, 3, 2, 2, 1,
                        1, 2, 2, 3, 3, 3, 3, 3, 3, 3, 3, 3, 3, 3, 2, 2, 1,
                        1, 2, 4, 3, 3, 4, 3, 3, 5, 3, 3, 4, 3, 3, 4, 2, 1,
                        1, 2, 2, 3, 3, 3, 3, 3, 3, 3, 3, 3, 3, 3, 2, 2, 1,
                        1, 2, 2, 3, 3, 3, 3, 3, 3, 3, 3, 3, 3, 3, 2, 2, 1,
                        1, 2, 4, 3, 3, 4, 3, 3, 4, 3, 3, 4, 3, 3, 4, 2, 1,
                        1, 2, 2, 2, 3, 3, 3, 3, 3, 3, 3, 3, 3, 2, 2, 2, 1,
                        1, 2, 2, 4, 2, 3, 3, 3, 3, 3, 3, 3, 2, 4, 2, 2, 1,
                        1, 2, 2, 2, 2, 4, 2, 2, 4, 2, 2, 4, 2, 2, 2, 2, 1,
                        1, 2, 2, 2, 2, 2, 2, 2, 2, 2, 2, 2, 2, 2, 2, 2, 1,
                        1, 1, 1, 1, 1, 1, 1, 1, 1, 1, 1, 1, 1, 1, 1, 1, 1};

    std::map<int, Universe*> names = {{1, mox43}, {2, mox7}, {3, mox87},
                                      {4, guide_tube}, {5, fission_chamber}};
    for (int z=0; z < axial_refines; z++)
      for (int n=0; n<17*17; n++)
        matrix2[z*17*17 + n] = names[mold[n]];

    assembly2_lattice->setUniverses3D(axial_refines, 17, 17, matrix2);
  }
  assembly2_cell->setFill(assembly2_lattice);

  /* Sliced up water cells - semi finely spaced */
  Lattice* refined_ref_lattice = new Lattice();
  refined_ref_lattice->setWidth(0.126, 0.126, 7.14/axial_refines);
  Universe* refined_ref_matrix[10*10*axial_refines];
  for (int z=0; z < axial_refines; z++)
    for (int n=0; n<10*10; n++)
      refined_ref_matrix[z*10*10 + n] = reflector;
  refined_ref_lattice->setUniverses3D(axial_refines, 10, 10, refined_ref_matrix);
  refined_reflector_cell->setFill(refined_ref_lattice);

  /* Sliced up water cells - right side of geometry */
  Lattice* right_ref_lattice = new Lattice();
  right_ref_lattice->setWidth(1.26, 1.26, 7.14/axial_refines);
  Universe* right_ref_matrix[17*17*axial_refines];
  for (int z=0; z < axial_refines; z++) {
    for (int i=0; i<17; i++) {
      for (int j=0; j<17; j++) {
        int index =  17*j + i;
        if (i<11)
          right_ref_matrix[17*17*z + index] = refined_reflector;
        else
          right_ref_matrix[17*17*z + index] = reflector;
      }
    }
  }
  right_ref_lattice->setUniverses3D(axial_refines, 17, 17, right_ref_matrix);
  right_reflector_cell->setFill(right_ref_lattice);

  /* Sliced up water cells for bottom corner of geometry */
  Lattice* corner_ref_lattice = new Lattice();
  corner_ref_lattice->setWidth(1.26, 1.26, 7.14/axial_refines);
  Universe* corner_ref_matrix[17*17*axial_refines];
  for (int z=0; z < axial_refines; z++) {
    for (int i=0; i<17; i++) {
      for (int j=0; j<17; j++) {
        int index = 17*j + i;
        if (i<11 && j<11)
          corner_ref_matrix[17*17*z + index] = refined_reflector;
        else
          corner_ref_matrix[17*17*z + index] = reflector;
      }
    }
  }
  corner_ref_lattice->setUniverses3D(axial_refines, 17, 17, corner_ref_matrix);
  corner_reflector_cell->setFill(corner_ref_lattice);

  /* Sliced up water cells for bottom of geometry */
  Lattice* bottom_ref_lattice = new Lattice();
  bottom_ref_lattice->setWidth(1.26, 1.26, 7.14/axial_refines);
  Universe* bottom_ref_matrix[17*17*axial_refines];
  for (int z=0; z < axial_refines; z++) {
    for (int i=0; i<17; i++) {
      for (int j=0; j<17; j++) {
        int index = 17*j + i;
        if (j<11)
          bottom_ref_matrix[17*17*z + index] = refined_reflector;
        else
          bottom_ref_matrix[17*17*z + index] = reflector;
      }
    }
  }
  bottom_ref_lattice->setUniverses3D(axial_refines, 17, 17, bottom_ref_matrix);
  bottom_reflector_cell->setFill(bottom_ref_lattice);

  /* Reflector assembly (unrodded) */
  Lattice* assembly_ref_lattice = new Lattice();
  assembly_ref_lattice->setWidth(1.26, 1.26, 7.14/axial_refines);
  Universe* assembly_ref_matrix[17*17*axial_refines];
  for (int n=0; n < axial_refines*17*17; n++)
    assembly_ref_matrix[n] = refined_reflector;

  assembly_ref_lattice->setUniverses3D(axial_refines, 17, 17, assembly_ref_matrix);
  assembly_reflector_cell->setFill(assembly_ref_lattice);

  /* 3 x 3 x 9 core to represent two bundles and water */
  Lattice* full_geometry = new Lattice();
  full_geometry->setWidth(21.42, 21.42, 7.14);
  Universe* universes[] = {
    assembly_reflector, assembly_reflector, right_reflector,
    assembly_reflector, assembly_reflector, right_reflector,
    bottom_reflector,   bottom_reflector,   corner_reflector,

    assembly_reflector, assembly_reflector, right_reflector,
    assembly_reflector, assembly_reflector, right_reflector,
    bottom_reflector,   bottom_reflector,   corner_reflector,

    assembly_reflector, assembly_reflector, right_reflector,
    assembly_reflector, assembly_reflector, right_reflector,
    bottom_reflector,   bottom_reflector,   corner_reflector,

    assembly1,        assembly2,        right_reflector,
    assembly2,        assembly1,        right_reflector,
    bottom_reflector, bottom_reflector, corner_reflector,

    assembly1,        assembly2,        right_reflector,
    assembly2,        assembly1,        right_reflector,
    bottom_reflector, bottom_reflector, corner_reflector,

    assembly1,        assembly2,        right_reflector,
    assembly2,        assembly1,        right_reflector,
    bottom_reflector, bottom_reflector, corner_reflector,

    assembly1,        assembly2,        right_reflector,
    assembly2,        assembly1,        right_reflector,
    bottom_reflector, bottom_reflector, corner_reflector,

    assembly1,        assembly2,        right_reflector,
    assembly2,        assembly1,        right_reflector,
    bottom_reflector, bottom_reflector, corner_reflector,

    assembly1,        assembly2,        right_reflector,
    assembly2,        assembly1,        right_reflector,
    bottom_reflector, bottom_reflector, corner_reflector};

  full_geometry->setUniverses3D(9, 3, 3, universes);

  /* Fill root cell with lattice */
  root_cell->setFill(full_geometry);

  /* Create the geometry */
  log_printf(NORMAL, "Creating geometry...");
  Geometry geometry;
  geometry.setRootUniverse(root_universe);
  geometry.initializeFlatSourceRegions();

  /* Generate tracks */
  log_printf(NORMAL, "Initializing the track generator...");
  Quadrature* quad = new EqualAnglePolarQuad();
  quad->setNumPolarAngles(num_polar);
  TrackGenerator3D track_generator(&geometry, num_azim, num_polar, azim_spacing,
                                   polar_spacing);
  track_generator.setNumThreads(num_threads);
  track_generator.setQuadrature(quad);
  track_generator.setSegmentFormation(OTF_STACKS);
  std::vector<double> seg_heights {0.0, 20.0};
  track_generator.setSegmentationHeights(seg_heights);
  track_generator.generateTracks();

  /* Run simulation */
  CPUSolver solver(&track_generator);
  solver.setNumThreads(num_threads);
  solver.setConvergenceThreshold(tolerance);
  solver.computeEigenvalue(max_iters);
  solver.printTimerReport();

  log_printf(TITLE, "Finished");
  return 0;
}<|MERGE_RESOLUTION|>--- conflicted
+++ resolved
@@ -12,12 +12,8 @@
   int num_threads = 1;
   #endif
   double azim_spacing = 0.1;
-<<<<<<< HEAD
-  int num_azim = 4;
-=======
   int num_azim = 16;
->>>>>>> f2bde2e2
-  double polar_spacing = 0.1;
+  double polar_spacing = 0.2;
   int num_polar = 6;
   double tolerance = 1e-5;
   int max_iters = 1000;
