--- conflicted
+++ resolved
@@ -88,182 +88,9 @@
  * this into their code, so if --no-numpy is passed in we use SWIG typemaps to
  * allow users to pass in arrays of data as Python lists. */
 #ifdef NO_NUMPY
-<<<<<<< HEAD
-
-
-/* Typemap for the Material::set_____XS(double* xs, int num_groups)
- * method - allows users to pass in a Python list of cross-sections
- * for each energy group */
-%typemap(in) (double* xs, int num_groups) {
-
-  if (!PyList_Check($input)) {
-    PyErr_SetString(PyExc_ValueError,"Expected a Python list of values "
-                    "for the cross-section array");
-    return NULL;
-  }
-
-  $2 = PySequence_Length($input);  // num_groups
-  $1 = (double*) malloc($2 * sizeof(double));  // cross-section array
-
-  /* Loop over x */
-  for (int i = 0; i < $2; i++) {
-
-    /* Extract the value from the list at this location */
-    PyObject *o = PySequence_GetItem($input,i);
-
-    /* If value is a number, cast it as an int and set the input array value */
-    if (PyNumber_Check(o)) {
-      $1[i] = (double) PyFloat_AsDouble(o);
-    }
-    else {
-      free($1);
-      PyErr_SetString(PyExc_ValueError,"Expected a list of numbers "
-                      "for cross-section values\n");
-      return NULL;
-    }
-  }
-}
-
-
-/* Typemap for the Material::set_____XS(float* xs, int num_groups)
- * method - allows users to pass in a Python list of cross-sections
- * for each energy group */
-%typemap(in) (float* xs, int num_groups) {
-
-  if (!PyList_Check($input)) {
-    PyErr_SetString(PyExc_ValueError,"Expected a Python list of values "
-                    "for the cross-section array");
-    return NULL;
-  }
-
-  $2 = PySequence_Length($input);  // num_groups
-  $1 = (float*) malloc($2 * sizeof(float));  // cross-section array
-
-  /* Loop over x */
-  for (int i = 0; i < $2; i++) {
-
-    /* Extract the value from the list at this location */
-    PyObject *o = PySequence_GetItem($input,i);
-
-    /* If value is a number, cast it as an int and set input array value */
-    if (PyNumber_Check(o)) {
-      $1[i] = (float) PyFloat_AsFloat(o);
-    }
-    else {
-      free($1);
-      PyErr_SetString(PyExc_ValueError,"Expected a list of numbers "
-                      "for cross-section values\n");
-      return NULL;
-    }
-  }
-}
-
-/* Typemap for the Cmfd::setGroupStructure
- * (int* group_indices, int length_group_indices)
- * method - allows users to pass in a Python list of group indices
- * for each CMFD energy group */
-%typemap(in) (int* group_indices, int length_group_indices) {
-
-  if (!PyList_Check($input)) {
-    PyErr_SetString(PyExc_ValueError,"Expected a Python list of values "
-                    "for the group indices array");
-    return NULL;
-  }
-
-  $2 = PySequence_Length($input);  // length_group_indices
-  $1 = (int*) malloc($2 * sizeof(int));  // group indices array
-
-  /* Loop over x */
-  for (int i = 0; i < $2; i++) {
-
-    /* Extract the value from the list at this location */
-    PyObject *o = PySequence_GetItem($input,i);
-
-    /* If value is a number, cast it as an int and set the input array value */
-    if (PyNumber_Check(o)) {
-      $1[i] = (int) PyInt_AS_LONG(o);
-    }
-    else {
-      free($1);
-      PyErr_SetString(PyExc_ValueError,"Expected a list of numbers "
-                      "for group indices values\n");
-      return NULL;
-    }
-  }
-}
-
-
-
-/* If the user did not pass in the --no-numpy flag, then NumPy typemaps will be
- * used and the NumPy C API will be embedded in the source code. This will allow
- * users to pass arrays of data to/from the C++ source code (ie, setting group
- * cross-section values or extracting the scalar flux). */
-#else
-
-%include "numpy.i"
-
-%init %{
-  import_array();
-%}
-
-/* The typemap used to match the method signature for the
- * Lattice::setLatticeCells setter method. This allows users to set the lattice
- * cells (universe IDs) using a 2D NumPy array */
-%apply (int DIM1, int DIM2, int* IN_ARRAY2) {(int num_x, int num_y, int* universes)}
-
-/* The typemap used to match the method signature for the
- * Cmfd::setGroupStructure method. This allows users to set the CMFD group 
- * structure using a NumPy array */
-%apply (int* IN_ARRAY1, int DIM1) {(int* group_indices, int length_group_indices)}
-
-/* The typemap used to match the method signature for the Material
- * cross-section setter methods. This allows users to set the cross-sections
- * using NumPy arrays */
-%apply (double* IN_ARRAY1, int DIM1) {(double* xs, int num_groups)}
-
-/* The typemap used to match the method signature for the TrackGenerator's
- * getter methods for track start and end coordinates for the plotting
- * routines in openmoc.plotter */
-%apply (double* ARGOUT_ARRAY1, int DIM1) {(double* coords, int num_tracks)}
-
-/* The typemap used to match the method signature for the TrackGenerator's
- * getter methods for track segment start and end coordinates for the plotting
- * routines in openmoc.plotter */
-%apply (double* ARGOUT_ARRAY1, int DIM1) {(double* coords, int num_segments)}
-
-/* The typemap used to match the method signature for the Solver's
- * computeFSRFissionRates method for the data processing routines in
- * openmoc.process */
-%apply (double* ARGOUT_ARRAY1, int DIM1) {(double* fission_rates, int num_FSRs)}
-
-/* The typemap used to match the method signature for the krylov methods */
-%apply (double* INPLACE_ARRAY1, int DIM1) {(double* fluxes, int num_fluxes)}
-
-/* The typemap used to match the method signature for the krylov methods */
-%apply (float* INPLACE_ARRAY1, int DIM1) {(float* fluxes, int num_fluxes)}
-
-/* The typemap used to match the method signature for the krylov methods */
-%apply (FP_PRECISION* INPLACE_ARRAY1, int DIM1) {(FP_PRECISION* fluxes, int num_fluxes)}
-
-/* The typemap used to match the method signature for the Universe's
- * getCellIds method for the data processing routines in openmoc.process */
-%apply (int* ARGOUT_ARRAY1, int DIM1) {(int* cell_ids, int num_cells)}
-
-/* The typemap used to match the method signature for the 
- * PolarQuad::setSinThetas method. This allows users to set the polar angle 
- * quadrature sine thetas using a NumPy array */
-%apply (double* IN_ARRAY1, int DIM1) {(double* sin_thetas, int num_polar)}
-
-/* The typemap used to match the method signature for the 
- * PolarQuad::setWeights method. This allows users to set the polar angle 
- * quadrature weights using a NumPy array */
-%apply (double* IN_ARRAY1, int DIM1) {(double* weights, int num_polar)}
-
-=======
 %include swig_typemaps.i
 #else
 %include numpy_typemaps.i
->>>>>>> 64e9ba0b
 #endif
 
 %include <exception.i>
